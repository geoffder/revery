{
  "checksum": "98a5eb6391d9fbb05c33c72d5bcbc1c5",
  "root": "revery@link-dev:./package.json",
  "node": {
    "yarn-pkg-config@github:esy-ocaml/yarn-pkg-config#db3a0b63883606dd57c54a7158d560d6cba8cd79@d41d8cd9": {
      "id":
        "yarn-pkg-config@github:esy-ocaml/yarn-pkg-config#db3a0b63883606dd57c54a7158d560d6cba8cd79@d41d8cd9",
      "name": "yarn-pkg-config",
      "version":
        "github:esy-ocaml/yarn-pkg-config#db3a0b63883606dd57c54a7158d560d6cba8cd79",
      "source": {
        "type": "install",
        "source": [
          "github:esy-ocaml/yarn-pkg-config#db3a0b63883606dd57c54a7158d560d6cba8cd79"
        ]
      },
      "overrides": [],
      "dependencies": [],
      "devDependencies": []
    },
    "url-join@2.0.5@d41d8cd9": {
      "id": "url-join@2.0.5@d41d8cd9",
      "name": "url-join",
      "version": "2.0.5",
      "source": {
        "type": "install",
        "source": [
          "archive:https://registry.npmjs.org/url-join/-/url-join-2.0.5.tgz#sha1:5af22f18c052a000a48d7b82c5e9c2e2feeda728"
        ]
      },
      "overrides": [],
      "dependencies": [],
      "devDependencies": []
    },
    "union@0.5.0@d41d8cd9": {
      "id": "union@0.5.0@d41d8cd9",
      "name": "union",
      "version": "0.5.0",
      "source": {
        "type": "install",
        "source": [
          "archive:https://registry.npmjs.org/union/-/union-0.5.0.tgz#sha1:b2c11be84f60538537b846edb9ba266ba0090075"
        ]
      },
      "overrides": [],
      "dependencies": [ "qs@6.9.4@d41d8cd9" ],
      "devDependencies": []
    },
    "secure-compare@3.0.1@d41d8cd9": {
      "id": "secure-compare@3.0.1@d41d8cd9",
      "name": "secure-compare",
      "version": "3.0.1",
      "source": {
        "type": "install",
        "source": [
          "archive:https://registry.npmjs.org/secure-compare/-/secure-compare-3.0.1.tgz#sha1:f1a0329b308b221fae37b9974f3d578d0ca999e3"
        ]
      },
      "overrides": [],
      "dependencies": [],
      "devDependencies": []
    },
    "revery@link-dev:./package.json": {
      "id": "revery@link-dev:./package.json",
      "name": "revery",
      "version": "link-dev:./package.json",
      "source": {
        "type": "link-dev",
        "path": ".",
        "manifest": "package.json"
      },
      "overrides": [ "doc.json" ],
      "dependencies": [
        "reperf@1.5.0@d41d8cd9", "rench@1.9.1@d41d8cd9",
        "rebez@github:jchavarri/rebez#03fa3b7@d41d8cd9",
        "reason-native-crash-utils@github:onivim/reason-native-crash-utils#38c8f00@d41d8cd9",
        "http-server@0.12.3@d41d8cd9", "flex@1.2.3@d41d8cd9",
        "fetch-native-lwt@0.1.0-alpha.5@d41d8cd9",
        "esy-skia@github:revery-ui/esy-skia#a3785f9@d41d8cd9",
        "esy-sdl2@2.0.10008@d41d8cd9", "esy-harfbuzz@1.9.1008@d41d8cd9",
        "esy-freetype2@2.9.1007@d41d8cd9", "@opam/uutf@opam:1.0.2@4440868f",
        "@opam/uucp@opam:13.0.0@e9b515e0",
        "@opam/ppx_deriving@opam:4.5@bb81afdc",
        "@opam/omd@github:ocaml/omd:omd.opam#1535e3c@d41d8cd9",
        "@opam/odoc@opam:1.5.1@dae60787", "@opam/markup@opam:0.8.2@87975241",
        "@opam/lwt_ppx@opam:2.0.1@ab0debb8", "@opam/lwt@opam:4.5.0@677655b4",
        "@opam/lru@github:bryphe/lru:lru.opam#2708c70@d41d8cd9",
        "@opam/dune-configurator@opam:2.6.1@33e0efbb",
        "@opam/dune@opam:2.6.1@e1bf507c",
        "@opam/ctypes@opam:0.15.1@b0227b2f",
        "@opam/charInfo_width@opam:1.1.0@b400bb29",
        "@opam/bos@opam:0.2.0@df49e63f", "@glennsl/timber@1.2.0@d41d8cd9",
        "@esy-ocaml/reason@3.6.0@d41d8cd9",
        "@brisk/brisk-reconciler@github:briskml/brisk-reconciler#10cab2d@d41d8cd9"
      ],
      "devDependencies": [
        "ocaml@4.10.0@d41d8cd9",
        "esy-astyle@github:zbaylin/esy-astyle#59bc21a@d41d8cd9",
        "@opam/ocaml-lsp-server@github:ocaml/ocaml-lsp:ocaml-lsp-server.opam#38bd51a15c98b4f6ff841e5c914a8cdacee15ea6@d41d8cd9"
      ]
    },
    "requires-port@1.0.0@d41d8cd9": {
      "id": "requires-port@1.0.0@d41d8cd9",
      "name": "requires-port",
      "version": "1.0.0",
      "source": {
        "type": "install",
        "source": [
          "archive:https://registry.npmjs.org/requires-port/-/requires-port-1.0.0.tgz#sha1:925d2601d39ac485e091cf0da5c6e694dc3dcaff"
        ]
      },
      "overrides": [],
      "dependencies": [],
      "devDependencies": []
    },
    "reperf@1.5.0@d41d8cd9": {
      "id": "reperf@1.5.0@d41d8cd9",
      "name": "reperf",
      "version": "1.5.0",
      "source": {
        "type": "install",
        "source": [
          "archive:https://registry.npmjs.org/reperf/-/reperf-1.5.0.tgz#sha1:45a23f0f740c81d5040e2cd9ec64d229013c0dad"
        ]
      },
      "overrides": [],
      "dependencies": [
        "refmterr@3.3.2@d41d8cd9", "ocaml@4.10.0@d41d8cd9",
        "@reason-native/pastel@0.1.0@d41d8cd9",
        "@opam/printbox@opam:0.5@82f5d436", "@opam/dune@opam:2.6.1@e1bf507c",
        "@esy-ocaml/reason@3.6.0@d41d8cd9"
      ],
      "devDependencies": []
    },
    "rench@1.9.1@d41d8cd9": {
      "id": "rench@1.9.1@d41d8cd9",
      "name": "rench",
      "version": "1.9.1",
      "source": {
        "type": "install",
        "source": [
          "archive:https://registry.npmjs.org/rench/-/rench-1.9.1.tgz#sha1:ad050a25752890d3ed52a780c6fe35e7634f7451"
        ]
      },
      "overrides": [],
      "dependencies": [
        "refmterr@3.3.2@d41d8cd9", "@reason-native/rely@3.2.1@d41d8cd9",
        "@reason-native/console@0.1.0@d41d8cd9",
        "@opam/lwt@opam:4.5.0@677655b4",
        "@opam/lambda-term@opam:3.1.0@8adc2660",
        "@opam/fpath@opam:0.7.2@45477b93", "@opam/dune@opam:2.6.1@e1bf507c",
        "@esy-ocaml/reason@3.6.0@d41d8cd9"
      ],
      "devDependencies": []
    },
    "refmterr@3.3.2@d41d8cd9": {
      "id": "refmterr@3.3.2@d41d8cd9",
      "name": "refmterr",
      "version": "3.3.2",
      "source": {
        "type": "install",
        "source": [
          "archive:https://registry.npmjs.org/refmterr/-/refmterr-3.3.2.tgz#sha1:0536990e8a9f69684bdaa1e441904da6722fbb5a"
        ]
      },
      "overrides": [],
      "dependencies": [
        "ocaml@4.10.0@d41d8cd9", "@reason-native/pastel@0.1.0@d41d8cd9",
        "@reason-native/console@0.1.0@d41d8cd9",
        "@opam/re@opam:1.9.0@d4d5e13d", "@opam/dune@opam:2.6.1@e1bf507c",
        "@opam/atdgen@opam:2.2.1@d73fda11",
        "@esy-ocaml/reason@3.6.0@d41d8cd9"
      ],
      "devDependencies": []
    },
    "rebez@github:jchavarri/rebez#03fa3b7@d41d8cd9": {
      "id": "rebez@github:jchavarri/rebez#03fa3b7@d41d8cd9",
      "name": "rebez",
      "version": "github:jchavarri/rebez#03fa3b7",
      "source": {
        "type": "install",
        "source": [ "github:jchavarri/rebez#03fa3b7" ]
      },
      "overrides": [],
      "dependencies": [
        "ocaml@4.10.0@d41d8cd9", "@opam/dune@opam:2.6.1@e1bf507c",
        "@esy-ocaml/reason@3.6.0@d41d8cd9"
      ],
      "devDependencies": []
    },
    "reason-native-crash-utils@github:onivim/reason-native-crash-utils#38c8f00@d41d8cd9": {
      "id":
        "reason-native-crash-utils@github:onivim/reason-native-crash-utils#38c8f00@d41d8cd9",
      "name": "reason-native-crash-utils",
      "version": "github:onivim/reason-native-crash-utils#38c8f00",
      "source": {
        "type": "install",
        "source": [ "github:onivim/reason-native-crash-utils#38c8f00" ]
      },
      "overrides": [],
      "dependencies": [
        "ocaml@4.10.0@d41d8cd9",
        "@opam/dune-configurator@opam:2.6.1@33e0efbb",
        "@opam/dune@opam:2.6.1@e1bf507c"
      ],
      "devDependencies": [ "ocaml@4.10.0@d41d8cd9" ]
    },
    "qs@6.9.4@d41d8cd9": {
      "id": "qs@6.9.4@d41d8cd9",
      "name": "qs",
      "version": "6.9.4",
      "source": {
        "type": "install",
        "source": [
          "archive:https://registry.npmjs.org/qs/-/qs-6.9.4.tgz#sha1:9090b290d1f91728d3c22e54843ca44aea5ab687"
        ]
      },
      "overrides": [],
      "dependencies": [],
      "devDependencies": []
    },
    "portfinder@1.0.26@d41d8cd9": {
      "id": "portfinder@1.0.26@d41d8cd9",
      "name": "portfinder",
      "version": "1.0.26",
      "source": {
        "type": "install",
        "source": [
          "archive:https://registry.npmjs.org/portfinder/-/portfinder-1.0.26.tgz#sha1:475658d56ca30bed72ac7f1378ed350bd1b64e70"
        ]
      },
      "overrides": [],
      "dependencies": [
        "mkdirp@0.5.5@d41d8cd9", "debug@3.2.6@d41d8cd9",
        "async@2.6.3@d41d8cd9"
      ],
      "devDependencies": []
    },
    "opener@1.5.1@d41d8cd9": {
      "id": "opener@1.5.1@d41d8cd9",
      "name": "opener",
      "version": "1.5.1",
      "source": {
        "type": "install",
        "source": [
          "archive:https://registry.npmjs.org/opener/-/opener-1.5.1.tgz#sha1:6d2f0e77f1a0af0032aca716c2c1fbb8e7e8abed"
        ]
      },
      "overrides": [],
      "dependencies": [],
      "devDependencies": []
    },
    "ocaml@4.10.0@d41d8cd9": {
      "id": "ocaml@4.10.0@d41d8cd9",
      "name": "ocaml",
      "version": "4.10.0",
      "source": {
        "type": "install",
        "source": [
          "archive:https://registry.npmjs.org/ocaml/-/ocaml-4.10.0.tgz#sha1:3797ee252dca8dec38d3cdd42162923f56dba433"
        ]
      },
      "overrides": [],
      "dependencies": [],
      "devDependencies": []
    },
    "ms@2.1.2@d41d8cd9": {
      "id": "ms@2.1.2@d41d8cd9",
      "name": "ms",
      "version": "2.1.2",
      "source": {
        "type": "install",
        "source": [
          "archive:https://registry.npmjs.org/ms/-/ms-2.1.2.tgz#sha1:d09d1f357b443f493382a8eb3ccd183872ae6009"
        ]
      },
      "overrides": [],
      "dependencies": [],
      "devDependencies": []
    },
    "mkdirp@0.5.5@d41d8cd9": {
      "id": "mkdirp@0.5.5@d41d8cd9",
      "name": "mkdirp",
      "version": "0.5.5",
      "source": {
        "type": "install",
        "source": [
          "archive:https://registry.npmjs.org/mkdirp/-/mkdirp-0.5.5.tgz#sha1:d91cefd62d1436ca0f41620e251288d420099def"
        ]
      },
      "overrides": [],
      "dependencies": [ "minimist@1.2.5@d41d8cd9" ],
      "devDependencies": []
    },
    "minimist@1.2.5@d41d8cd9": {
      "id": "minimist@1.2.5@d41d8cd9",
      "name": "minimist",
      "version": "1.2.5",
      "source": {
        "type": "install",
        "source": [
          "archive:https://registry.npmjs.org/minimist/-/minimist-1.2.5.tgz#sha1:67d66014b66a6a8aaa0c083c5fd58df4e4e97602"
        ]
      },
      "overrides": [],
      "dependencies": [],
      "devDependencies": []
    },
    "mime@1.6.0@d41d8cd9": {
      "id": "mime@1.6.0@d41d8cd9",
      "name": "mime",
      "version": "1.6.0",
      "source": {
        "type": "install",
        "source": [
          "archive:https://registry.npmjs.org/mime/-/mime-1.6.0.tgz#sha1:32cd9e5c64553bd58d19a568af452acff04981b1"
        ]
      },
      "overrides": [],
      "dependencies": [],
      "devDependencies": []
    },
    "lodash@4.17.19@d41d8cd9": {
      "id": "lodash@4.17.19@d41d8cd9",
      "name": "lodash",
      "version": "4.17.19",
      "source": {
        "type": "install",
        "source": [
          "archive:https://registry.npmjs.org/lodash/-/lodash-4.17.19.tgz#sha1:e48ddedbe30b3321783c5b4301fbd353bc1e4a4b"
        ]
      },
      "overrides": [],
      "dependencies": [],
      "devDependencies": []
    },
    "http-server@0.12.3@d41d8cd9": {
      "id": "http-server@0.12.3@d41d8cd9",
      "name": "http-server",
      "version": "0.12.3",
      "source": {
        "type": "install",
        "source": [
          "archive:https://registry.npmjs.org/http-server/-/http-server-0.12.3.tgz#sha1:ba0471d0ecc425886616cb35c4faf279140a0d37"
        ]
      },
      "overrides": [],
      "dependencies": [
        "union@0.5.0@d41d8cd9", "secure-compare@3.0.1@d41d8cd9",
        "portfinder@1.0.26@d41d8cd9", "opener@1.5.1@d41d8cd9",
        "minimist@1.2.5@d41d8cd9", "http-proxy@1.18.1@d41d8cd9",
        "ecstatic@3.3.2@d41d8cd9", "corser@2.0.1@d41d8cd9",
        "colors@1.4.0@d41d8cd9", "basic-auth@1.1.0@d41d8cd9"
      ],
      "devDependencies": []
    },
    "http-proxy@1.18.1@d41d8cd9": {
      "id": "http-proxy@1.18.1@d41d8cd9",
      "name": "http-proxy",
      "version": "1.18.1",
      "source": {
        "type": "install",
        "source": [
          "archive:https://registry.npmjs.org/http-proxy/-/http-proxy-1.18.1.tgz#sha1:401541f0534884bbf95260334e72f88ee3976549"
        ]
      },
      "overrides": [],
      "dependencies": [
        "requires-port@1.0.0@d41d8cd9", "follow-redirects@1.12.1@d41d8cd9",
        "eventemitter3@4.0.4@d41d8cd9"
      ],
      "devDependencies": []
    },
    "he@1.2.0@d41d8cd9": {
      "id": "he@1.2.0@d41d8cd9",
      "name": "he",
      "version": "1.2.0",
      "source": {
        "type": "install",
        "source": [
          "archive:https://registry.npmjs.org/he/-/he-1.2.0.tgz#sha1:84ae65fa7eafb165fddb61566ae14baf05664f0f"
        ]
      },
      "overrides": [],
      "dependencies": [],
      "devDependencies": []
    },
    "follow-redirects@1.12.1@d41d8cd9": {
      "id": "follow-redirects@1.12.1@d41d8cd9",
      "name": "follow-redirects",
      "version": "1.12.1",
      "source": {
        "type": "install",
        "source": [
          "archive:https://registry.npmjs.org/follow-redirects/-/follow-redirects-1.12.1.tgz#sha1:de54a6205311b93d60398ebc01cf7015682312b6"
        ]
      },
      "overrides": [],
      "dependencies": [],
      "devDependencies": []
    },
    "flex@1.2.3@d41d8cd9": {
      "id": "flex@1.2.3@d41d8cd9",
      "name": "flex",
      "version": "1.2.3",
      "source": {
        "type": "install",
        "source": [
          "archive:https://registry.npmjs.org/flex/-/flex-1.2.3.tgz#sha1:d7c7e4c5ed9077ed85129757dc63a3c53e1a191b"
        ]
      },
      "overrides": [],
      "dependencies": [
        "ocaml@4.10.0@d41d8cd9", "@opam/dune@opam:2.6.1@e1bf507c",
        "@esy-ocaml/reason@3.6.0@d41d8cd9"
      ],
      "devDependencies": []
    },
    "fetch-native-lwt@0.1.0-alpha.5@d41d8cd9": {
      "id": "fetch-native-lwt@0.1.0-alpha.5@d41d8cd9",
      "name": "fetch-native-lwt",
      "version": "0.1.0-alpha.5",
      "source": {
        "type": "install",
        "source": [
          "archive:https://registry.npmjs.org/fetch-native-lwt/-/fetch-native-lwt-0.1.0-alpha.5.tgz#sha1:5a0a40149d5d10e233361bb40c42304f538090aa"
        ]
      },
      "overrides": [],
      "dependencies": [
        "ocaml@4.10.0@d41d8cd9", "fetch-core@0.1.0-alpha.5@d41d8cd9",
        "@reason-native-web/piaf@1.4.0@d41d8cd9",
<<<<<<< HEAD
        "@opam/dune@opam:2.5.0@aef1678b", "@esy-ocaml/reason@3.6.0@d41d8cd9"
=======
        "@opam/dune@opam:2.6.1@e1bf507c", "@esy-ocaml/reason@3.6.0@d41d8cd9"
>>>>>>> 52207a7a
      ],
      "devDependencies": []
    },
    "fetch-core@0.1.0-alpha.5@d41d8cd9": {
      "id": "fetch-core@0.1.0-alpha.5@d41d8cd9",
      "name": "fetch-core",
      "version": "0.1.0-alpha.5",
      "source": {
        "type": "install",
        "source": [
          "archive:https://registry.npmjs.org/fetch-core/-/fetch-core-0.1.0-alpha.5.tgz#sha1:71a2420796743056f3efba8da19a540cc910db95"
        ]
      },
      "overrides": [],
      "dependencies": [
        "ocaml@4.10.0@d41d8cd9", "@opam/dune@opam:2.6.1@e1bf507c",
        "@esy-ocaml/reason@3.6.0@d41d8cd9"
      ],
      "devDependencies": []
    },
    "eventemitter3@4.0.4@d41d8cd9": {
      "id": "eventemitter3@4.0.4@d41d8cd9",
      "name": "eventemitter3",
      "version": "4.0.4",
      "source": {
        "type": "install",
        "source": [
          "archive:https://registry.npmjs.org/eventemitter3/-/eventemitter3-4.0.4.tgz#sha1:b5463ace635a083d018bdc7c917b4c5f10a85384"
        ]
      },
      "overrides": [],
      "dependencies": [],
      "devDependencies": []
    },
    "esy-skia@github:revery-ui/esy-skia#a3785f9@d41d8cd9": {
      "id": "esy-skia@github:revery-ui/esy-skia#a3785f9@d41d8cd9",
      "name": "esy-skia",
      "version": "github:revery-ui/esy-skia#a3785f9",
      "source": {
        "type": "install",
        "source": [ "github:revery-ui/esy-skia#a3785f9" ]
      },
      "overrides": [],
      "dependencies": [
        "esy-libjpeg-turbo@github:revery-ui/libjpeg-turbo#dbb3dd5@d41d8cd9",
        "@esy-cross/ninja-build@1.8.2001@d41d8cd9"
      ],
      "devDependencies": []
    },
    "esy-sdl2@2.0.10008@d41d8cd9": {
      "id": "esy-sdl2@2.0.10008@d41d8cd9",
      "name": "esy-sdl2",
      "version": "2.0.10008",
      "source": {
        "type": "install",
        "source": [
          "archive:https://registry.npmjs.org/esy-sdl2/-/esy-sdl2-2.0.10008.tgz#sha1:e0cfc18598f54ad8ee461edae3e71483c2f0e09f"
        ]
      },
      "overrides": [],
      "dependencies": [],
      "devDependencies": []
    },
    "esy-nasm@github:revery-ui/esy-nasm#64a802b@d41d8cd9": {
      "id": "esy-nasm@github:revery-ui/esy-nasm#64a802b@d41d8cd9",
      "name": "esy-nasm",
      "version": "github:revery-ui/esy-nasm#64a802b",
      "source": {
        "type": "install",
        "source": [ "github:revery-ui/esy-nasm#64a802b" ]
      },
      "overrides": [],
      "dependencies": [],
      "devDependencies": []
    },
    "esy-libjpeg-turbo@github:revery-ui/libjpeg-turbo#dbb3dd5@d41d8cd9": {
      "id":
        "esy-libjpeg-turbo@github:revery-ui/libjpeg-turbo#dbb3dd5@d41d8cd9",
      "name": "esy-libjpeg-turbo",
      "version": "github:revery-ui/libjpeg-turbo#dbb3dd5",
      "source": {
        "type": "install",
        "source": [ "github:revery-ui/libjpeg-turbo#dbb3dd5" ]
      },
      "overrides": [],
      "dependencies": [
        "esy-nasm@github:revery-ui/esy-nasm#64a802b@d41d8cd9",
        "@revery/esy-cmake@0.3.5001@d41d8cd9",
        "@esy-cross/ninja-build@1.8.2001@d41d8cd9"
      ],
      "devDependencies": []
    },
    "esy-help2man@github:esy-packages/esy-help2man#c8e6931d1dcf58a81bd801145a777fd3b115c443@d41d8cd9": {
      "id":
        "esy-help2man@github:esy-packages/esy-help2man#c8e6931d1dcf58a81bd801145a777fd3b115c443@d41d8cd9",
      "name": "esy-help2man",
      "version":
        "github:esy-packages/esy-help2man#c8e6931d1dcf58a81bd801145a777fd3b115c443",
      "source": {
        "type": "install",
        "source": [
          "github:esy-packages/esy-help2man#c8e6931d1dcf58a81bd801145a777fd3b115c443"
        ]
      },
      "overrides": [],
      "dependencies": [],
      "devDependencies": []
    },
    "esy-harfbuzz@1.9.1008@d41d8cd9": {
      "id": "esy-harfbuzz@1.9.1008@d41d8cd9",
      "name": "esy-harfbuzz",
      "version": "1.9.1008",
      "source": {
        "type": "install",
        "source": [
          "archive:https://registry.npmjs.org/esy-harfbuzz/-/esy-harfbuzz-1.9.1008.tgz#sha1:b83d1e80752d6f334f6c3e37b5b857d7d13adb67"
        ]
      },
      "overrides": [],
      "dependencies": [ "esy-cmake@0.3.5@d41d8cd9" ],
      "devDependencies": []
    },
    "esy-freetype2@2.9.1007@d41d8cd9": {
      "id": "esy-freetype2@2.9.1007@d41d8cd9",
      "name": "esy-freetype2",
      "version": "2.9.1007",
      "source": {
        "type": "install",
        "source": [
          "archive:https://registry.npmjs.org/esy-freetype2/-/esy-freetype2-2.9.1007.tgz#sha1:6ef0ac0142837e44cc6e845868b0fb592dd72b74"
        ]
      },
      "overrides": [],
      "dependencies": [ "esy-cmake@0.3.5@d41d8cd9" ],
      "devDependencies": []
    },
    "esy-cmake@0.3.5@d41d8cd9": {
      "id": "esy-cmake@0.3.5@d41d8cd9",
      "name": "esy-cmake",
      "version": "0.3.5",
      "source": {
        "type": "install",
        "source": [
          "archive:https://registry.npmjs.org/esy-cmake/-/esy-cmake-0.3.5.tgz#sha1:2df0bdfe9317fbcded5f463fca1f346464494c7a"
        ]
      },
      "overrides": [],
      "dependencies": [],
      "devDependencies": []
    },
    "esy-autoconf@github:esy-packages/esy-autoconf#fb93edf@d41d8cd9": {
      "id": "esy-autoconf@github:esy-packages/esy-autoconf#fb93edf@d41d8cd9",
      "name": "esy-autoconf",
      "version": "github:esy-packages/esy-autoconf#fb93edf",
      "source": {
        "type": "install",
        "source": [ "github:esy-packages/esy-autoconf#fb93edf" ]
      },
      "overrides": [],
      "dependencies": [
        "esy-help2man@github:esy-packages/esy-help2man#c8e6931d1dcf58a81bd801145a777fd3b115c443@d41d8cd9"
      ],
      "devDependencies": []
    },
    "esy-astyle@github:zbaylin/esy-astyle#59bc21a@d41d8cd9": {
      "id": "esy-astyle@github:zbaylin/esy-astyle#59bc21a@d41d8cd9",
      "name": "esy-astyle",
      "version": "github:zbaylin/esy-astyle#59bc21a",
      "source": {
        "type": "install",
        "source": [ "github:zbaylin/esy-astyle#59bc21a" ]
      },
      "overrides": [],
      "dependencies": [ "esy-cmake@0.3.5@d41d8cd9" ],
      "devDependencies": [ "esy-cmake@0.3.5@d41d8cd9" ]
    },
    "ecstatic@3.3.2@d41d8cd9": {
      "id": "ecstatic@3.3.2@d41d8cd9",
      "name": "ecstatic",
      "version": "3.3.2",
      "source": {
        "type": "install",
        "source": [
          "archive:https://registry.npmjs.org/ecstatic/-/ecstatic-3.3.2.tgz#sha1:6d1dd49814d00594682c652adb66076a69d46c48"
        ]
      },
      "overrides": [],
      "dependencies": [
        "url-join@2.0.5@d41d8cd9", "minimist@1.2.5@d41d8cd9",
        "mime@1.6.0@d41d8cd9", "he@1.2.0@d41d8cd9"
      ],
      "devDependencies": []
    },
    "debug@3.2.6@d41d8cd9": {
      "id": "debug@3.2.6@d41d8cd9",
      "name": "debug",
      "version": "3.2.6",
      "source": {
        "type": "install",
        "source": [
          "archive:https://registry.npmjs.org/debug/-/debug-3.2.6.tgz#sha1:e83d17de16d8a7efb7717edbe5fb10135eee629b"
        ]
      },
      "overrides": [],
      "dependencies": [ "ms@2.1.2@d41d8cd9" ],
      "devDependencies": []
    },
    "corser@2.0.1@d41d8cd9": {
      "id": "corser@2.0.1@d41d8cd9",
      "name": "corser",
      "version": "2.0.1",
      "source": {
        "type": "install",
        "source": [
          "archive:https://registry.npmjs.org/corser/-/corser-2.0.1.tgz#sha1:8eda252ecaab5840dcd975ceb90d9370c819ff87"
        ]
      },
      "overrides": [],
      "dependencies": [],
      "devDependencies": []
    },
    "colors@1.4.0@d41d8cd9": {
      "id": "colors@1.4.0@d41d8cd9",
      "name": "colors",
      "version": "1.4.0",
      "source": {
        "type": "install",
        "source": [
          "archive:https://registry.npmjs.org/colors/-/colors-1.4.0.tgz#sha1:c50491479d4c1bdaed2c9ced32cf7c7dc2360f78"
        ]
      },
      "overrides": [],
      "dependencies": [],
      "devDependencies": []
    },
    "basic-auth@1.1.0@d41d8cd9": {
      "id": "basic-auth@1.1.0@d41d8cd9",
      "name": "basic-auth",
      "version": "1.1.0",
      "source": {
        "type": "install",
        "source": [
          "archive:https://registry.npmjs.org/basic-auth/-/basic-auth-1.1.0.tgz#sha1:45221ee429f7ee1e5035be3f51533f1cdfd29884"
        ]
      },
      "overrides": [],
      "dependencies": [],
      "devDependencies": []
    },
    "async@2.6.3@d41d8cd9": {
      "id": "async@2.6.3@d41d8cd9",
      "name": "async",
      "version": "2.6.3",
      "source": {
        "type": "install",
        "source": [
          "archive:https://registry.npmjs.org/async/-/async-2.6.3.tgz#sha1:d72625e2344a3656e3a3ad4fa749fa83299d82ff"
        ]
      },
      "overrides": [],
      "dependencies": [ "lodash@4.17.19@d41d8cd9" ],
      "devDependencies": []
    },
    "@revery/esy-cmake@0.3.5001@d41d8cd9": {
      "id": "@revery/esy-cmake@0.3.5001@d41d8cd9",
      "name": "@revery/esy-cmake",
      "version": "0.3.5001",
      "source": {
        "type": "install",
        "source": [
          "archive:https://registry.npmjs.org/@revery/esy-cmake/-/esy-cmake-0.3.5001.tgz#sha1:19d35421b8ec11c545a16071fc23c5ceb03a2bcb"
        ]
      },
      "overrides": [],
      "dependencies": [],
      "devDependencies": []
    },
    "@reason-native/rely@3.2.1@d41d8cd9": {
      "id": "@reason-native/rely@3.2.1@d41d8cd9",
      "name": "@reason-native/rely",
      "version": "3.2.1",
      "source": {
        "type": "install",
        "source": [
          "archive:https://registry.npmjs.org/@reason-native/rely/-/rely-3.2.1.tgz#sha1:7945ac6a51773a97b8f8cfd97d2855ac7ac4ecb2"
        ]
      },
      "overrides": [],
      "dependencies": [
        "ocaml@4.10.0@d41d8cd9", "@reason-native/pastel@0.1.0@d41d8cd9",
        "@reason-native/file-context-printer@0.0.3@d41d8cd9",
        "@reason-native/cli@0.0.1-alpha@d41d8cd9",
        "@opam/re@opam:1.9.0@d4d5e13d", "@opam/junit@opam:2.0.2@0b7bd730",
        "@opam/dune@opam:2.6.1@e1bf507c", "@esy-ocaml/reason@3.6.0@d41d8cd9"
      ],
      "devDependencies": []
    },
    "@reason-native/pastel@0.1.0@d41d8cd9": {
      "id": "@reason-native/pastel@0.1.0@d41d8cd9",
      "name": "@reason-native/pastel",
      "version": "0.1.0",
      "source": {
        "type": "install",
        "source": [
          "archive:https://registry.npmjs.org/@reason-native/pastel/-/pastel-0.1.0.tgz#sha1:2b262a654b8d807215df74768e628e9b05b3f5e3"
        ]
      },
      "overrides": [],
      "dependencies": [
        "ocaml@4.10.0@d41d8cd9", "@opam/dune@opam:2.6.1@e1bf507c",
        "@esy-ocaml/reason@3.6.0@d41d8cd9"
      ],
      "devDependencies": []
    },
    "@reason-native/file-context-printer@0.0.3@d41d8cd9": {
      "id": "@reason-native/file-context-printer@0.0.3@d41d8cd9",
      "name": "@reason-native/file-context-printer",
      "version": "0.0.3",
      "source": {
        "type": "install",
        "source": [
          "archive:https://registry.npmjs.org/@reason-native/file-context-printer/-/file-context-printer-0.0.3.tgz#sha1:b92eec7b10107ccb27528f9eea9bb51252bca491"
        ]
      },
      "overrides": [],
      "dependencies": [
        "ocaml@4.10.0@d41d8cd9", "@reason-native/pastel@0.1.0@d41d8cd9",
        "@opam/re@opam:1.9.0@d4d5e13d", "@opam/dune@opam:2.6.1@e1bf507c",
        "@esy-ocaml/reason@3.6.0@d41d8cd9"
      ],
      "devDependencies": []
    },
    "@reason-native/console@0.1.0@d41d8cd9": {
      "id": "@reason-native/console@0.1.0@d41d8cd9",
      "name": "@reason-native/console",
      "version": "0.1.0",
      "source": {
        "type": "install",
        "source": [
          "archive:https://registry.npmjs.org/@reason-native/console/-/console-0.1.0.tgz#sha1:3b56f0e9e1be8464329793df29020aa90e71c22c"
        ]
      },
      "overrides": [],
      "dependencies": [
        "ocaml@4.10.0@d41d8cd9", "@opam/dune@opam:2.6.1@e1bf507c",
        "@esy-ocaml/reason@3.6.0@d41d8cd9"
      ],
      "devDependencies": []
    },
    "@reason-native/cli@0.0.1-alpha@d41d8cd9": {
      "id": "@reason-native/cli@0.0.1-alpha@d41d8cd9",
      "name": "@reason-native/cli",
      "version": "0.0.1-alpha",
      "source": {
        "type": "install",
        "source": [
          "archive:https://registry.npmjs.org/@reason-native/cli/-/cli-0.0.1-alpha.tgz#sha1:0b911053fa7cc661eac10ead50d6ea6cc1fcd94d"
        ]
      },
      "overrides": [],
      "dependencies": [
        "ocaml@4.10.0@d41d8cd9", "@reason-native/pastel@0.1.0@d41d8cd9",
        "@opam/re@opam:1.9.0@d4d5e13d", "@opam/dune@opam:2.6.1@e1bf507c",
        "@esy-ocaml/reason@3.6.0@d41d8cd9"
      ],
      "devDependencies": []
    },
    "@reason-native-web/ssl@0.5.9007@d41d8cd9": {
      "id": "@reason-native-web/ssl@0.5.9007@d41d8cd9",
      "name": "@reason-native-web/ssl",
      "version": "0.5.9007",
      "source": {
        "type": "install",
        "source": [
          "archive:https://registry.npmjs.org/@reason-native-web/ssl/-/ssl-0.5.9007.tgz#sha1:2eceef610fb593f10605dbde0cbcec153bf7b744"
        ]
      },
      "overrides": [],
      "dependencies": [
        "ocaml@4.10.0@d41d8cd9",
        "@reason-native-web/esy-openssl@1.1.1006@d41d8cd9",
        "@opam/dune-configurator@opam:2.6.1@33e0efbb",
        "@opam/dune@opam:2.6.1@e1bf507c",
        "@opam/conf-pkg-config@opam:1.2@d86c8f53",
        "@opam/base-unix@opam:base@87d0b2eb"
      ],
      "devDependencies": []
    },
    "@reason-native-web/piaf@1.4.0@d41d8cd9": {
      "id": "@reason-native-web/piaf@1.4.0@d41d8cd9",
      "name": "@reason-native-web/piaf",
      "version": "1.4.0",
      "source": {
        "type": "install",
        "source": [
          "archive:https://registry.npmjs.org/@reason-native-web/piaf/-/piaf-1.4.0.tgz#sha1:da2d1a07b553989e032f51986873c4bdff936ed5"
        ]
      },
      "overrides": [],
      "dependencies": [
        "ocaml@4.10.0@d41d8cd9",
        "@reason-native-web/lwt_ssl@1.1.3005@d41d8cd9",
        "@reason-native-web/h2-lwt-unix@0.6.1002@d41d8cd9",
        "@reason-native-web/h1-lwt-unix@1.2.2001@d41d8cd9",
        "@reason-native-web/gluten-lwt-unix@0.2.1@d41d8cd9",
        "@opam/uri@opam:3.1.0@826aaae7",
        "@opam/ocaml-syntax-shims@opam:1.0.0@a9aa3bfa",
        "@opam/magic-mime@opam:1.1.2@980f82fb",
        "@opam/lwt@opam:4.5.0@677655b4", "@opam/logs@opam:0.7.0@1d03143e",
        "@opam/dune@opam:2.6.1@e1bf507c",
        "@opam/bigstringaf@opam:0.6.1@35f5e6d1"
      ],
      "devDependencies": []
    },
    "@reason-native-web/lwt_ssl@1.1.3005@d41d8cd9": {
      "id": "@reason-native-web/lwt_ssl@1.1.3005@d41d8cd9",
      "name": "@reason-native-web/lwt_ssl",
      "version": "1.1.3005",
      "source": {
        "type": "install",
        "source": [
          "archive:https://registry.npmjs.org/@reason-native-web/lwt_ssl/-/lwt_ssl-1.1.3005.tgz#sha1:6ac76e006175e3b320b8a1c690f50cebb5699050"
        ]
      },
      "overrides": [],
      "dependencies": [
        "ocaml@4.10.0@d41d8cd9", "@reason-native-web/ssl@0.5.9007@d41d8cd9",
        "@opam/lwt@opam:4.5.0@677655b4", "@opam/dune@opam:2.6.1@e1bf507c",
        "@opam/base-unix@opam:base@87d0b2eb"
      ],
      "devDependencies": []
    },
    "@reason-native-web/h2-lwt-unix@0.6.1002@d41d8cd9": {
      "id": "@reason-native-web/h2-lwt-unix@0.6.1002@d41d8cd9",
      "name": "@reason-native-web/h2-lwt-unix",
      "version": "0.6.1002",
      "source": {
        "type": "install",
        "source": [
          "archive:https://registry.npmjs.org/@reason-native-web/h2-lwt-unix/-/h2-lwt-unix-0.6.1002.tgz#sha1:9bf1998a7a62ddfc712d22cf04a045cfc2017d8e"
        ]
      },
      "overrides": [],
      "dependencies": [
        "ocaml@4.10.0@d41d8cd9",
        "@reason-native-web/h2-lwt@0.6.1002@d41d8cd9",
        "@reason-native-web/gluten-lwt-unix@0.2.1@d41d8cd9",
        "@opam/lwt@opam:4.5.0@677655b4",
        "@opam/faraday-lwt-unix@opam:0.7.1@4854f547",
        "@opam/dune@opam:2.6.1@e1bf507c"
      ],
      "devDependencies": []
    },
    "@reason-native-web/h2-lwt@0.6.1002@d41d8cd9": {
      "id": "@reason-native-web/h2-lwt@0.6.1002@d41d8cd9",
      "name": "@reason-native-web/h2-lwt",
      "version": "0.6.1002",
      "source": {
        "type": "install",
        "source": [
          "archive:https://registry.npmjs.org/@reason-native-web/h2-lwt/-/h2-lwt-0.6.1002.tgz#sha1:ab32c96ef1d5eabe0685b30c2edfc296cb63d5a8"
        ]
      },
      "overrides": [],
      "dependencies": [
        "ocaml@4.10.0@d41d8cd9", "@reason-native-web/h2@0.6.1002@d41d8cd9",
        "@reason-native-web/gluten-lwt@0.2.1@d41d8cd9",
        "@opam/lwt@opam:4.5.0@677655b4", "@opam/dune@opam:2.6.1@e1bf507c"
      ],
      "devDependencies": []
    },
    "@reason-native-web/h2@0.6.1002@d41d8cd9": {
      "id": "@reason-native-web/h2@0.6.1002@d41d8cd9",
      "name": "@reason-native-web/h2",
      "version": "0.6.1002",
      "source": {
        "type": "install",
        "source": [
          "archive:https://registry.npmjs.org/@reason-native-web/h2/-/h2-0.6.1002.tgz#sha1:6918f1df7d74b3880c78c5a94b9e644de8fa7ecc"
        ]
      },
      "overrides": [],
      "dependencies": [
        "ocaml@4.10.0@d41d8cd9", "@reason-native-web/h1@1.2.2001@d41d8cd9",
        "@opam/psq@opam:0.2.0@247756d4", "@opam/hpack@opam:0.2.0@9f3eae78",
        "@opam/faraday@opam:0.7.1@19546ee5",
        "@opam/dune@opam:2.6.1@e1bf507c",
        "@opam/bigstringaf@opam:0.6.1@35f5e6d1",
        "@opam/base64@opam:3.4.0@f5b9ad9b",
        "@opam/angstrom@opam:0.14.1@07e286b0"
      ],
      "devDependencies": []
    },
    "@reason-native-web/h1-lwt-unix@1.2.2001@d41d8cd9": {
      "id": "@reason-native-web/h1-lwt-unix@1.2.2001@d41d8cd9",
      "name": "@reason-native-web/h1-lwt-unix",
      "version": "1.2.2001",
      "source": {
        "type": "install",
        "source": [
          "archive:https://registry.npmjs.org/@reason-native-web/h1-lwt-unix/-/h1-lwt-unix-1.2.2001.tgz#sha1:29866964b38f357664ebf48af7ee2d4b32db0d4f"
        ]
      },
      "overrides": [],
      "dependencies": [
        "ocaml@4.10.0@d41d8cd9",
        "@reason-native-web/h1-lwt@1.2.2001@d41d8cd9",
        "@reason-native-web/gluten-lwt-unix@0.2.1@d41d8cd9",
        "@opam/lwt@opam:4.5.0@677655b4",
        "@opam/faraday-lwt-unix@opam:0.7.1@4854f547",
        "@opam/dune@opam:2.6.1@e1bf507c"
      ],
      "devDependencies": []
    },
    "@reason-native-web/h1-lwt@1.2.2001@d41d8cd9": {
      "id": "@reason-native-web/h1-lwt@1.2.2001@d41d8cd9",
      "name": "@reason-native-web/h1-lwt",
      "version": "1.2.2001",
      "source": {
        "type": "install",
        "source": [
          "archive:https://registry.npmjs.org/@reason-native-web/h1-lwt/-/h1-lwt-1.2.2001.tgz#sha1:fae16630d9e002e5ba12cd67c88258a26171bca6"
        ]
      },
      "overrides": [],
      "dependencies": [
        "ocaml@4.10.0@d41d8cd9", "@reason-native-web/h1@1.2.2001@d41d8cd9",
        "@reason-native-web/gluten-lwt@0.2.1@d41d8cd9",
        "@opam/lwt@opam:4.5.0@677655b4", "@opam/dune@opam:2.6.1@e1bf507c"
      ],
      "devDependencies": []
    },
    "@reason-native-web/h1@1.2.2001@d41d8cd9": {
      "id": "@reason-native-web/h1@1.2.2001@d41d8cd9",
      "name": "@reason-native-web/h1",
      "version": "1.2.2001",
      "source": {
        "type": "install",
        "source": [
          "archive:https://registry.npmjs.org/@reason-native-web/h1/-/h1-1.2.2001.tgz#sha1:48ff58f10bbcc2931742b951dcbd6c821e2da0f5"
        ]
      },
      "overrides": [],
      "dependencies": [
        "ocaml@4.10.0@d41d8cd9", "@opam/result@opam:1.5@6b753c82",
        "@opam/faraday@opam:0.7.1@19546ee5",
        "@opam/dune@opam:2.6.1@e1bf507c",
        "@opam/bigstringaf@opam:0.6.1@35f5e6d1",
        "@opam/angstrom@opam:0.14.1@07e286b0"
      ],
      "devDependencies": []
    },
    "@reason-native-web/gluten-lwt-unix@0.2.1@d41d8cd9": {
      "id": "@reason-native-web/gluten-lwt-unix@0.2.1@d41d8cd9",
      "name": "@reason-native-web/gluten-lwt-unix",
      "version": "0.2.1",
      "source": {
        "type": "install",
        "source": [
          "archive:https://registry.npmjs.org/@reason-native-web/gluten-lwt-unix/-/gluten-lwt-unix-0.2.1.tgz#sha1:e661685c6c72ef38b48318279ed16434824563f9"
        ]
      },
      "overrides": [],
      "dependencies": [
        "ocaml@4.10.0@d41d8cd9",
        "@reason-native-web/lwt_ssl@1.1.3005@d41d8cd9",
        "@reason-native-web/gluten-lwt@0.2.1@d41d8cd9",
        "@opam/lwt@opam:4.5.0@677655b4",
        "@opam/faraday-lwt-unix@opam:0.7.1@4854f547",
        "@opam/dune@opam:2.6.1@e1bf507c"
      ],
      "devDependencies": []
    },
    "@reason-native-web/gluten-lwt@0.2.1@d41d8cd9": {
      "id": "@reason-native-web/gluten-lwt@0.2.1@d41d8cd9",
      "name": "@reason-native-web/gluten-lwt",
      "version": "0.2.1",
      "source": {
        "type": "install",
        "source": [
          "archive:https://registry.npmjs.org/@reason-native-web/gluten-lwt/-/gluten-lwt-0.2.1.tgz#sha1:0d35a7de4abd2b55e4afc57d902c9f36a4d6e3e4"
        ]
      },
      "overrides": [],
      "dependencies": [
        "ocaml@4.10.0@d41d8cd9", "@reason-native-web/gluten@0.2.1@d41d8cd9",
        "@opam/lwt@opam:4.5.0@677655b4", "@opam/dune@opam:2.6.1@e1bf507c"
      ],
      "devDependencies": []
    },
    "@reason-native-web/gluten@0.2.1@d41d8cd9": {
      "id": "@reason-native-web/gluten@0.2.1@d41d8cd9",
      "name": "@reason-native-web/gluten",
      "version": "0.2.1",
      "source": {
        "type": "install",
        "source": [
          "archive:https://registry.npmjs.org/@reason-native-web/gluten/-/gluten-0.2.1.tgz#sha1:cbc732d5d238f845c54d466bb5da7380feb66b72"
        ]
      },
      "overrides": [],
      "dependencies": [
        "ocaml@4.10.0@d41d8cd9", "@reason-native-web/h1@1.2.2001@d41d8cd9",
<<<<<<< HEAD
        "@opam/dune@opam:2.5.0@aef1678b",
=======
        "@opam/dune@opam:2.6.1@e1bf507c",
>>>>>>> 52207a7a
        "@opam/bigstringaf@opam:0.6.1@35f5e6d1"
      ],
      "devDependencies": []
    },
    "@reason-native-web/esy-openssl@1.1.1006@d41d8cd9": {
      "id": "@reason-native-web/esy-openssl@1.1.1006@d41d8cd9",
      "name": "@reason-native-web/esy-openssl",
      "version": "1.1.1006",
      "source": {
        "type": "install",
        "source": [
          "archive:https://registry.npmjs.org/@reason-native-web/esy-openssl/-/esy-openssl-1.1.1006.tgz#sha1:4154a9b17d9ebdc1c983a3075513b5cd276873ac"
        ]
      },
      "overrides": [],
      "dependencies": [
        "@opam/conf-pkg-config@opam:1.2@d86c8f53",
        "@opam/conf-autoconf@opam:0.1@27b3f7cf"
      ],
      "devDependencies": []
    },
    "@opam/zed@opam:3.1.0@86c55416": {
      "id": "@opam/zed@opam:3.1.0@86c55416",
      "name": "@opam/zed",
      "version": "opam:3.1.0",
      "source": {
        "type": "install",
        "source": [
          "archive:https://opam.ocaml.org/cache/md5/51/51e8676ba972e5ad727633c161e404b1#md5:51e8676ba972e5ad727633c161e404b1",
          "archive:https://github.com/ocaml-community/zed/archive/3.1.0.tar.gz#md5:51e8676ba972e5ad727633c161e404b1"
        ],
        "opam": {
          "name": "zed",
          "version": "3.1.0",
          "path": "doc.esy.lock/opam/zed.3.1.0"
        }
      },
      "overrides": [],
      "dependencies": [
        "ocaml@4.10.0@d41d8cd9", "@opam/react@opam:1.2.1@0e11855f",
        "@opam/dune@opam:2.6.1@e1bf507c",
        "@opam/charInfo_width@opam:1.1.0@b400bb29",
        "@opam/camomile@opam:1.0.2@51b42ad8",
        "@opam/base-bytes@opam:base@19d0c2ff",
        "@esy-ocaml/substs@0.0.1@d41d8cd9"
      ],
      "devDependencies": [
        "ocaml@4.10.0@d41d8cd9", "@opam/react@opam:1.2.1@0e11855f",
        "@opam/dune@opam:2.6.1@e1bf507c",
        "@opam/charInfo_width@opam:1.1.0@b400bb29",
        "@opam/camomile@opam:1.0.2@51b42ad8",
        "@opam/base-bytes@opam:base@19d0c2ff"
      ]
    },
    "@opam/yojson@opam:1.7.0@7056d985": {
      "id": "@opam/yojson@opam:1.7.0@7056d985",
      "name": "@opam/yojson",
      "version": "opam:1.7.0",
      "source": {
        "type": "install",
        "source": [
          "archive:https://opam.ocaml.org/cache/md5/b8/b89d39ca3f8c532abe5f547ad3b8f84d#md5:b89d39ca3f8c532abe5f547ad3b8f84d",
          "archive:https://github.com/ocaml-community/yojson/releases/download/1.7.0/yojson-1.7.0.tbz#md5:b89d39ca3f8c532abe5f547ad3b8f84d"
        ],
        "opam": {
          "name": "yojson",
          "version": "1.7.0",
          "path": "doc.esy.lock/opam/yojson.1.7.0"
        }
      },
      "overrides": [],
      "dependencies": [
        "ocaml@4.10.0@d41d8cd9", "@opam/easy-format@opam:1.3.2@0484b3c4",
        "@opam/dune@opam:2.6.1@e1bf507c", "@opam/cppo@opam:1.6.6@f4f83858",
        "@opam/biniou@opam:1.2.1@d7570399",
        "@esy-ocaml/substs@0.0.1@d41d8cd9"
      ],
      "devDependencies": [
        "ocaml@4.10.0@d41d8cd9", "@opam/easy-format@opam:1.3.2@0484b3c4",
        "@opam/dune@opam:2.6.1@e1bf507c", "@opam/biniou@opam:1.2.1@d7570399"
      ]
    },
    "@opam/uutf@opam:1.0.2@4440868f": {
      "id": "@opam/uutf@opam:1.0.2@4440868f",
      "name": "@opam/uutf",
      "version": "opam:1.0.2",
      "source": {
        "type": "install",
        "source": [
          "archive:https://opam.ocaml.org/cache/md5/a7/a7c542405a39630c689a82bd7ef2292c#md5:a7c542405a39630c689a82bd7ef2292c",
          "archive:http://erratique.ch/software/uutf/releases/uutf-1.0.2.tbz#md5:a7c542405a39630c689a82bd7ef2292c"
        ],
        "opam": {
          "name": "uutf",
          "version": "1.0.2",
          "path": "doc.esy.lock/opam/uutf.1.0.2"
        }
      },
      "overrides": [],
      "dependencies": [
        "ocaml@4.10.0@d41d8cd9", "@opam/uchar@opam:0.0.2@c8218eea",
        "@opam/topkg@opam:1.0.1@a42c631e",
        "@opam/ocamlfind@opam:1.8.1@ff07b0f9",
        "@opam/ocamlbuild@opam:0.14.0@6ac75d03",
        "@opam/cmdliner@opam:1.0.4@93208aac",
        "@esy-ocaml/substs@0.0.1@d41d8cd9"
      ],
      "devDependencies": [
        "ocaml@4.10.0@d41d8cd9", "@opam/uchar@opam:0.0.2@c8218eea"
      ]
    },
    "@opam/uucp@opam:13.0.0@e9b515e0": {
      "id": "@opam/uucp@opam:13.0.0@e9b515e0",
      "name": "@opam/uucp",
      "version": "opam:13.0.0",
      "source": {
        "type": "install",
        "source": [
          "archive:https://opam.ocaml.org/cache/md5/07/07e706249ddb2d02f0fa298804d3c739#md5:07e706249ddb2d02f0fa298804d3c739",
          "archive:https://erratique.ch/software/uucp/releases/uucp-13.0.0.tbz#md5:07e706249ddb2d02f0fa298804d3c739"
        ],
        "opam": {
          "name": "uucp",
          "version": "13.0.0",
          "path": "doc.esy.lock/opam/uucp.13.0.0"
        }
      },
      "overrides": [],
      "dependencies": [
        "ocaml@4.10.0@d41d8cd9", "@opam/uutf@opam:1.0.2@4440868f",
        "@opam/topkg@opam:1.0.1@a42c631e",
        "@opam/ocamlfind@opam:1.8.1@ff07b0f9",
        "@opam/ocamlbuild@opam:0.14.0@6ac75d03",
        "@opam/cmdliner@opam:1.0.4@93208aac",
        "@esy-ocaml/substs@0.0.1@d41d8cd9"
      ],
      "devDependencies": [ "ocaml@4.10.0@d41d8cd9" ]
    },
    "@opam/uri@opam:3.1.0@826aaae7": {
      "id": "@opam/uri@opam:3.1.0@826aaae7",
      "name": "@opam/uri",
      "version": "opam:3.1.0",
      "source": {
        "type": "install",
        "source": [
          "archive:https://opam.ocaml.org/cache/sha256/c4/c452823fd870cf7cffe51aef3e9ca646a382dc6f87282f2b16bfe30a7515ac43#sha256:c452823fd870cf7cffe51aef3e9ca646a382dc6f87282f2b16bfe30a7515ac43",
          "archive:https://github.com/mirage/ocaml-uri/releases/download/v3.1.0/uri-v3.1.0.tbz#sha256:c452823fd870cf7cffe51aef3e9ca646a382dc6f87282f2b16bfe30a7515ac43"
        ],
        "opam": {
          "name": "uri",
          "version": "3.1.0",
          "path": "doc.esy.lock/opam/uri.3.1.0"
        }
      },
      "overrides": [],
      "dependencies": [
        "ocaml@4.10.0@d41d8cd9", "@opam/stringext@opam:1.6.0@104bc94b",
        "@opam/re@opam:1.9.0@d4d5e13d", "@opam/dune@opam:2.6.1@e1bf507c",
        "@esy-ocaml/substs@0.0.1@d41d8cd9"
      ],
      "devDependencies": [
        "ocaml@4.10.0@d41d8cd9", "@opam/stringext@opam:1.6.0@104bc94b",
        "@opam/re@opam:1.9.0@d4d5e13d", "@opam/dune@opam:2.6.1@e1bf507c"
      ]
    },
    "@opam/uchar@opam:0.0.2@c8218eea": {
      "id": "@opam/uchar@opam:0.0.2@c8218eea",
      "name": "@opam/uchar",
      "version": "opam:0.0.2",
      "source": {
        "type": "install",
        "source": [
          "archive:https://opam.ocaml.org/cache/md5/c9/c9ba2c738d264c420c642f7bb1cf4a36#md5:c9ba2c738d264c420c642f7bb1cf4a36",
          "archive:https://github.com/ocaml/uchar/releases/download/v0.0.2/uchar-0.0.2.tbz#md5:c9ba2c738d264c420c642f7bb1cf4a36"
        ],
        "opam": {
          "name": "uchar",
          "version": "0.0.2",
          "path": "doc.esy.lock/opam/uchar.0.0.2"
        }
      },
      "overrides": [],
      "dependencies": [
        "ocaml@4.10.0@d41d8cd9", "@opam/ocamlbuild@opam:0.14.0@6ac75d03",
        "@esy-ocaml/substs@0.0.1@d41d8cd9"
      ],
      "devDependencies": [ "ocaml@4.10.0@d41d8cd9" ]
    },
    "@opam/tyxml@opam:4.4.0@1dca5713": {
      "id": "@opam/tyxml@opam:4.4.0@1dca5713",
      "name": "@opam/tyxml",
      "version": "opam:4.4.0",
      "source": {
        "type": "install",
        "source": [
          "archive:https://opam.ocaml.org/cache/sha256/51/516394dd4a5c31726997c51d66aa31cacb91e3c46d4e16c7699130e204042530#sha256:516394dd4a5c31726997c51d66aa31cacb91e3c46d4e16c7699130e204042530",
          "archive:https://github.com/ocsigen/tyxml/releases/download/4.4.0/tyxml-4.4.0.tbz#sha256:516394dd4a5c31726997c51d66aa31cacb91e3c46d4e16c7699130e204042530"
        ],
        "opam": {
          "name": "tyxml",
          "version": "4.4.0",
          "path": "doc.esy.lock/opam/tyxml.4.4.0"
        }
      },
      "overrides": [],
      "dependencies": [
        "ocaml@4.10.0@d41d8cd9", "@opam/uutf@opam:1.0.2@4440868f",
        "@opam/seq@opam:base@d8d7de1d", "@opam/re@opam:1.9.0@d4d5e13d",
        "@opam/dune@opam:2.6.1@e1bf507c", "@esy-ocaml/substs@0.0.1@d41d8cd9"
      ],
      "devDependencies": [
        "ocaml@4.10.0@d41d8cd9", "@opam/uutf@opam:1.0.2@4440868f",
        "@opam/seq@opam:base@d8d7de1d", "@opam/re@opam:1.9.0@d4d5e13d",
        "@opam/dune@opam:2.6.1@e1bf507c"
      ]
    },
    "@opam/trie@opam:1.0.0@d2efc587": {
      "id": "@opam/trie@opam:1.0.0@d2efc587",
      "name": "@opam/trie",
      "version": "opam:1.0.0",
      "source": {
        "type": "install",
        "source": [
          "archive:https://opam.ocaml.org/cache/md5/84/84519b5f8bd92490bfc68a52f706ba14#md5:84519b5f8bd92490bfc68a52f706ba14",
          "archive:https://github.com/kandu/trie/archive/1.0.0.tar.gz#md5:84519b5f8bd92490bfc68a52f706ba14"
        ],
        "opam": {
          "name": "trie",
          "version": "1.0.0",
          "path": "doc.esy.lock/opam/trie.1.0.0"
        }
      },
      "overrides": [],
      "dependencies": [
        "ocaml@4.10.0@d41d8cd9", "@opam/dune@opam:2.6.1@e1bf507c",
        "@esy-ocaml/substs@0.0.1@d41d8cd9"
      ],
      "devDependencies": [
        "ocaml@4.10.0@d41d8cd9", "@opam/dune@opam:2.6.1@e1bf507c"
      ]
    },
    "@opam/topkg@opam:1.0.1@a42c631e": {
      "id": "@opam/topkg@opam:1.0.1@a42c631e",
      "name": "@opam/topkg",
      "version": "opam:1.0.1",
      "source": {
        "type": "install",
        "source": [
          "archive:https://opam.ocaml.org/cache/md5/16/16b90e066d8972a5ef59655e7c28b3e9#md5:16b90e066d8972a5ef59655e7c28b3e9",
          "archive:http://erratique.ch/software/topkg/releases/topkg-1.0.1.tbz#md5:16b90e066d8972a5ef59655e7c28b3e9"
        ],
        "opam": {
          "name": "topkg",
          "version": "1.0.1",
          "path": "doc.esy.lock/opam/topkg.1.0.1"
        }
      },
      "overrides": [],
      "dependencies": [
        "ocaml@4.10.0@d41d8cd9", "@opam/ocamlfind@opam:1.8.1@ff07b0f9",
        "@opam/ocamlbuild@opam:0.14.0@6ac75d03",
        "@esy-ocaml/substs@0.0.1@d41d8cd9"
      ],
      "devDependencies": [
        "ocaml@4.10.0@d41d8cd9", "@opam/ocamlbuild@opam:0.14.0@6ac75d03"
      ]
    },
    "@opam/stringext@opam:1.6.0@104bc94b": {
      "id": "@opam/stringext@opam:1.6.0@104bc94b",
      "name": "@opam/stringext",
      "version": "opam:1.6.0",
      "source": {
        "type": "install",
        "source": [
          "archive:https://opam.ocaml.org/cache/sha256/db/db41f5d52e9eab17615f110b899dfeb27dd7e7f89cd35ae43827c5119db206ea#sha256:db41f5d52e9eab17615f110b899dfeb27dd7e7f89cd35ae43827c5119db206ea",
          "archive:https://github.com/rgrinberg/stringext/releases/download/1.6.0/stringext-1.6.0.tbz#sha256:db41f5d52e9eab17615f110b899dfeb27dd7e7f89cd35ae43827c5119db206ea"
        ],
        "opam": {
          "name": "stringext",
          "version": "1.6.0",
          "path": "doc.esy.lock/opam/stringext.1.6.0"
        }
      },
      "overrides": [],
      "dependencies": [
        "ocaml@4.10.0@d41d8cd9", "@opam/dune@opam:2.6.1@e1bf507c",
        "@opam/base-bytes@opam:base@19d0c2ff",
        "@esy-ocaml/substs@0.0.1@d41d8cd9"
      ],
      "devDependencies": [
        "ocaml@4.10.0@d41d8cd9", "@opam/dune@opam:2.6.1@e1bf507c",
        "@opam/base-bytes@opam:base@19d0c2ff"
      ]
    },
    "@opam/stdlib-shims@opam:0.1.0@d957c903": {
      "id": "@opam/stdlib-shims@opam:0.1.0@d957c903",
      "name": "@opam/stdlib-shims",
      "version": "opam:0.1.0",
      "source": {
        "type": "install",
        "source": [
          "archive:https://opam.ocaml.org/cache/md5/12/12b5704eed70c6bff5ac39a16db1425d#md5:12b5704eed70c6bff5ac39a16db1425d",
          "archive:https://github.com/ocaml/stdlib-shims/releases/download/0.1.0/stdlib-shims-0.1.0.tbz#md5:12b5704eed70c6bff5ac39a16db1425d"
        ],
        "opam": {
          "name": "stdlib-shims",
          "version": "0.1.0",
          "path": "doc.esy.lock/opam/stdlib-shims.0.1.0"
        }
      },
      "overrides": [],
      "dependencies": [
        "ocaml@4.10.0@d41d8cd9", "@opam/dune@opam:2.6.1@e1bf507c",
        "@esy-ocaml/substs@0.0.1@d41d8cd9"
      ],
      "devDependencies": [
        "ocaml@4.10.0@d41d8cd9", "@opam/dune@opam:2.6.1@e1bf507c"
      ]
    },
    "@opam/stdio@opam:v0.14.0@a624e254": {
      "id": "@opam/stdio@opam:v0.14.0@a624e254",
      "name": "@opam/stdio",
      "version": "opam:v0.14.0",
      "source": {
        "type": "install",
        "source": [
          "archive:https://opam.ocaml.org/cache/md5/4c/4cbdf15f0be88c3258aaeff9e04e00e9#md5:4cbdf15f0be88c3258aaeff9e04e00e9",
          "archive:https://ocaml.janestreet.com/ocaml-core/v0.14/files/stdio-v0.14.0.tar.gz#md5:4cbdf15f0be88c3258aaeff9e04e00e9"
        ],
        "opam": {
          "name": "stdio",
          "version": "v0.14.0",
          "path": "doc.esy.lock/opam/stdio.v0.14.0"
        }
      },
      "overrides": [],
      "dependencies": [
        "ocaml@4.10.0@d41d8cd9", "@opam/dune@opam:2.6.1@e1bf507c",
        "@opam/base@opam:v0.14.0@b8817fc1",
        "@esy-ocaml/substs@0.0.1@d41d8cd9"
      ],
      "devDependencies": [
        "ocaml@4.10.0@d41d8cd9", "@opam/dune@opam:2.6.1@e1bf507c",
        "@opam/base@opam:v0.14.0@b8817fc1"
      ]
    },
    "@opam/sexplib0@opam:v0.14.0@ddeb6438": {
      "id": "@opam/sexplib0@opam:v0.14.0@ddeb6438",
      "name": "@opam/sexplib0",
      "version": "opam:v0.14.0",
      "source": {
        "type": "install",
        "source": [
          "archive:https://opam.ocaml.org/cache/md5/37/37aff0af8f8f6f759249475684aebdc4#md5:37aff0af8f8f6f759249475684aebdc4",
          "archive:https://ocaml.janestreet.com/ocaml-core/v0.14/files/sexplib0-v0.14.0.tar.gz#md5:37aff0af8f8f6f759249475684aebdc4"
        ],
        "opam": {
          "name": "sexplib0",
          "version": "v0.14.0",
          "path": "doc.esy.lock/opam/sexplib0.v0.14.0"
        }
      },
      "overrides": [],
      "dependencies": [
        "ocaml@4.10.0@d41d8cd9", "@opam/dune@opam:2.6.1@e1bf507c",
        "@esy-ocaml/substs@0.0.1@d41d8cd9"
      ],
      "devDependencies": [
        "ocaml@4.10.0@d41d8cd9", "@opam/dune@opam:2.6.1@e1bf507c"
      ]
    },
    "@opam/seq@opam:base@d8d7de1d": {
      "id": "@opam/seq@opam:base@d8d7de1d",
      "name": "@opam/seq",
      "version": "opam:base",
      "source": {
        "type": "install",
        "source": [ "no-source:" ],
        "opam": {
          "name": "seq",
          "version": "base",
          "path": "doc.esy.lock/opam/seq.base"
        }
      },
      "overrides": [],
      "dependencies": [
        "ocaml@4.10.0@d41d8cd9", "@esy-ocaml/substs@0.0.1@d41d8cd9"
      ],
      "devDependencies": [ "ocaml@4.10.0@d41d8cd9" ]
    },
    "@opam/rresult@opam:0.6.0@4b185e72": {
      "id": "@opam/rresult@opam:0.6.0@4b185e72",
      "name": "@opam/rresult",
      "version": "opam:0.6.0",
      "source": {
        "type": "install",
        "source": [
          "archive:https://opam.ocaml.org/cache/md5/ab/aba88cffa29081714468c2c7bcdf7fb1#md5:aba88cffa29081714468c2c7bcdf7fb1",
          "archive:http://erratique.ch/software/rresult/releases/rresult-0.6.0.tbz#md5:aba88cffa29081714468c2c7bcdf7fb1"
        ],
        "opam": {
          "name": "rresult",
          "version": "0.6.0",
          "path": "doc.esy.lock/opam/rresult.0.6.0"
        }
      },
      "overrides": [],
      "dependencies": [
        "ocaml@4.10.0@d41d8cd9", "@opam/topkg@opam:1.0.1@a42c631e",
        "@opam/result@opam:1.5@6b753c82",
        "@opam/ocamlfind@opam:1.8.1@ff07b0f9",
        "@opam/ocamlbuild@opam:0.14.0@6ac75d03",
        "@esy-ocaml/substs@0.0.1@d41d8cd9"
      ],
      "devDependencies": [
        "ocaml@4.10.0@d41d8cd9", "@opam/result@opam:1.5@6b753c82"
      ]
    },
    "@opam/result@opam:1.5@6b753c82": {
      "id": "@opam/result@opam:1.5@6b753c82",
      "name": "@opam/result",
      "version": "opam:1.5",
      "source": {
        "type": "install",
        "source": [
          "archive:https://opam.ocaml.org/cache/md5/1b/1b82dec78849680b49ae9a8a365b831b#md5:1b82dec78849680b49ae9a8a365b831b",
          "archive:https://github.com/janestreet/result/releases/download/1.5/result-1.5.tbz#md5:1b82dec78849680b49ae9a8a365b831b"
        ],
        "opam": {
          "name": "result",
          "version": "1.5",
          "path": "doc.esy.lock/opam/result.1.5"
        }
      },
      "overrides": [],
      "dependencies": [
        "ocaml@4.10.0@d41d8cd9", "@opam/dune@opam:2.6.1@e1bf507c",
        "@esy-ocaml/substs@0.0.1@d41d8cd9"
      ],
      "devDependencies": [
        "ocaml@4.10.0@d41d8cd9", "@opam/dune@opam:2.6.1@e1bf507c"
      ]
    },
    "@opam/react@opam:1.2.1@0e11855f": {
      "id": "@opam/react@opam:1.2.1@0e11855f",
      "name": "@opam/react",
      "version": "opam:1.2.1",
      "source": {
        "type": "install",
        "source": [
          "archive:https://opam.ocaml.org/cache/md5/ce/ce1454438ce4e9d2931248d3abba1fcc#md5:ce1454438ce4e9d2931248d3abba1fcc",
          "archive:http://erratique.ch/software/react/releases/react-1.2.1.tbz#md5:ce1454438ce4e9d2931248d3abba1fcc"
        ],
        "opam": {
          "name": "react",
          "version": "1.2.1",
          "path": "doc.esy.lock/opam/react.1.2.1"
        }
      },
      "overrides": [],
      "dependencies": [
        "ocaml@4.10.0@d41d8cd9", "@opam/topkg@opam:1.0.1@a42c631e",
        "@opam/ocamlfind@opam:1.8.1@ff07b0f9",
        "@opam/ocamlbuild@opam:0.14.0@6ac75d03",
        "@esy-ocaml/substs@0.0.1@d41d8cd9"
      ],
      "devDependencies": [ "ocaml@4.10.0@d41d8cd9" ]
    },
    "@opam/re@opam:1.9.0@d4d5e13d": {
      "id": "@opam/re@opam:1.9.0@d4d5e13d",
      "name": "@opam/re",
      "version": "opam:1.9.0",
      "source": {
        "type": "install",
        "source": [
          "archive:https://opam.ocaml.org/cache/md5/bd/bddaed4f386a22cace7850c9c7dac296#md5:bddaed4f386a22cace7850c9c7dac296",
          "archive:https://github.com/ocaml/ocaml-re/releases/download/1.9.0/re-1.9.0.tbz#md5:bddaed4f386a22cace7850c9c7dac296"
        ],
        "opam": {
          "name": "re",
          "version": "1.9.0",
          "path": "doc.esy.lock/opam/re.1.9.0"
        }
      },
      "overrides": [],
      "dependencies": [
        "ocaml@4.10.0@d41d8cd9", "@opam/seq@opam:base@d8d7de1d",
        "@opam/dune@opam:2.6.1@e1bf507c", "@esy-ocaml/substs@0.0.1@d41d8cd9"
      ],
      "devDependencies": [
        "ocaml@4.10.0@d41d8cd9", "@opam/seq@opam:base@d8d7de1d",
        "@opam/dune@opam:2.6.1@e1bf507c"
      ]
    },
    "@opam/ptime@opam:0.8.5@0051d642": {
      "id": "@opam/ptime@opam:0.8.5@0051d642",
      "name": "@opam/ptime",
      "version": "opam:0.8.5",
      "source": {
        "type": "install",
        "source": [
          "archive:https://opam.ocaml.org/cache/md5/4d/4d48055d623ecf2db792439b3e96a520#md5:4d48055d623ecf2db792439b3e96a520",
          "archive:https://erratique.ch/software/ptime/releases/ptime-0.8.5.tbz#md5:4d48055d623ecf2db792439b3e96a520"
        ],
        "opam": {
          "name": "ptime",
          "version": "0.8.5",
          "path": "doc.esy.lock/opam/ptime.0.8.5"
        }
      },
      "overrides": [],
      "dependencies": [
        "ocaml@4.10.0@d41d8cd9", "@opam/topkg@opam:1.0.1@a42c631e",
        "@opam/result@opam:1.5@6b753c82",
        "@opam/ocamlfind@opam:1.8.1@ff07b0f9",
        "@opam/ocamlbuild@opam:0.14.0@6ac75d03",
        "@esy-ocaml/substs@0.0.1@d41d8cd9"
      ],
      "devDependencies": [
        "ocaml@4.10.0@d41d8cd9", "@opam/result@opam:1.5@6b753c82"
      ]
    },
    "@opam/psq@opam:0.2.0@247756d4": {
      "id": "@opam/psq@opam:0.2.0@247756d4",
      "name": "@opam/psq",
      "version": "opam:0.2.0",
      "source": {
        "type": "install",
        "source": [
          "archive:https://opam.ocaml.org/cache/md5/b9/b94fb15f8878172bf58446b7d0fb7c1e#md5:b94fb15f8878172bf58446b7d0fb7c1e",
          "archive:https://github.com/pqwy/psq/releases/download/v0.2.0/psq-v0.2.0.tbz#md5:b94fb15f8878172bf58446b7d0fb7c1e"
        ],
        "opam": {
          "name": "psq",
          "version": "0.2.0",
          "path": "doc.esy.lock/opam/psq.0.2.0"
        }
      },
      "overrides": [],
      "dependencies": [
        "ocaml@4.10.0@d41d8cd9", "@opam/seq@opam:base@d8d7de1d",
        "@opam/dune@opam:2.6.1@e1bf507c", "@esy-ocaml/substs@0.0.1@d41d8cd9"
      ],
      "devDependencies": [
        "ocaml@4.10.0@d41d8cd9", "@opam/seq@opam:base@d8d7de1d",
        "@opam/dune@opam:2.6.1@e1bf507c"
      ]
    },
    "@opam/printbox@opam:0.5@82f5d436": {
      "id": "@opam/printbox@opam:0.5@82f5d436",
      "name": "@opam/printbox",
      "version": "opam:0.5",
      "source": {
        "type": "install",
        "source": [
          "archive:https://opam.ocaml.org/cache/md5/2c/2cd18b6198d58c27d1bbec4d18836353#md5:2cd18b6198d58c27d1bbec4d18836353",
          "archive:https://github.com/c-cube/printbox/archive/0.5.tar.gz#md5:2cd18b6198d58c27d1bbec4d18836353"
        ],
        "opam": {
          "name": "printbox",
          "version": "0.5",
          "path": "doc.esy.lock/opam/printbox.0.5"
        }
      },
      "overrides": [],
      "dependencies": [
        "ocaml@4.10.0@d41d8cd9", "@opam/uutf@opam:1.0.2@4440868f",
        "@opam/uucp@opam:13.0.0@e9b515e0", "@opam/tyxml@opam:4.4.0@1dca5713",
        "@opam/dune@opam:2.6.1@e1bf507c",
        "@opam/base-bytes@opam:base@19d0c2ff",
        "@esy-ocaml/substs@0.0.1@d41d8cd9"
      ],
      "devDependencies": [
        "ocaml@4.10.0@d41d8cd9", "@opam/dune@opam:2.6.1@e1bf507c",
        "@opam/base-bytes@opam:base@19d0c2ff"
      ]
    },
    "@opam/ppxlib@opam:0.14.0@c02ad40d": {
      "id": "@opam/ppxlib@opam:0.14.0@c02ad40d",
      "name": "@opam/ppxlib",
      "version": "opam:0.14.0",
      "source": {
        "type": "install",
        "source": [
          "archive:https://opam.ocaml.org/cache/sha256/a1/a1a398f7c8f670d7de80468ff4639862b126f4dcac3de416e0c5c4d5860f3854#sha256:a1a398f7c8f670d7de80468ff4639862b126f4dcac3de416e0c5c4d5860f3854",
          "archive:https://github.com/ocaml-ppx/ppxlib/releases/download/0.14.0/ppxlib-0.14.0.tbz#sha256:a1a398f7c8f670d7de80468ff4639862b126f4dcac3de416e0c5c4d5860f3854"
        ],
        "opam": {
          "name": "ppxlib",
          "version": "0.14.0",
          "path": "doc.esy.lock/opam/ppxlib.0.14.0"
        }
      },
      "overrides": [],
      "dependencies": [
        "ocaml@4.10.0@d41d8cd9", "@opam/stdio@opam:v0.14.0@a624e254",
        "@opam/ppx_derivers@opam:1.2.1@ecf0aa45",
        "@opam/ocaml-migrate-parsetree@opam:1.7.3@dbcf3b47",
        "@opam/ocaml-compiler-libs@opam:v0.12.1@5c34eb0d",
        "@opam/dune@opam:2.6.1@e1bf507c", "@opam/base@opam:v0.14.0@b8817fc1",
        "@esy-ocaml/substs@0.0.1@d41d8cd9"
      ],
      "devDependencies": [
        "ocaml@4.10.0@d41d8cd9", "@opam/stdio@opam:v0.14.0@a624e254",
        "@opam/ppx_derivers@opam:1.2.1@ecf0aa45",
        "@opam/ocaml-migrate-parsetree@opam:1.7.3@dbcf3b47",
        "@opam/ocaml-compiler-libs@opam:v0.12.1@5c34eb0d",
        "@opam/dune@opam:2.6.1@e1bf507c", "@opam/base@opam:v0.14.0@b8817fc1"
      ]
    },
    "@opam/ppxfind@opam:1.4@1e01d2a5": {
      "id": "@opam/ppxfind@opam:1.4@1e01d2a5",
      "name": "@opam/ppxfind",
      "version": "opam:1.4",
      "source": {
        "type": "install",
        "source": [
          "archive:https://opam.ocaml.org/cache/sha256/98/98291c69f04f7f7b7cdad1b5d786c70fc595559d4663cc04cb711ac132db4971#sha256:98291c69f04f7f7b7cdad1b5d786c70fc595559d4663cc04cb711ac132db4971",
          "archive:https://github.com/jeremiedimino/ppxfind/releases/download/1.4/ppxfind-1.4.tbz#sha256:98291c69f04f7f7b7cdad1b5d786c70fc595559d4663cc04cb711ac132db4971"
        ],
        "opam": {
          "name": "ppxfind",
          "version": "1.4",
          "path": "doc.esy.lock/opam/ppxfind.1.4"
        }
      },
      "overrides": [],
      "dependencies": [
        "ocaml@4.10.0@d41d8cd9", "@opam/ocamlfind@opam:1.8.1@ff07b0f9",
        "@opam/ocaml-migrate-parsetree@opam:1.7.3@dbcf3b47",
        "@opam/dune@opam:2.6.1@e1bf507c", "@esy-ocaml/substs@0.0.1@d41d8cd9"
      ],
      "devDependencies": [
        "ocaml@4.10.0@d41d8cd9", "@opam/ocamlfind@opam:1.8.1@ff07b0f9",
        "@opam/ocaml-migrate-parsetree@opam:1.7.3@dbcf3b47",
        "@opam/dune@opam:2.6.1@e1bf507c"
      ]
    },
    "@opam/ppx_yojson_conv_lib@opam:v0.14.0@116b53d6": {
      "id": "@opam/ppx_yojson_conv_lib@opam:v0.14.0@116b53d6",
      "name": "@opam/ppx_yojson_conv_lib",
      "version": "opam:v0.14.0",
      "source": {
        "type": "install",
        "source": [
          "archive:https://opam.ocaml.org/cache/md5/e2/e23c5593a7211ad4fb09e26e9a74698a#md5:e23c5593a7211ad4fb09e26e9a74698a",
          "archive:https://ocaml.janestreet.com/ocaml-core/v0.14/files/ppx_yojson_conv_lib-v0.14.0.tar.gz#md5:e23c5593a7211ad4fb09e26e9a74698a"
        ],
        "opam": {
          "name": "ppx_yojson_conv_lib",
          "version": "v0.14.0",
          "path": "doc.esy.lock/opam/ppx_yojson_conv_lib.v0.14.0"
        }
      },
      "overrides": [],
      "dependencies": [
        "ocaml@4.10.0@d41d8cd9", "@opam/yojson@opam:1.7.0@7056d985",
        "@opam/dune@opam:2.6.1@e1bf507c", "@esy-ocaml/substs@0.0.1@d41d8cd9"
      ],
      "devDependencies": [
        "ocaml@4.10.0@d41d8cd9", "@opam/yojson@opam:1.7.0@7056d985",
        "@opam/dune@opam:2.6.1@e1bf507c"
      ]
    },
    "@opam/ppx_tools_versioned@opam:5.4.0@48c10ee1": {
      "id": "@opam/ppx_tools_versioned@opam:5.4.0@48c10ee1",
      "name": "@opam/ppx_tools_versioned",
      "version": "opam:5.4.0",
      "source": {
        "type": "install",
        "source": [
          "archive:https://opam.ocaml.org/cache/md5/3e/3e809a11cae99f57c051d3d0100311f6#md5:3e809a11cae99f57c051d3d0100311f6",
          "archive:https://github.com/ocaml-ppx/ppx_tools_versioned/archive/5.4.0.tar.gz#md5:3e809a11cae99f57c051d3d0100311f6"
        ],
        "opam": {
          "name": "ppx_tools_versioned",
          "version": "5.4.0",
          "path": "doc.esy.lock/opam/ppx_tools_versioned.5.4.0"
        }
      },
      "overrides": [],
      "dependencies": [
        "ocaml@4.10.0@d41d8cd9",
        "@opam/ocaml-migrate-parsetree@opam:1.7.3@dbcf3b47",
        "@opam/dune@opam:2.6.1@e1bf507c", "@esy-ocaml/substs@0.0.1@d41d8cd9"
      ],
      "devDependencies": [
        "ocaml@4.10.0@d41d8cd9",
        "@opam/ocaml-migrate-parsetree@opam:1.7.3@dbcf3b47",
        "@opam/dune@opam:2.6.1@e1bf507c"
      ]
    },
    "@opam/ppx_tools@opam:6.2@62a3aff2": {
      "id": "@opam/ppx_tools@opam:6.2@62a3aff2",
      "name": "@opam/ppx_tools",
      "version": "opam:6.2",
      "source": {
        "type": "install",
        "source": [
          "archive:https://opam.ocaml.org/cache/md5/68/68b05e0794c475c384b9285d1156d1f3#md5:68b05e0794c475c384b9285d1156d1f3",
          "archive:https://github.com/ocaml-ppx/ppx_tools/archive/6.2.tar.gz#md5:68b05e0794c475c384b9285d1156d1f3"
        ],
        "opam": {
          "name": "ppx_tools",
          "version": "6.2",
          "path": "doc.esy.lock/opam/ppx_tools.6.2"
        }
      },
      "overrides": [],
      "dependencies": [
        "ocaml@4.10.0@d41d8cd9", "@opam/dune@opam:2.6.1@e1bf507c",
        "@esy-ocaml/substs@0.0.1@d41d8cd9"
      ],
      "devDependencies": [
        "ocaml@4.10.0@d41d8cd9", "@opam/dune@opam:2.6.1@e1bf507c"
      ]
    },
    "@opam/ppx_deriving@opam:4.5@bb81afdc": {
      "id": "@opam/ppx_deriving@opam:4.5@bb81afdc",
      "name": "@opam/ppx_deriving",
      "version": "opam:4.5",
      "source": {
        "type": "install",
        "source": [
          "archive:https://opam.ocaml.org/cache/sha512/f7/f79153c5231ba1e03a3491fde95ca82ecb62fe05b60a649a374d2fbc5ea5dd9242126de7dfbe917c22fd7077c026c940e18c6b36c5ce0ec4bb6e07f11d2b710b#sha512:f79153c5231ba1e03a3491fde95ca82ecb62fe05b60a649a374d2fbc5ea5dd9242126de7dfbe917c22fd7077c026c940e18c6b36c5ce0ec4bb6e07f11d2b710b",
          "archive:https://github.com/ocaml-ppx/ppx_deriving/archive/v4.5.tar.gz#sha512:f79153c5231ba1e03a3491fde95ca82ecb62fe05b60a649a374d2fbc5ea5dd9242126de7dfbe917c22fd7077c026c940e18c6b36c5ce0ec4bb6e07f11d2b710b"
        ],
        "opam": {
          "name": "ppx_deriving",
          "version": "4.5",
          "path": "doc.esy.lock/opam/ppx_deriving.4.5"
        }
      },
      "overrides": [],
      "dependencies": [
        "ocaml@4.10.0@d41d8cd9", "@opam/result@opam:1.5@6b753c82",
        "@opam/ppxfind@opam:1.4@1e01d2a5",
        "@opam/ppx_tools@opam:6.2@62a3aff2",
        "@opam/ppx_derivers@opam:1.2.1@ecf0aa45",
        "@opam/ocaml-migrate-parsetree@opam:1.7.3@dbcf3b47",
        "@opam/dune@opam:2.6.1@e1bf507c", "@opam/cppo@opam:1.6.6@f4f83858",
        "@esy-ocaml/substs@0.0.1@d41d8cd9"
      ],
      "devDependencies": [
        "ocaml@4.10.0@d41d8cd9", "@opam/result@opam:1.5@6b753c82",
        "@opam/ppx_tools@opam:6.2@62a3aff2",
        "@opam/ppx_derivers@opam:1.2.1@ecf0aa45",
        "@opam/ocaml-migrate-parsetree@opam:1.7.3@dbcf3b47",
        "@opam/dune@opam:2.6.1@e1bf507c"
      ]
    },
    "@opam/ppx_derivers@opam:1.2.1@ecf0aa45": {
      "id": "@opam/ppx_derivers@opam:1.2.1@ecf0aa45",
      "name": "@opam/ppx_derivers",
      "version": "opam:1.2.1",
      "source": {
        "type": "install",
        "source": [
          "archive:https://opam.ocaml.org/cache/md5/5d/5dc2bf130c1db3c731fe0fffc5648b41#md5:5dc2bf130c1db3c731fe0fffc5648b41",
          "archive:https://github.com/ocaml-ppx/ppx_derivers/archive/1.2.1.tar.gz#md5:5dc2bf130c1db3c731fe0fffc5648b41"
        ],
        "opam": {
          "name": "ppx_derivers",
          "version": "1.2.1",
          "path": "doc.esy.lock/opam/ppx_derivers.1.2.1"
        }
      },
      "overrides": [],
      "dependencies": [
        "ocaml@4.10.0@d41d8cd9", "@opam/dune@opam:2.6.1@e1bf507c",
        "@esy-ocaml/substs@0.0.1@d41d8cd9"
      ],
      "devDependencies": [
        "ocaml@4.10.0@d41d8cd9", "@opam/dune@opam:2.6.1@e1bf507c"
      ]
    },
    "@opam/omd@github:ocaml/omd:omd.opam#1535e3c@d41d8cd9": {
      "id": "@opam/omd@github:ocaml/omd:omd.opam#1535e3c@d41d8cd9",
      "name": "@opam/omd",
      "version": "github:ocaml/omd:omd.opam#1535e3c",
      "source": {
        "type": "install",
        "source": [ "github:ocaml/omd:omd.opam#1535e3c" ]
      },
      "overrides": [],
      "dependencies": [
        "@opam/uchar@opam:0.0.2@c8218eea", "@opam/dune@opam:2.6.1@e1bf507c",
        "@opam/base-bytes@opam:base@19d0c2ff",
        "@opam/base-bigarray@opam:base@b03491b0",
        "@esy-ocaml/substs@0.0.1@d41d8cd9"
      ],
      "devDependencies": [
        "@opam/uchar@opam:0.0.2@c8218eea",
        "@opam/base-bytes@opam:base@19d0c2ff",
        "@opam/base-bigarray@opam:base@b03491b0"
      ]
    },
    "@opam/odoc@opam:1.5.1@dae60787": {
      "id": "@opam/odoc@opam:1.5.1@dae60787",
      "name": "@opam/odoc",
      "version": "opam:1.5.1",
      "source": {
        "type": "install",
        "source": [
          "archive:https://opam.ocaml.org/cache/sha256/ea/ea14721344e2aab6b63f2884782d37e94a1ed8ab91147a1c08a29710d99d354f#sha256:ea14721344e2aab6b63f2884782d37e94a1ed8ab91147a1c08a29710d99d354f",
          "archive:https://github.com/ocaml/odoc/releases/download/1.5.1/odoc-1.5.1.tbz#sha256:ea14721344e2aab6b63f2884782d37e94a1ed8ab91147a1c08a29710d99d354f"
        ],
        "opam": {
          "name": "odoc",
          "version": "1.5.1",
          "path": "doc.esy.lock/opam/odoc.1.5.1"
        }
      },
      "overrides": [],
      "dependencies": [
        "ocaml@4.10.0@d41d8cd9", "@opam/tyxml@opam:4.4.0@1dca5713",
        "@opam/result@opam:1.5@6b753c82", "@opam/fpath@opam:0.7.2@45477b93",
        "@opam/dune@opam:2.6.1@e1bf507c", "@opam/cppo@opam:1.6.6@f4f83858",
        "@opam/cmdliner@opam:1.0.4@93208aac",
        "@opam/astring@opam:0.8.4@1215f84d",
        "@esy-ocaml/substs@0.0.1@d41d8cd9"
      ],
      "devDependencies": [
        "ocaml@4.10.0@d41d8cd9", "@opam/tyxml@opam:4.4.0@1dca5713",
        "@opam/result@opam:1.5@6b753c82", "@opam/fpath@opam:0.7.2@45477b93",
        "@opam/dune@opam:2.6.1@e1bf507c",
        "@opam/cmdliner@opam:1.0.4@93208aac",
        "@opam/astring@opam:0.8.4@1215f84d"
      ]
    },
    "@opam/ocplib-endian@opam:1.1@84c1ca88": {
      "id": "@opam/ocplib-endian@opam:1.1@84c1ca88",
      "name": "@opam/ocplib-endian",
      "version": "opam:1.1",
      "source": {
        "type": "install",
        "source": [
          "archive:https://opam.ocaml.org/cache/md5/de/dedf4d69c1b87b3c6c7234f632399285#md5:dedf4d69c1b87b3c6c7234f632399285",
          "archive:https://github.com/OCamlPro/ocplib-endian/archive/1.1.tar.gz#md5:dedf4d69c1b87b3c6c7234f632399285"
        ],
        "opam": {
          "name": "ocplib-endian",
          "version": "1.1",
          "path": "doc.esy.lock/opam/ocplib-endian.1.1"
        }
      },
      "overrides": [],
      "dependencies": [
        "ocaml@4.10.0@d41d8cd9", "@opam/dune@opam:2.6.1@e1bf507c",
        "@opam/cppo@opam:1.6.6@f4f83858",
        "@opam/base-bytes@opam:base@19d0c2ff",
        "@esy-ocaml/substs@0.0.1@d41d8cd9"
      ],
      "devDependencies": [
        "ocaml@4.10.0@d41d8cd9", "@opam/dune@opam:2.6.1@e1bf507c",
        "@opam/base-bytes@opam:base@19d0c2ff"
      ]
    },
    "@opam/ocamlfind-secondary@opam:1.8.1@1afa38b2": {
      "id": "@opam/ocamlfind-secondary@opam:1.8.1@1afa38b2",
      "name": "@opam/ocamlfind-secondary",
      "version": "opam:1.8.1",
      "source": {
        "type": "install",
        "source": [
          "archive:https://opam.ocaml.org/cache/md5/18/18ca650982c15536616dea0e422cbd8c#md5:18ca650982c15536616dea0e422cbd8c",
          "archive:http://download2.camlcity.org/download/findlib-1.8.1.tar.gz#md5:18ca650982c15536616dea0e422cbd8c",
          "archive:http://download.camlcity.org/download/findlib-1.8.1.tar.gz#md5:18ca650982c15536616dea0e422cbd8c"
        ],
        "opam": {
          "name": "ocamlfind-secondary",
          "version": "1.8.1",
          "path": "doc.esy.lock/opam/ocamlfind-secondary.1.8.1"
        }
      },
      "overrides": [
        {
          "opamoverride":
            "doc.esy.lock/overrides/opam__s__ocamlfind_secondary_opam__c__1.8.1_opam_override"
        }
      ],
      "dependencies": [
        "@opam/ocamlfind@opam:1.8.1@ff07b0f9",
        "@opam/ocaml-secondary-compiler@opam:4.08.1-1@85df5d8f",
        "@esy-ocaml/substs@0.0.1@d41d8cd9"
      ],
      "devDependencies": [
        "@opam/ocamlfind@opam:1.8.1@ff07b0f9",
        "@opam/ocaml-secondary-compiler@opam:4.08.1-1@85df5d8f"
      ]
    },
    "@opam/ocamlfind@opam:1.8.1@ff07b0f9": {
      "id": "@opam/ocamlfind@opam:1.8.1@ff07b0f9",
      "name": "@opam/ocamlfind",
      "version": "opam:1.8.1",
      "source": {
        "type": "install",
        "source": [
          "archive:https://opam.ocaml.org/cache/md5/18/18ca650982c15536616dea0e422cbd8c#md5:18ca650982c15536616dea0e422cbd8c",
          "archive:http://download2.camlcity.org/download/findlib-1.8.1.tar.gz#md5:18ca650982c15536616dea0e422cbd8c",
          "archive:http://download.camlcity.org/download/findlib-1.8.1.tar.gz#md5:18ca650982c15536616dea0e422cbd8c"
        ],
        "opam": {
          "name": "ocamlfind",
          "version": "1.8.1",
          "path": "doc.esy.lock/opam/ocamlfind.1.8.1"
        }
      },
      "overrides": [
        {
          "opamoverride":
            "doc.esy.lock/overrides/opam__s__ocamlfind_opam__c__1.8.1_opam_override"
        }
      ],
      "dependencies": [
        "ocaml@4.10.0@d41d8cd9", "@opam/conf-m4@opam:1@3b2b148a",
        "@esy-ocaml/substs@0.0.1@d41d8cd9"
      ],
      "devDependencies": [ "ocaml@4.10.0@d41d8cd9" ]
    },
    "@opam/ocamlbuild@opam:0.14.0@6ac75d03": {
      "id": "@opam/ocamlbuild@opam:0.14.0@6ac75d03",
      "name": "@opam/ocamlbuild",
      "version": "opam:0.14.0",
      "source": {
        "type": "install",
        "source": [
          "archive:https://opam.ocaml.org/cache/sha256/87/87b29ce96958096c0a1a8eeafeb6268077b2d11e1bf2b3de0f5ebc9cf8d42e78#sha256:87b29ce96958096c0a1a8eeafeb6268077b2d11e1bf2b3de0f5ebc9cf8d42e78",
          "archive:https://github.com/ocaml/ocamlbuild/archive/0.14.0.tar.gz#sha256:87b29ce96958096c0a1a8eeafeb6268077b2d11e1bf2b3de0f5ebc9cf8d42e78"
        ],
        "opam": {
          "name": "ocamlbuild",
          "version": "0.14.0",
          "path": "doc.esy.lock/opam/ocamlbuild.0.14.0"
        }
      },
      "overrides": [
        {
          "opamoverride":
            "doc.esy.lock/overrides/opam__s__ocamlbuild_opam__c__0.14.0_opam_override"
        }
      ],
      "dependencies": [
        "ocaml@4.10.0@d41d8cd9", "@esy-ocaml/substs@0.0.1@d41d8cd9"
      ],
      "devDependencies": [ "ocaml@4.10.0@d41d8cd9" ]
    },
    "@opam/ocaml-syntax-shims@opam:1.0.0@a9aa3bfa": {
      "id": "@opam/ocaml-syntax-shims@opam:1.0.0@a9aa3bfa",
      "name": "@opam/ocaml-syntax-shims",
      "version": "opam:1.0.0",
      "source": {
        "type": "install",
        "source": [
          "archive:https://opam.ocaml.org/cache/sha256/89/89b2e193e90a0c168b6ec5ddf6fef09033681bdcb64e11913c97440a2722e8c8#sha256:89b2e193e90a0c168b6ec5ddf6fef09033681bdcb64e11913c97440a2722e8c8",
          "archive:https://github.com/ocaml-ppx/ocaml-syntax-shims/releases/download/1.0.0/ocaml-syntax-shims-1.0.0.tbz#sha256:89b2e193e90a0c168b6ec5ddf6fef09033681bdcb64e11913c97440a2722e8c8"
        ],
        "opam": {
          "name": "ocaml-syntax-shims",
          "version": "1.0.0",
          "path": "doc.esy.lock/opam/ocaml-syntax-shims.1.0.0"
        }
      },
      "overrides": [],
      "dependencies": [
        "ocaml@4.10.0@d41d8cd9", "@opam/dune@opam:2.6.1@e1bf507c",
        "@esy-ocaml/substs@0.0.1@d41d8cd9"
      ],
      "devDependencies": [
        "ocaml@4.10.0@d41d8cd9", "@opam/dune@opam:2.6.1@e1bf507c"
      ]
    },
    "@opam/ocaml-secondary-compiler@opam:4.08.1-1@85df5d8f": {
      "id": "@opam/ocaml-secondary-compiler@opam:4.08.1-1@85df5d8f",
      "name": "@opam/ocaml-secondary-compiler",
      "version": "opam:4.08.1-1",
      "source": {
        "type": "install",
        "source": [
          "archive:https://opam.ocaml.org/cache/md5/72/723b6bfe8cf5abcbccc6911143f71055#md5:723b6bfe8cf5abcbccc6911143f71055",
          "archive:https://github.com/ocaml/ocaml/archive/4.08.1.tar.gz#md5:723b6bfe8cf5abcbccc6911143f71055"
        ],
        "opam": {
          "name": "ocaml-secondary-compiler",
          "version": "4.08.1-1",
          "path": "doc.esy.lock/opam/ocaml-secondary-compiler.4.08.1-1"
        }
      },
      "overrides": [
        {
          "opamoverride":
            "doc.esy.lock/overrides/opam__s__ocaml_secondary_compiler_opam__c__4.08.1_1_opam_override"
        }
      ],
      "dependencies": [
        "ocaml@4.10.0@d41d8cd9", "@esy-ocaml/substs@0.0.1@d41d8cd9"
      ],
      "devDependencies": [ "ocaml@4.10.0@d41d8cd9" ]
    },
    "@opam/ocaml-migrate-parsetree@opam:1.7.3@dbcf3b47": {
      "id": "@opam/ocaml-migrate-parsetree@opam:1.7.3@dbcf3b47",
      "name": "@opam/ocaml-migrate-parsetree",
      "version": "opam:1.7.3",
      "source": {
        "type": "install",
        "source": [
          "archive:https://opam.ocaml.org/cache/sha256/6d/6d85717bcf476b87f290714872ed4fbde0233dc899c3158a27f439d70224fb55#sha256:6d85717bcf476b87f290714872ed4fbde0233dc899c3158a27f439d70224fb55",
          "archive:https://github.com/ocaml-ppx/ocaml-migrate-parsetree/releases/download/v1.7.3/ocaml-migrate-parsetree-v1.7.3.tbz#sha256:6d85717bcf476b87f290714872ed4fbde0233dc899c3158a27f439d70224fb55"
        ],
        "opam": {
          "name": "ocaml-migrate-parsetree",
          "version": "1.7.3",
          "path": "doc.esy.lock/opam/ocaml-migrate-parsetree.1.7.3"
        }
      },
      "overrides": [],
      "dependencies": [
        "ocaml@4.10.0@d41d8cd9", "@opam/result@opam:1.5@6b753c82",
        "@opam/ppx_derivers@opam:1.2.1@ecf0aa45",
        "@opam/dune@opam:2.6.1@e1bf507c", "@esy-ocaml/substs@0.0.1@d41d8cd9"
      ],
      "devDependencies": [
        "ocaml@4.10.0@d41d8cd9", "@opam/result@opam:1.5@6b753c82",
        "@opam/ppx_derivers@opam:1.2.1@ecf0aa45",
        "@opam/dune@opam:2.6.1@e1bf507c"
      ]
    },
    "@opam/ocaml-lsp-server@github:ocaml/ocaml-lsp:ocaml-lsp-server.opam#38bd51a15c98b4f6ff841e5c914a8cdacee15ea6@d41d8cd9": {
      "id":
        "@opam/ocaml-lsp-server@github:ocaml/ocaml-lsp:ocaml-lsp-server.opam#38bd51a15c98b4f6ff841e5c914a8cdacee15ea6@d41d8cd9",
      "name": "@opam/ocaml-lsp-server",
      "version":
        "github:ocaml/ocaml-lsp:ocaml-lsp-server.opam#38bd51a15c98b4f6ff841e5c914a8cdacee15ea6",
      "source": {
        "type": "install",
        "source": [
          "github:ocaml/ocaml-lsp:ocaml-lsp-server.opam#38bd51a15c98b4f6ff841e5c914a8cdacee15ea6"
        ]
      },
      "overrides": [],
      "dependencies": [
        "ocaml@4.10.0@d41d8cd9", "@opam/yojson@opam:1.7.0@7056d985",
        "@opam/stdlib-shims@opam:0.1.0@d957c903",
        "@opam/ppx_yojson_conv_lib@opam:v0.14.0@116b53d6",
        "@opam/ocamlfind@opam:1.8.1@ff07b0f9",
        "@opam/menhir@opam:20200624@8629ff13",
        "@opam/dune-build-info@opam:2.6.1@611bb155",
        "@opam/dune@opam:2.6.1@e1bf507c", "@esy-ocaml/substs@0.0.1@d41d8cd9"
      ],
      "devDependencies": [
        "ocaml@4.10.0@d41d8cd9", "@opam/yojson@opam:1.7.0@7056d985",
        "@opam/stdlib-shims@opam:0.1.0@d957c903",
        "@opam/ppx_yojson_conv_lib@opam:v0.14.0@116b53d6",
        "@opam/ocamlfind@opam:1.8.1@ff07b0f9",
        "@opam/menhir@opam:20200624@8629ff13",
        "@opam/dune-build-info@opam:2.6.1@611bb155",
        "@opam/dune@opam:2.6.1@e1bf507c"
      ]
    },
    "@opam/ocaml-compiler-libs@opam:v0.12.1@5c34eb0d": {
      "id": "@opam/ocaml-compiler-libs@opam:v0.12.1@5c34eb0d",
      "name": "@opam/ocaml-compiler-libs",
      "version": "opam:v0.12.1",
      "source": {
        "type": "install",
        "source": [
          "archive:https://opam.ocaml.org/cache/md5/2f/2f929af7c764a3f681a5671f271210c4#md5:2f929af7c764a3f681a5671f271210c4",
          "archive:https://github.com/janestreet/ocaml-compiler-libs/archive/v0.12.1.tar.gz#md5:2f929af7c764a3f681a5671f271210c4"
        ],
        "opam": {
          "name": "ocaml-compiler-libs",
          "version": "v0.12.1",
          "path": "doc.esy.lock/opam/ocaml-compiler-libs.v0.12.1"
        }
      },
      "overrides": [],
      "dependencies": [
        "ocaml@4.10.0@d41d8cd9", "@opam/dune@opam:2.6.1@e1bf507c",
        "@esy-ocaml/substs@0.0.1@d41d8cd9"
      ],
      "devDependencies": [
        "ocaml@4.10.0@d41d8cd9", "@opam/dune@opam:2.6.1@e1bf507c"
      ]
    },
    "@opam/mmap@opam:1.1.0@b85334ff": {
      "id": "@opam/mmap@opam:1.1.0@b85334ff",
      "name": "@opam/mmap",
      "version": "opam:1.1.0",
      "source": {
        "type": "install",
        "source": [
          "archive:https://opam.ocaml.org/cache/md5/8c/8c5d5fbc537296dc525867535fb878ba#md5:8c5d5fbc537296dc525867535fb878ba",
          "archive:https://github.com/mirage/mmap/releases/download/v1.1.0/mmap-v1.1.0.tbz#md5:8c5d5fbc537296dc525867535fb878ba"
        ],
        "opam": {
          "name": "mmap",
          "version": "1.1.0",
          "path": "doc.esy.lock/opam/mmap.1.1.0"
        }
      },
      "overrides": [],
      "dependencies": [
        "ocaml@4.10.0@d41d8cd9", "@opam/dune@opam:2.6.1@e1bf507c",
        "@esy-ocaml/substs@0.0.1@d41d8cd9"
      ],
      "devDependencies": [
        "ocaml@4.10.0@d41d8cd9", "@opam/dune@opam:2.6.1@e1bf507c"
      ]
    },
    "@opam/mew_vi@opam:0.5.0@cf66c299": {
      "id": "@opam/mew_vi@opam:0.5.0@cf66c299",
      "name": "@opam/mew_vi",
      "version": "opam:0.5.0",
      "source": {
        "type": "install",
        "source": [
          "archive:https://opam.ocaml.org/cache/md5/34/341e9a9a20383641015bf503952906bc#md5:341e9a9a20383641015bf503952906bc",
          "archive:https://github.com/kandu/mew_vi/archive/0.5.0.tar.gz#md5:341e9a9a20383641015bf503952906bc"
        ],
        "opam": {
          "name": "mew_vi",
          "version": "0.5.0",
          "path": "doc.esy.lock/opam/mew_vi.0.5.0"
        }
      },
      "overrides": [],
      "dependencies": [
        "ocaml@4.10.0@d41d8cd9", "@opam/react@opam:1.2.1@0e11855f",
        "@opam/mew@opam:0.1.0@a74f69d6", "@opam/dune@opam:2.6.1@e1bf507c",
        "@esy-ocaml/substs@0.0.1@d41d8cd9"
      ],
      "devDependencies": [
        "ocaml@4.10.0@d41d8cd9", "@opam/react@opam:1.2.1@0e11855f",
        "@opam/mew@opam:0.1.0@a74f69d6", "@opam/dune@opam:2.6.1@e1bf507c"
      ]
    },
    "@opam/mew@opam:0.1.0@a74f69d6": {
      "id": "@opam/mew@opam:0.1.0@a74f69d6",
      "name": "@opam/mew",
      "version": "opam:0.1.0",
      "source": {
        "type": "install",
        "source": [
          "archive:https://opam.ocaml.org/cache/md5/22/2298149d1415cd804ab4e01f01ea10a0#md5:2298149d1415cd804ab4e01f01ea10a0",
          "archive:https://github.com/kandu/mew/archive/0.1.0.tar.gz#md5:2298149d1415cd804ab4e01f01ea10a0"
        ],
        "opam": {
          "name": "mew",
          "version": "0.1.0",
          "path": "doc.esy.lock/opam/mew.0.1.0"
        }
      },
      "overrides": [],
      "dependencies": [
        "ocaml@4.10.0@d41d8cd9", "@opam/trie@opam:1.0.0@d2efc587",
        "@opam/result@opam:1.5@6b753c82", "@opam/dune@opam:2.6.1@e1bf507c",
        "@esy-ocaml/substs@0.0.1@d41d8cd9"
      ],
      "devDependencies": [
        "ocaml@4.10.0@d41d8cd9", "@opam/trie@opam:1.0.0@d2efc587",
        "@opam/result@opam:1.5@6b753c82", "@opam/dune@opam:2.6.1@e1bf507c"
      ]
    },
    "@opam/merlin-extend@opam:0.5@675b1611": {
      "id": "@opam/merlin-extend@opam:0.5@675b1611",
      "name": "@opam/merlin-extend",
      "version": "opam:0.5",
      "source": {
        "type": "install",
        "source": [
          "archive:https://opam.ocaml.org/cache/sha256/ca/ca3a38c360c7d4827eb4789abf7a6aa4b6e3b4e3c3ef69a5be64dce4601ec227#sha256:ca3a38c360c7d4827eb4789abf7a6aa4b6e3b4e3c3ef69a5be64dce4601ec227",
          "archive:https://github.com/let-def/merlin-extend/releases/download/v0.5/merlin-extend-v0.5.tbz#sha256:ca3a38c360c7d4827eb4789abf7a6aa4b6e3b4e3c3ef69a5be64dce4601ec227"
        ],
        "opam": {
          "name": "merlin-extend",
          "version": "0.5",
          "path": "doc.esy.lock/opam/merlin-extend.0.5"
        }
      },
      "overrides": [],
      "dependencies": [
        "ocaml@4.10.0@d41d8cd9", "@opam/dune@opam:2.6.1@e1bf507c",
        "@opam/cppo@opam:1.6.6@f4f83858", "@esy-ocaml/substs@0.0.1@d41d8cd9"
      ],
      "devDependencies": [
        "ocaml@4.10.0@d41d8cd9", "@opam/dune@opam:2.6.1@e1bf507c"
      ]
    },
    "@opam/menhirSdk@opam:20200624@2a05b5a7": {
      "id": "@opam/menhirSdk@opam:20200624@2a05b5a7",
      "name": "@opam/menhirSdk",
      "version": "opam:20200624",
      "source": {
        "type": "install",
        "source": [
          "archive:https://opam.ocaml.org/cache/md5/c3/c37ff53a4a69059e1f8223067b91bb8b#md5:c37ff53a4a69059e1f8223067b91bb8b",
          "archive:https://gitlab.inria.fr/fpottier/menhir/repository/20200624/archive.tar.gz#md5:c37ff53a4a69059e1f8223067b91bb8b"
        ],
        "opam": {
          "name": "menhirSdk",
          "version": "20200624",
          "path": "doc.esy.lock/opam/menhirSdk.20200624"
        }
      },
      "overrides": [],
      "dependencies": [
        "ocaml@4.10.0@d41d8cd9", "@opam/dune@opam:2.6.1@e1bf507c",
        "@esy-ocaml/substs@0.0.1@d41d8cd9"
      ],
      "devDependencies": [
        "ocaml@4.10.0@d41d8cd9", "@opam/dune@opam:2.6.1@e1bf507c"
      ]
    },
    "@opam/menhirLib@opam:20200624@8bdd2b0e": {
      "id": "@opam/menhirLib@opam:20200624@8bdd2b0e",
      "name": "@opam/menhirLib",
      "version": "opam:20200624",
      "source": {
        "type": "install",
        "source": [
          "archive:https://opam.ocaml.org/cache/md5/c3/c37ff53a4a69059e1f8223067b91bb8b#md5:c37ff53a4a69059e1f8223067b91bb8b",
          "archive:https://gitlab.inria.fr/fpottier/menhir/repository/20200624/archive.tar.gz#md5:c37ff53a4a69059e1f8223067b91bb8b"
        ],
        "opam": {
          "name": "menhirLib",
          "version": "20200624",
          "path": "doc.esy.lock/opam/menhirLib.20200624"
        }
      },
      "overrides": [],
      "dependencies": [
        "ocaml@4.10.0@d41d8cd9", "@opam/dune@opam:2.6.1@e1bf507c",
        "@esy-ocaml/substs@0.0.1@d41d8cd9"
      ],
      "devDependencies": [
        "ocaml@4.10.0@d41d8cd9", "@opam/dune@opam:2.6.1@e1bf507c"
      ]
    },
    "@opam/menhir@opam:20200624@8629ff13": {
      "id": "@opam/menhir@opam:20200624@8629ff13",
      "name": "@opam/menhir",
      "version": "opam:20200624",
      "source": {
        "type": "install",
        "source": [
          "archive:https://opam.ocaml.org/cache/md5/c3/c37ff53a4a69059e1f8223067b91bb8b#md5:c37ff53a4a69059e1f8223067b91bb8b",
          "archive:https://gitlab.inria.fr/fpottier/menhir/repository/20200624/archive.tar.gz#md5:c37ff53a4a69059e1f8223067b91bb8b"
        ],
        "opam": {
          "name": "menhir",
          "version": "20200624",
          "path": "doc.esy.lock/opam/menhir.20200624"
        }
      },
      "overrides": [],
      "dependencies": [
        "ocaml@4.10.0@d41d8cd9", "@opam/menhirSdk@opam:20200624@2a05b5a7",
        "@opam/menhirLib@opam:20200624@8bdd2b0e",
        "@opam/dune@opam:2.6.1@e1bf507c", "@esy-ocaml/substs@0.0.1@d41d8cd9"
      ],
      "devDependencies": [
        "ocaml@4.10.0@d41d8cd9", "@opam/menhirSdk@opam:20200624@2a05b5a7",
        "@opam/menhirLib@opam:20200624@8bdd2b0e",
        "@opam/dune@opam:2.6.1@e1bf507c"
      ]
    },
    "@opam/markup@opam:0.8.2@87975241": {
      "id": "@opam/markup@opam:0.8.2@87975241",
      "name": "@opam/markup",
      "version": "opam:0.8.2",
      "source": {
        "type": "install",
        "source": [
          "archive:https://opam.ocaml.org/cache/md5/0f/0fe6b3a04d941ca40a5efdd082f1183d#md5:0fe6b3a04d941ca40a5efdd082f1183d",
          "archive:https://github.com/aantron/markup.ml/archive/0.8.2.tar.gz#md5:0fe6b3a04d941ca40a5efdd082f1183d"
        ],
        "opam": {
          "name": "markup",
          "version": "0.8.2",
          "path": "doc.esy.lock/opam/markup.0.8.2"
        }
      },
      "overrides": [],
      "dependencies": [
        "ocaml@4.10.0@d41d8cd9", "@opam/uutf@opam:1.0.2@4440868f",
        "@opam/uchar@opam:0.0.2@c8218eea", "@opam/dune@opam:2.6.1@e1bf507c",
        "@esy-ocaml/substs@0.0.1@d41d8cd9"
      ],
      "devDependencies": [
        "ocaml@4.10.0@d41d8cd9", "@opam/uutf@opam:1.0.2@4440868f",
        "@opam/uchar@opam:0.0.2@c8218eea", "@opam/dune@opam:2.6.1@e1bf507c"
      ]
    },
    "@opam/magic-mime@opam:1.1.2@980f82fb": {
      "id": "@opam/magic-mime@opam:1.1.2@980f82fb",
      "name": "@opam/magic-mime",
      "version": "opam:1.1.2",
      "source": {
        "type": "install",
        "source": [
          "archive:https://opam.ocaml.org/cache/sha256/0c/0c590bbc747531b56d392ee8f063d879df1e2026ba2dfa2d1bc98c9a9acb04eb#sha256:0c590bbc747531b56d392ee8f063d879df1e2026ba2dfa2d1bc98c9a9acb04eb",
          "archive:https://github.com/mirage/ocaml-magic-mime/releases/download/v1.1.2/magic-mime-v1.1.2.tbz#sha256:0c590bbc747531b56d392ee8f063d879df1e2026ba2dfa2d1bc98c9a9acb04eb"
        ],
        "opam": {
          "name": "magic-mime",
          "version": "1.1.2",
          "path": "doc.esy.lock/opam/magic-mime.1.1.2"
        }
      },
      "overrides": [],
      "dependencies": [
        "ocaml@4.10.0@d41d8cd9", "@opam/dune@opam:2.6.1@e1bf507c",
        "@esy-ocaml/substs@0.0.1@d41d8cd9"
      ],
      "devDependencies": [
        "ocaml@4.10.0@d41d8cd9", "@opam/dune@opam:2.6.1@e1bf507c"
      ]
    },
    "@opam/lwt_react@opam:1.1.3@72987fcf": {
      "id": "@opam/lwt_react@opam:1.1.3@72987fcf",
      "name": "@opam/lwt_react",
      "version": "opam:1.1.3",
      "source": {
        "type": "install",
        "source": [
          "archive:https://opam.ocaml.org/cache/md5/1a/1a72b5ae4245707c12656632a25fc18c#md5:1a72b5ae4245707c12656632a25fc18c",
          "archive:https://github.com/ocsigen/lwt/archive/4.3.0.tar.gz#md5:1a72b5ae4245707c12656632a25fc18c"
        ],
        "opam": {
          "name": "lwt_react",
          "version": "1.1.3",
          "path": "doc.esy.lock/opam/lwt_react.1.1.3"
        }
      },
      "overrides": [],
      "dependencies": [
        "ocaml@4.10.0@d41d8cd9", "@opam/react@opam:1.2.1@0e11855f",
        "@opam/lwt@opam:4.5.0@677655b4", "@opam/dune@opam:2.6.1@e1bf507c",
        "@esy-ocaml/substs@0.0.1@d41d8cd9"
      ],
      "devDependencies": [
        "ocaml@4.10.0@d41d8cd9", "@opam/react@opam:1.2.1@0e11855f",
        "@opam/lwt@opam:4.5.0@677655b4", "@opam/dune@opam:2.6.1@e1bf507c"
      ]
    },
    "@opam/lwt_ppx@opam:2.0.1@ab0debb8": {
      "id": "@opam/lwt_ppx@opam:2.0.1@ab0debb8",
      "name": "@opam/lwt_ppx",
      "version": "opam:2.0.1",
      "source": {
        "type": "install",
        "source": [
          "archive:https://opam.ocaml.org/cache/md5/d5/d5783fcff4fbfa7f79c9303776e4d144#md5:d5783fcff4fbfa7f79c9303776e4d144",
          "archive:https://github.com/ocsigen/lwt/archive/5.2.0.tar.gz#md5:d5783fcff4fbfa7f79c9303776e4d144"
        ],
        "opam": {
          "name": "lwt_ppx",
          "version": "2.0.1",
          "path": "doc.esy.lock/opam/lwt_ppx.2.0.1"
        }
      },
      "overrides": [],
      "dependencies": [
        "ocaml@4.10.0@d41d8cd9",
        "@opam/ppx_tools_versioned@opam:5.4.0@48c10ee1",
        "@opam/ocaml-migrate-parsetree@opam:1.7.3@dbcf3b47",
        "@opam/lwt@opam:4.5.0@677655b4", "@opam/dune@opam:2.6.1@e1bf507c",
        "@esy-ocaml/substs@0.0.1@d41d8cd9"
      ],
      "devDependencies": [
        "ocaml@4.10.0@d41d8cd9",
        "@opam/ppx_tools_versioned@opam:5.4.0@48c10ee1",
        "@opam/ocaml-migrate-parsetree@opam:1.7.3@dbcf3b47",
        "@opam/lwt@opam:4.5.0@677655b4", "@opam/dune@opam:2.6.1@e1bf507c"
      ]
    },
    "@opam/lwt_log@opam:1.1.1@2d7a797f": {
      "id": "@opam/lwt_log@opam:1.1.1@2d7a797f",
      "name": "@opam/lwt_log",
      "version": "opam:1.1.1",
      "source": {
        "type": "install",
        "source": [
          "archive:https://opam.ocaml.org/cache/md5/02/02e93be62288037870ae5b1ce099fe59#md5:02e93be62288037870ae5b1ce099fe59",
          "archive:https://github.com/aantron/lwt_log/archive/1.1.1.tar.gz#md5:02e93be62288037870ae5b1ce099fe59"
        ],
        "opam": {
          "name": "lwt_log",
          "version": "1.1.1",
          "path": "doc.esy.lock/opam/lwt_log.1.1.1"
        }
      },
      "overrides": [],
      "dependencies": [
        "@opam/lwt@opam:4.5.0@677655b4", "@opam/dune@opam:2.6.1@e1bf507c",
        "@esy-ocaml/substs@0.0.1@d41d8cd9"
      ],
      "devDependencies": [
        "@opam/lwt@opam:4.5.0@677655b4", "@opam/dune@opam:2.6.1@e1bf507c"
      ]
    },
    "@opam/lwt@opam:4.5.0@677655b4": {
      "id": "@opam/lwt@opam:4.5.0@677655b4",
      "name": "@opam/lwt",
      "version": "opam:4.5.0",
      "source": {
        "type": "install",
        "source": [
          "archive:https://opam.ocaml.org/cache/md5/1b/1b2fa7df39a70be1925acdabb8b3f8aa#md5:1b2fa7df39a70be1925acdabb8b3f8aa",
          "archive:https://github.com/ocsigen/lwt/archive/4.5.0.tar.gz#md5:1b2fa7df39a70be1925acdabb8b3f8aa"
        ],
        "opam": {
          "name": "lwt",
          "version": "4.5.0",
          "path": "doc.esy.lock/opam/lwt.4.5.0"
        }
      },
      "overrides": [],
      "dependencies": [
        "ocaml@4.10.0@d41d8cd9", "@opam/seq@opam:base@d8d7de1d",
        "@opam/result@opam:1.5@6b753c82",
        "@opam/ocplib-endian@opam:1.1@84c1ca88",
        "@opam/mmap@opam:1.1.0@b85334ff",
        "@opam/dune-configurator@opam:2.6.1@33e0efbb",
        "@opam/dune@opam:2.6.1@e1bf507c", "@opam/cppo@opam:1.6.6@f4f83858",
        "@opam/base-unix@opam:base@87d0b2eb",
        "@opam/base-threads@opam:base@36803084",
        "@esy-ocaml/substs@0.0.1@d41d8cd9"
      ],
      "devDependencies": [
        "ocaml@4.10.0@d41d8cd9", "@opam/seq@opam:base@d8d7de1d",
        "@opam/result@opam:1.5@6b753c82",
        "@opam/ocplib-endian@opam:1.1@84c1ca88",
        "@opam/mmap@opam:1.1.0@b85334ff",
        "@opam/dune-configurator@opam:2.6.1@33e0efbb",
        "@opam/dune@opam:2.6.1@e1bf507c"
      ]
    },
    "@opam/lru@github:bryphe/lru:lru.opam#2708c70@d41d8cd9": {
      "id": "@opam/lru@github:bryphe/lru:lru.opam#2708c70@d41d8cd9",
      "name": "@opam/lru",
      "version": "github:bryphe/lru:lru.opam#2708c70",
      "source": {
        "type": "install",
        "source": [ "github:bryphe/lru:lru.opam#2708c70" ]
      },
      "overrides": [],
      "dependencies": [
        "ocaml@4.10.0@d41d8cd9", "@opam/psq@opam:0.2.0@247756d4",
        "@opam/dune@opam:2.6.1@e1bf507c", "@esy-ocaml/substs@0.0.1@d41d8cd9"
      ],
      "devDependencies": [
        "ocaml@4.10.0@d41d8cd9", "@opam/psq@opam:0.2.0@247756d4"
      ]
    },
    "@opam/logs@opam:0.7.0@1d03143e": {
      "id": "@opam/logs@opam:0.7.0@1d03143e",
      "name": "@opam/logs",
      "version": "opam:0.7.0",
      "source": {
        "type": "install",
        "source": [
          "archive:https://opam.ocaml.org/cache/md5/2b/2bf021ca13331775e33cf34ab60246f7#md5:2bf021ca13331775e33cf34ab60246f7",
          "archive:https://erratique.ch/software/logs/releases/logs-0.7.0.tbz#md5:2bf021ca13331775e33cf34ab60246f7"
        ],
        "opam": {
          "name": "logs",
          "version": "0.7.0",
          "path": "doc.esy.lock/opam/logs.0.7.0"
        }
      },
      "overrides": [],
      "dependencies": [
        "ocaml@4.10.0@d41d8cd9", "@opam/topkg@opam:1.0.1@a42c631e",
        "@opam/ocamlfind@opam:1.8.1@ff07b0f9",
        "@opam/ocamlbuild@opam:0.14.0@6ac75d03",
        "@opam/lwt@opam:4.5.0@677655b4", "@opam/fmt@opam:0.8.8@01c3a23c",
        "@opam/cmdliner@opam:1.0.4@93208aac",
        "@opam/base-threads@opam:base@36803084",
        "@esy-ocaml/substs@0.0.1@d41d8cd9"
      ],
      "devDependencies": [ "ocaml@4.10.0@d41d8cd9" ]
    },
    "@opam/lambda-term@opam:3.1.0@8adc2660": {
      "id": "@opam/lambda-term@opam:3.1.0@8adc2660",
      "name": "@opam/lambda-term",
      "version": "opam:3.1.0",
      "source": {
        "type": "install",
        "source": [
          "archive:https://opam.ocaml.org/cache/md5/78/78180c04ecfc8060b23d7d0014f24196#md5:78180c04ecfc8060b23d7d0014f24196",
          "archive:https://github.com/ocaml-community/lambda-term/archive/3.1.0.tar.gz#md5:78180c04ecfc8060b23d7d0014f24196"
        ],
        "opam": {
          "name": "lambda-term",
          "version": "3.1.0",
          "path": "doc.esy.lock/opam/lambda-term.3.1.0"
        }
      },
      "overrides": [],
      "dependencies": [
        "ocaml@4.10.0@d41d8cd9", "@opam/zed@opam:3.1.0@86c55416",
        "@opam/react@opam:1.2.1@0e11855f",
        "@opam/mew_vi@opam:0.5.0@cf66c299",
        "@opam/lwt_react@opam:1.1.3@72987fcf",
        "@opam/lwt_log@opam:1.1.1@2d7a797f", "@opam/lwt@opam:4.5.0@677655b4",
        "@opam/dune@opam:2.6.1@e1bf507c",
        "@opam/camomile@opam:1.0.2@51b42ad8",
        "@esy-ocaml/substs@0.0.1@d41d8cd9"
      ],
      "devDependencies": [
        "ocaml@4.10.0@d41d8cd9", "@opam/zed@opam:3.1.0@86c55416",
        "@opam/react@opam:1.2.1@0e11855f",
        "@opam/mew_vi@opam:0.5.0@cf66c299",
        "@opam/lwt_react@opam:1.1.3@72987fcf",
        "@opam/lwt_log@opam:1.1.1@2d7a797f", "@opam/lwt@opam:4.5.0@677655b4",
        "@opam/dune@opam:2.6.1@e1bf507c",
        "@opam/camomile@opam:1.0.2@51b42ad8"
      ]
    },
    "@opam/junit@opam:2.0.2@0b7bd730": {
      "id": "@opam/junit@opam:2.0.2@0b7bd730",
      "name": "@opam/junit",
      "version": "opam:2.0.2",
      "source": {
        "type": "install",
        "source": [
          "archive:https://opam.ocaml.org/cache/sha256/fd/fda941b653613a4a5731f9b3557364b12baa341daa13c01676c9eb8d64e96b01#sha256:fda941b653613a4a5731f9b3557364b12baa341daa13c01676c9eb8d64e96b01",
          "archive:https://github.com/Khady/ocaml-junit/releases/download/2.0.2/junit-2.0.2.tbz#sha256:fda941b653613a4a5731f9b3557364b12baa341daa13c01676c9eb8d64e96b01"
        ],
        "opam": {
          "name": "junit",
          "version": "2.0.2",
          "path": "doc.esy.lock/opam/junit.2.0.2"
        }
      },
      "overrides": [],
      "dependencies": [
        "@opam/tyxml@opam:4.4.0@1dca5713", "@opam/ptime@opam:0.8.5@0051d642",
        "@opam/dune@opam:2.6.1@e1bf507c", "@esy-ocaml/substs@0.0.1@d41d8cd9"
      ],
      "devDependencies": [
        "@opam/tyxml@opam:4.4.0@1dca5713", "@opam/ptime@opam:0.8.5@0051d642",
        "@opam/dune@opam:2.6.1@e1bf507c"
      ]
    },
    "@opam/integers@opam:0.4.0@f7acfaeb": {
      "id": "@opam/integers@opam:0.4.0@f7acfaeb",
      "name": "@opam/integers",
      "version": "opam:0.4.0",
      "source": {
        "type": "install",
        "source": [
          "archive:https://opam.ocaml.org/cache/md5/c1/c1492352e6525048790508c57aad93c3#md5:c1492352e6525048790508c57aad93c3",
          "archive:https://github.com/ocamllabs/ocaml-integers/archive/0.4.0.tar.gz#md5:c1492352e6525048790508c57aad93c3"
        ],
        "opam": {
          "name": "integers",
          "version": "0.4.0",
          "path": "doc.esy.lock/opam/integers.0.4.0"
        }
      },
      "overrides": [],
      "dependencies": [
        "ocaml@4.10.0@d41d8cd9", "@opam/dune@opam:2.6.1@e1bf507c",
        "@esy-ocaml/substs@0.0.1@d41d8cd9"
      ],
      "devDependencies": [
        "ocaml@4.10.0@d41d8cd9", "@opam/dune@opam:2.6.1@e1bf507c"
      ]
    },
    "@opam/hpack@opam:0.2.0@9f3eae78": {
      "id": "@opam/hpack@opam:0.2.0@9f3eae78",
      "name": "@opam/hpack",
      "version": "opam:0.2.0",
      "source": {
        "type": "install",
        "source": [
          "archive:https://opam.ocaml.org/cache/md5/c8/c883927ce8a9f3f7159ef7b20988f051#md5:c883927ce8a9f3f7159ef7b20988f051",
          "archive:https://github.com/anmonteiro/ocaml-h2/releases/download/0.2.0/h2-0.2.0.tbz#md5:c883927ce8a9f3f7159ef7b20988f051"
        ],
        "opam": {
          "name": "hpack",
          "version": "0.2.0",
          "path": "doc.esy.lock/opam/hpack.0.2.0"
        }
      },
      "overrides": [],
      "dependencies": [
        "ocaml@4.10.0@d41d8cd9", "@opam/faraday@opam:0.7.1@19546ee5",
        "@opam/dune@opam:2.6.1@e1bf507c",
        "@opam/angstrom@opam:0.14.1@07e286b0",
        "@esy-ocaml/substs@0.0.1@d41d8cd9"
      ],
      "devDependencies": [
        "ocaml@4.10.0@d41d8cd9", "@opam/faraday@opam:0.7.1@19546ee5",
        "@opam/dune@opam:2.6.1@e1bf507c",
        "@opam/angstrom@opam:0.14.1@07e286b0"
      ]
    },
    "@opam/fpath@opam:0.7.2@45477b93": {
      "id": "@opam/fpath@opam:0.7.2@45477b93",
      "name": "@opam/fpath",
      "version": "opam:0.7.2",
      "source": {
        "type": "install",
        "source": [
          "archive:https://opam.ocaml.org/cache/md5/52/52c7ecb0bf180088336f3c645875fa41#md5:52c7ecb0bf180088336f3c645875fa41",
          "archive:http://erratique.ch/software/fpath/releases/fpath-0.7.2.tbz#md5:52c7ecb0bf180088336f3c645875fa41"
        ],
        "opam": {
          "name": "fpath",
          "version": "0.7.2",
          "path": "doc.esy.lock/opam/fpath.0.7.2"
        }
      },
      "overrides": [],
      "dependencies": [
        "ocaml@4.10.0@d41d8cd9", "@opam/topkg@opam:1.0.1@a42c631e",
        "@opam/result@opam:1.5@6b753c82",
        "@opam/ocamlfind@opam:1.8.1@ff07b0f9",
        "@opam/ocamlbuild@opam:0.14.0@6ac75d03",
        "@opam/astring@opam:0.8.4@1215f84d",
        "@esy-ocaml/substs@0.0.1@d41d8cd9"
      ],
      "devDependencies": [
        "ocaml@4.10.0@d41d8cd9", "@opam/result@opam:1.5@6b753c82",
        "@opam/astring@opam:0.8.4@1215f84d"
      ]
    },
    "@opam/fmt@opam:0.8.8@01c3a23c": {
      "id": "@opam/fmt@opam:0.8.8@01c3a23c",
      "name": "@opam/fmt",
      "version": "opam:0.8.8",
      "source": {
        "type": "install",
        "source": [
          "archive:https://opam.ocaml.org/cache/md5/47/473490fcfdf3ff0a8ccee226b873d4b2#md5:473490fcfdf3ff0a8ccee226b873d4b2",
          "archive:https://erratique.ch/software/fmt/releases/fmt-0.8.8.tbz#md5:473490fcfdf3ff0a8ccee226b873d4b2"
        ],
        "opam": {
          "name": "fmt",
          "version": "0.8.8",
          "path": "doc.esy.lock/opam/fmt.0.8.8"
        }
      },
      "overrides": [],
      "dependencies": [
        "ocaml@4.10.0@d41d8cd9", "@opam/topkg@opam:1.0.1@a42c631e",
        "@opam/stdlib-shims@opam:0.1.0@d957c903",
        "@opam/seq@opam:base@d8d7de1d",
        "@opam/ocamlfind@opam:1.8.1@ff07b0f9",
        "@opam/ocamlbuild@opam:0.14.0@6ac75d03",
        "@opam/cmdliner@opam:1.0.4@93208aac",
        "@opam/base-unix@opam:base@87d0b2eb",
        "@esy-ocaml/substs@0.0.1@d41d8cd9"
      ],
      "devDependencies": [
        "ocaml@4.10.0@d41d8cd9", "@opam/stdlib-shims@opam:0.1.0@d957c903",
        "@opam/seq@opam:base@d8d7de1d"
      ]
    },
    "@opam/fix@opam:20200131@0ecd2f01": {
      "id": "@opam/fix@opam:20200131@0ecd2f01",
      "name": "@opam/fix",
      "version": "opam:20200131",
      "source": {
        "type": "install",
        "source": [
          "archive:https://opam.ocaml.org/cache/md5/99/991ff031666c662eaab638d2e0f4ac1d#md5:991ff031666c662eaab638d2e0f4ac1d",
          "archive:https://gitlab.inria.fr/fpottier/fix/repository/20200131/archive.tar.gz#md5:991ff031666c662eaab638d2e0f4ac1d"
        ],
        "opam": {
          "name": "fix",
          "version": "20200131",
          "path": "doc.esy.lock/opam/fix.20200131"
        }
      },
      "overrides": [],
      "dependencies": [
        "ocaml@4.10.0@d41d8cd9", "@opam/dune@opam:2.6.1@e1bf507c",
        "@esy-ocaml/substs@0.0.1@d41d8cd9"
      ],
      "devDependencies": [
        "ocaml@4.10.0@d41d8cd9", "@opam/dune@opam:2.6.1@e1bf507c"
      ]
    },
    "@opam/faraday-lwt-unix@opam:0.7.1@4854f547": {
      "id": "@opam/faraday-lwt-unix@opam:0.7.1@4854f547",
      "name": "@opam/faraday-lwt-unix",
      "version": "opam:0.7.1",
      "source": {
        "type": "install",
        "source": [
          "archive:https://opam.ocaml.org/cache/md5/09/09396dbb4a08323194e092b6bff4aaf6#md5:09396dbb4a08323194e092b6bff4aaf6",
          "archive:https://github.com/inhabitedtype/faraday/archive/0.7.1.tar.gz#md5:09396dbb4a08323194e092b6bff4aaf6"
        ],
        "opam": {
          "name": "faraday-lwt-unix",
          "version": "0.7.1",
          "path": "doc.esy.lock/opam/faraday-lwt-unix.0.7.1"
        }
      },
      "overrides": [],
      "dependencies": [
        "ocaml@4.10.0@d41d8cd9", "@opam/lwt@opam:4.5.0@677655b4",
        "@opam/faraday-lwt@opam:0.7.1@e28c97d1",
        "@opam/dune@opam:2.6.1@e1bf507c",
        "@opam/base-unix@opam:base@87d0b2eb",
        "@esy-ocaml/substs@0.0.1@d41d8cd9"
      ],
      "devDependencies": [
        "ocaml@4.10.0@d41d8cd9", "@opam/lwt@opam:4.5.0@677655b4",
        "@opam/faraday-lwt@opam:0.7.1@e28c97d1",
        "@opam/dune@opam:2.6.1@e1bf507c",
        "@opam/base-unix@opam:base@87d0b2eb"
      ]
    },
    "@opam/faraday-lwt@opam:0.7.1@e28c97d1": {
      "id": "@opam/faraday-lwt@opam:0.7.1@e28c97d1",
      "name": "@opam/faraday-lwt",
      "version": "opam:0.7.1",
      "source": {
        "type": "install",
        "source": [
          "archive:https://opam.ocaml.org/cache/md5/09/09396dbb4a08323194e092b6bff4aaf6#md5:09396dbb4a08323194e092b6bff4aaf6",
          "archive:https://github.com/inhabitedtype/faraday/archive/0.7.1.tar.gz#md5:09396dbb4a08323194e092b6bff4aaf6"
        ],
        "opam": {
          "name": "faraday-lwt",
          "version": "0.7.1",
          "path": "doc.esy.lock/opam/faraday-lwt.0.7.1"
        }
      },
      "overrides": [],
      "dependencies": [
        "ocaml@4.10.0@d41d8cd9", "@opam/lwt@opam:4.5.0@677655b4",
        "@opam/faraday@opam:0.7.1@19546ee5",
        "@opam/dune@opam:2.6.1@e1bf507c", "@esy-ocaml/substs@0.0.1@d41d8cd9"
      ],
      "devDependencies": [
        "ocaml@4.10.0@d41d8cd9", "@opam/lwt@opam:4.5.0@677655b4",
        "@opam/faraday@opam:0.7.1@19546ee5", "@opam/dune@opam:2.6.1@e1bf507c"
      ]
    },
    "@opam/faraday@opam:0.7.1@19546ee5": {
      "id": "@opam/faraday@opam:0.7.1@19546ee5",
      "name": "@opam/faraday",
      "version": "opam:0.7.1",
      "source": {
        "type": "install",
        "source": [
          "archive:https://opam.ocaml.org/cache/md5/09/09396dbb4a08323194e092b6bff4aaf6#md5:09396dbb4a08323194e092b6bff4aaf6",
          "archive:https://github.com/inhabitedtype/faraday/archive/0.7.1.tar.gz#md5:09396dbb4a08323194e092b6bff4aaf6"
        ],
        "opam": {
          "name": "faraday",
          "version": "0.7.1",
          "path": "doc.esy.lock/opam/faraday.0.7.1"
        }
      },
      "overrides": [],
      "dependencies": [
        "ocaml@4.10.0@d41d8cd9", "@opam/dune@opam:2.6.1@e1bf507c",
        "@opam/bigstringaf@opam:0.6.1@35f5e6d1",
        "@esy-ocaml/substs@0.0.1@d41d8cd9"
      ],
      "devDependencies": [
        "ocaml@4.10.0@d41d8cd9", "@opam/dune@opam:2.6.1@e1bf507c",
        "@opam/bigstringaf@opam:0.6.1@35f5e6d1"
      ]
    },
    "@opam/easy-format@opam:1.3.2@0484b3c4": {
      "id": "@opam/easy-format@opam:1.3.2@0484b3c4",
      "name": "@opam/easy-format",
      "version": "opam:1.3.2",
      "source": {
        "type": "install",
        "source": [
          "archive:https://opam.ocaml.org/cache/sha256/34/3440c2b882d537ae5e9011eb06abb53f5667e651ea4bb3b460ea8230fa8c1926#sha256:3440c2b882d537ae5e9011eb06abb53f5667e651ea4bb3b460ea8230fa8c1926",
          "archive:https://github.com/mjambon/easy-format/releases/download/1.3.2/easy-format-1.3.2.tbz#sha256:3440c2b882d537ae5e9011eb06abb53f5667e651ea4bb3b460ea8230fa8c1926"
        ],
        "opam": {
          "name": "easy-format",
          "version": "1.3.2",
          "path": "doc.esy.lock/opam/easy-format.1.3.2"
        }
      },
      "overrides": [],
      "dependencies": [
        "ocaml@4.10.0@d41d8cd9", "@opam/dune@opam:2.6.1@e1bf507c",
        "@esy-ocaml/substs@0.0.1@d41d8cd9"
      ],
      "devDependencies": [
        "ocaml@4.10.0@d41d8cd9", "@opam/dune@opam:2.6.1@e1bf507c"
      ]
    },
    "@opam/dune-private-libs@opam:2.6.1@31997d39": {
      "id": "@opam/dune-private-libs@opam:2.6.1@31997d39",
      "name": "@opam/dune-private-libs",
      "version": "opam:2.6.1",
      "source": {
        "type": "install",
        "source": [
          "archive:https://opam.ocaml.org/cache/sha256/5e/5ef959f286448ee172f1cffc86c439a6f7b662676e6015b282db071bb88899a0#sha256:5ef959f286448ee172f1cffc86c439a6f7b662676e6015b282db071bb88899a0",
          "archive:https://github.com/ocaml/dune/releases/download/2.6.1/dune-2.6.1.tbz#sha256:5ef959f286448ee172f1cffc86c439a6f7b662676e6015b282db071bb88899a0"
        ],
        "opam": {
          "name": "dune-private-libs",
          "version": "2.6.1",
          "path": "doc.esy.lock/opam/dune-private-libs.2.6.1"
        }
      },
      "overrides": [],
      "dependencies": [
        "ocaml@4.10.0@d41d8cd9", "@opam/dune@opam:2.6.1@e1bf507c",
        "@esy-ocaml/substs@0.0.1@d41d8cd9"
      ],
      "devDependencies": [
        "ocaml@4.10.0@d41d8cd9", "@opam/dune@opam:2.6.1@e1bf507c"
      ]
    },
    "@opam/dune-configurator@opam:2.6.1@33e0efbb": {
      "id": "@opam/dune-configurator@opam:2.6.1@33e0efbb",
      "name": "@opam/dune-configurator",
      "version": "opam:2.6.1",
      "source": {
        "type": "install",
        "source": [
          "archive:https://opam.ocaml.org/cache/sha256/5e/5ef959f286448ee172f1cffc86c439a6f7b662676e6015b282db071bb88899a0#sha256:5ef959f286448ee172f1cffc86c439a6f7b662676e6015b282db071bb88899a0",
          "archive:https://github.com/ocaml/dune/releases/download/2.6.1/dune-2.6.1.tbz#sha256:5ef959f286448ee172f1cffc86c439a6f7b662676e6015b282db071bb88899a0"
        ],
        "opam": {
          "name": "dune-configurator",
          "version": "2.6.1",
          "path": "doc.esy.lock/opam/dune-configurator.2.6.1"
        }
      },
      "overrides": [],
      "dependencies": [
        "@opam/dune-private-libs@opam:2.6.1@31997d39",
        "@opam/dune@opam:2.6.1@e1bf507c", "@esy-ocaml/substs@0.0.1@d41d8cd9"
      ],
      "devDependencies": [
        "@opam/dune-private-libs@opam:2.6.1@31997d39",
        "@opam/dune@opam:2.6.1@e1bf507c"
      ]
    },
    "@opam/dune-build-info@opam:2.6.1@611bb155": {
      "id": "@opam/dune-build-info@opam:2.6.1@611bb155",
      "name": "@opam/dune-build-info",
      "version": "opam:2.6.1",
      "source": {
        "type": "install",
        "source": [
          "archive:https://opam.ocaml.org/cache/sha256/5e/5ef959f286448ee172f1cffc86c439a6f7b662676e6015b282db071bb88899a0#sha256:5ef959f286448ee172f1cffc86c439a6f7b662676e6015b282db071bb88899a0",
          "archive:https://github.com/ocaml/dune/releases/download/2.6.1/dune-2.6.1.tbz#sha256:5ef959f286448ee172f1cffc86c439a6f7b662676e6015b282db071bb88899a0"
        ],
        "opam": {
          "name": "dune-build-info",
          "version": "2.6.1",
          "path": "doc.esy.lock/opam/dune-build-info.2.6.1"
        }
      },
      "overrides": [],
      "dependencies": [
        "@opam/dune@opam:2.6.1@e1bf507c", "@esy-ocaml/substs@0.0.1@d41d8cd9"
      ],
      "devDependencies": [ "@opam/dune@opam:2.6.1@e1bf507c" ]
    },
    "@opam/dune@opam:2.6.1@e1bf507c": {
      "id": "@opam/dune@opam:2.6.1@e1bf507c",
      "name": "@opam/dune",
      "version": "opam:2.6.1",
      "source": {
        "type": "install",
        "source": [
          "archive:https://opam.ocaml.org/cache/sha256/5e/5ef959f286448ee172f1cffc86c439a6f7b662676e6015b282db071bb88899a0#sha256:5ef959f286448ee172f1cffc86c439a6f7b662676e6015b282db071bb88899a0",
          "archive:https://github.com/ocaml/dune/releases/download/2.6.1/dune-2.6.1.tbz#sha256:5ef959f286448ee172f1cffc86c439a6f7b662676e6015b282db071bb88899a0"
        ],
        "opam": {
          "name": "dune",
          "version": "2.6.1",
          "path": "doc.esy.lock/opam/dune.2.6.1"
        }
      },
      "overrides": [
        {
          "opamoverride":
            "doc.esy.lock/overrides/opam__s__dune_opam__c__2.6.1_opam_override"
        }
      ],
      "dependencies": [
        "ocaml@4.10.0@d41d8cd9",
        "@opam/ocamlfind-secondary@opam:1.8.1@1afa38b2",
        "@opam/base-unix@opam:base@87d0b2eb",
        "@opam/base-threads@opam:base@36803084",
        "@esy-ocaml/substs@0.0.1@d41d8cd9"
      ],
      "devDependencies": [
        "ocaml@4.10.0@d41d8cd9",
        "@opam/ocamlfind-secondary@opam:1.8.1@1afa38b2",
        "@opam/base-unix@opam:base@87d0b2eb",
        "@opam/base-threads@opam:base@36803084"
      ]
    },
    "@opam/ctypes@opam:0.15.1@b0227b2f": {
      "id": "@opam/ctypes@opam:0.15.1@b0227b2f",
      "name": "@opam/ctypes",
      "version": "opam:0.15.1",
      "source": {
        "type": "install",
        "source": [
          "archive:https://opam.ocaml.org/cache/md5/e8/e87b2646f7597e00b8b9a1f5f8e36ee6#md5:e87b2646f7597e00b8b9a1f5f8e36ee6",
          "archive:https://github.com/ocamllabs/ocaml-ctypes/archive/0.15.1.tar.gz#md5:e87b2646f7597e00b8b9a1f5f8e36ee6"
        ],
        "opam": {
          "name": "ctypes",
          "version": "0.15.1",
          "path": "doc.esy.lock/opam/ctypes.0.15.1"
        }
      },
      "overrides": [
        {
          "opamoverride":
            "doc.esy.lock/overrides/opam__s__ctypes_opam__c__0.15.1_opam_override"
        }
      ],
      "dependencies": [
        "ocaml@4.10.0@d41d8cd9", "@opam/ocamlfind@opam:1.8.1@ff07b0f9",
        "@opam/integers@opam:0.4.0@f7acfaeb",
        "@opam/conf-pkg-config@opam:1.2@d86c8f53",
        "@opam/base-bytes@opam:base@19d0c2ff",
        "@esy-ocaml/substs@0.0.1@d41d8cd9"
      ],
      "devDependencies": [
        "ocaml@4.10.0@d41d8cd9", "@opam/integers@opam:0.4.0@f7acfaeb",
        "@opam/base-bytes@opam:base@19d0c2ff"
      ]
    },
    "@opam/cppo@opam:1.6.6@f4f83858": {
      "id": "@opam/cppo@opam:1.6.6@f4f83858",
      "name": "@opam/cppo",
      "version": "opam:1.6.6",
      "source": {
        "type": "install",
        "source": [
          "archive:https://opam.ocaml.org/cache/sha256/e7/e7272996a7789175b87bb998efd079794a8db6625aae990d73f7b4484a07b8a0#sha256:e7272996a7789175b87bb998efd079794a8db6625aae990d73f7b4484a07b8a0",
          "archive:https://github.com/ocaml-community/cppo/releases/download/v1.6.6/cppo-v1.6.6.tbz#sha256:e7272996a7789175b87bb998efd079794a8db6625aae990d73f7b4484a07b8a0"
        ],
        "opam": {
          "name": "cppo",
          "version": "1.6.6",
          "path": "doc.esy.lock/opam/cppo.1.6.6"
        }
      },
      "overrides": [],
      "dependencies": [
        "ocaml@4.10.0@d41d8cd9", "@opam/dune@opam:2.6.1@e1bf507c",
        "@opam/base-unix@opam:base@87d0b2eb",
        "@esy-ocaml/substs@0.0.1@d41d8cd9"
      ],
      "devDependencies": [
        "ocaml@4.10.0@d41d8cd9", "@opam/dune@opam:2.6.1@e1bf507c",
        "@opam/base-unix@opam:base@87d0b2eb"
      ]
    },
    "@opam/conf-pkg-config@opam:1.2@d86c8f53": {
      "id": "@opam/conf-pkg-config@opam:1.2@d86c8f53",
      "name": "@opam/conf-pkg-config",
      "version": "opam:1.2",
      "source": {
        "type": "install",
        "source": [ "no-source:" ],
        "opam": {
          "name": "conf-pkg-config",
          "version": "1.2",
          "path": "doc.esy.lock/opam/conf-pkg-config.1.2"
        }
      },
      "overrides": [
        {
          "opamoverride":
            "doc.esy.lock/overrides/opam__s__conf_pkg_config_opam__c__1.2_opam_override"
        }
      ],
      "dependencies": [
        "yarn-pkg-config@github:esy-ocaml/yarn-pkg-config#db3a0b63883606dd57c54a7158d560d6cba8cd79@d41d8cd9",
        "@esy-ocaml/substs@0.0.1@d41d8cd9"
      ],
      "devDependencies": []
    },
    "@opam/conf-m4@opam:1@3b2b148a": {
      "id": "@opam/conf-m4@opam:1@3b2b148a",
      "name": "@opam/conf-m4",
      "version": "opam:1",
      "source": {
        "type": "install",
        "source": [ "no-source:" ],
        "opam": {
          "name": "conf-m4",
          "version": "1",
          "path": "doc.esy.lock/opam/conf-m4.1"
        }
      },
      "overrides": [],
      "dependencies": [ "@esy-ocaml/substs@0.0.1@d41d8cd9" ],
      "devDependencies": []
    },
    "@opam/conf-autoconf@opam:0.1@27b3f7cf": {
      "id": "@opam/conf-autoconf@opam:0.1@27b3f7cf",
      "name": "@opam/conf-autoconf",
      "version": "opam:0.1",
      "source": {
        "type": "install",
        "source": [ "no-source:" ],
        "opam": {
          "name": "conf-autoconf",
          "version": "0.1",
          "path": "doc.esy.lock/opam/conf-autoconf.0.1"
        }
      },
      "overrides": [
        {
          "opamoverride":
            "doc.esy.lock/overrides/opam__s__conf_autoconf_opam__c__0.1_opam_override"
        }
      ],
      "dependencies": [
        "esy-autoconf@github:esy-packages/esy-autoconf#fb93edf@d41d8cd9",
        "@esy-ocaml/substs@0.0.1@d41d8cd9"
      ],
      "devDependencies": []
    },
    "@opam/cmdliner@opam:1.0.4@93208aac": {
      "id": "@opam/cmdliner@opam:1.0.4@93208aac",
      "name": "@opam/cmdliner",
      "version": "opam:1.0.4",
      "source": {
        "type": "install",
        "source": [
          "archive:https://opam.ocaml.org/cache/md5/fe/fe2213d0bc63b1e10a2d0aa66d2fc8d9#md5:fe2213d0bc63b1e10a2d0aa66d2fc8d9",
          "archive:http://erratique.ch/software/cmdliner/releases/cmdliner-1.0.4.tbz#md5:fe2213d0bc63b1e10a2d0aa66d2fc8d9"
        ],
        "opam": {
          "name": "cmdliner",
          "version": "1.0.4",
          "path": "doc.esy.lock/opam/cmdliner.1.0.4"
        }
      },
      "overrides": [],
      "dependencies": [
        "ocaml@4.10.0@d41d8cd9", "@esy-ocaml/substs@0.0.1@d41d8cd9"
      ],
      "devDependencies": [ "ocaml@4.10.0@d41d8cd9" ]
    },
    "@opam/charInfo_width@opam:1.1.0@b400bb29": {
      "id": "@opam/charInfo_width@opam:1.1.0@b400bb29",
      "name": "@opam/charInfo_width",
      "version": "opam:1.1.0",
      "source": {
        "type": "install",
        "source": [
          "archive:https://opam.ocaml.org/cache/md5/c4/c4ab038e06f06a29692c05fdd7c268c5#md5:c4ab038e06f06a29692c05fdd7c268c5",
          "archive:https://bitbucket.org/zandoye/charinfo_width/get/1.1.0.tar.gz#md5:c4ab038e06f06a29692c05fdd7c268c5"
        ],
        "opam": {
          "name": "charInfo_width",
          "version": "1.1.0",
          "path": "doc.esy.lock/opam/charInfo_width.1.1.0"
        }
      },
      "overrides": [],
      "dependencies": [
        "ocaml@4.10.0@d41d8cd9", "@opam/result@opam:1.5@6b753c82",
        "@opam/dune@opam:2.6.1@e1bf507c",
        "@opam/camomile@opam:1.0.2@51b42ad8",
        "@esy-ocaml/substs@0.0.1@d41d8cd9"
      ],
      "devDependencies": [
        "ocaml@4.10.0@d41d8cd9", "@opam/result@opam:1.5@6b753c82",
        "@opam/dune@opam:2.6.1@e1bf507c",
        "@opam/camomile@opam:1.0.2@51b42ad8"
      ]
    },
    "@opam/camomile@opam:1.0.2@51b42ad8": {
      "id": "@opam/camomile@opam:1.0.2@51b42ad8",
      "name": "@opam/camomile",
      "version": "opam:1.0.2",
      "source": {
        "type": "install",
        "source": [
          "archive:https://opam.ocaml.org/cache/sha256/f0/f0a419b0affc36500f83b086ffaa36c545560cee5d57e84b729e8f851b3d1632#sha256:f0a419b0affc36500f83b086ffaa36c545560cee5d57e84b729e8f851b3d1632",
          "archive:https://github.com/yoriyuki/Camomile/releases/download/1.0.2/camomile-1.0.2.tbz#sha256:f0a419b0affc36500f83b086ffaa36c545560cee5d57e84b729e8f851b3d1632"
        ],
        "opam": {
          "name": "camomile",
          "version": "1.0.2",
          "path": "doc.esy.lock/opam/camomile.1.0.2"
        }
      },
      "overrides": [],
      "dependencies": [
        "ocaml@4.10.0@d41d8cd9", "@opam/dune@opam:2.6.1@e1bf507c",
        "@esy-ocaml/substs@0.0.1@d41d8cd9"
      ],
      "devDependencies": [
        "ocaml@4.10.0@d41d8cd9", "@opam/dune@opam:2.6.1@e1bf507c"
      ]
    },
    "@opam/bos@opam:0.2.0@df49e63f": {
      "id": "@opam/bos@opam:0.2.0@df49e63f",
      "name": "@opam/bos",
      "version": "opam:0.2.0",
      "source": {
        "type": "install",
        "source": [
          "archive:https://opam.ocaml.org/cache/md5/ae/aeae7447567db459c856ee41b5a66fd2#md5:aeae7447567db459c856ee41b5a66fd2",
          "archive:http://erratique.ch/software/bos/releases/bos-0.2.0.tbz#md5:aeae7447567db459c856ee41b5a66fd2"
        ],
        "opam": {
          "name": "bos",
          "version": "0.2.0",
          "path": "doc.esy.lock/opam/bos.0.2.0"
        }
      },
      "overrides": [],
      "dependencies": [
        "ocaml@4.10.0@d41d8cd9", "@opam/topkg@opam:1.0.1@a42c631e",
        "@opam/rresult@opam:0.6.0@4b185e72",
        "@opam/ocamlfind@opam:1.8.1@ff07b0f9",
        "@opam/ocamlbuild@opam:0.14.0@6ac75d03",
        "@opam/logs@opam:0.7.0@1d03143e", "@opam/fpath@opam:0.7.2@45477b93",
        "@opam/fmt@opam:0.8.8@01c3a23c",
        "@opam/base-unix@opam:base@87d0b2eb",
        "@opam/astring@opam:0.8.4@1215f84d",
        "@esy-ocaml/substs@0.0.1@d41d8cd9"
      ],
      "devDependencies": [
        "ocaml@4.10.0@d41d8cd9", "@opam/rresult@opam:0.6.0@4b185e72",
        "@opam/logs@opam:0.7.0@1d03143e", "@opam/fpath@opam:0.7.2@45477b93",
        "@opam/fmt@opam:0.8.8@01c3a23c",
        "@opam/base-unix@opam:base@87d0b2eb",
        "@opam/astring@opam:0.8.4@1215f84d"
      ]
    },
    "@opam/biniou@opam:1.2.1@d7570399": {
      "id": "@opam/biniou@opam:1.2.1@d7570399",
      "name": "@opam/biniou",
      "version": "opam:1.2.1",
      "source": {
        "type": "install",
        "source": [
          "archive:https://opam.ocaml.org/cache/sha256/35/35546c68b1929a8e6d27a3b39ecd17b38303a0d47e65eb9d1480c2061ea84335#sha256:35546c68b1929a8e6d27a3b39ecd17b38303a0d47e65eb9d1480c2061ea84335",
          "archive:https://github.com/mjambon/biniou/releases/download/1.2.1/biniou-1.2.1.tbz#sha256:35546c68b1929a8e6d27a3b39ecd17b38303a0d47e65eb9d1480c2061ea84335"
        ],
        "opam": {
          "name": "biniou",
          "version": "1.2.1",
          "path": "doc.esy.lock/opam/biniou.1.2.1"
        }
      },
      "overrides": [],
      "dependencies": [
        "ocaml@4.10.0@d41d8cd9", "@opam/easy-format@opam:1.3.2@0484b3c4",
        "@opam/dune@opam:2.6.1@e1bf507c", "@esy-ocaml/substs@0.0.1@d41d8cd9"
      ],
      "devDependencies": [
        "ocaml@4.10.0@d41d8cd9", "@opam/easy-format@opam:1.3.2@0484b3c4",
        "@opam/dune@opam:2.6.1@e1bf507c"
      ]
    },
    "@opam/bigstringaf@opam:0.6.1@35f5e6d1": {
      "id": "@opam/bigstringaf@opam:0.6.1@35f5e6d1",
      "name": "@opam/bigstringaf",
      "version": "opam:0.6.1",
      "source": {
        "type": "install",
        "source": [
          "archive:https://opam.ocaml.org/cache/md5/dc/dccf639273b1eec0e0f142f21319268d#md5:dccf639273b1eec0e0f142f21319268d",
          "archive:https://github.com/inhabitedtype/bigstringaf/archive/0.6.1.tar.gz#md5:dccf639273b1eec0e0f142f21319268d"
        ],
        "opam": {
          "name": "bigstringaf",
          "version": "0.6.1",
          "path": "doc.esy.lock/opam/bigstringaf.0.6.1"
        }
      },
      "overrides": [],
      "dependencies": [
        "ocaml@4.10.0@d41d8cd9", "@opam/dune@opam:2.6.1@e1bf507c",
        "@opam/bigarray-compat@opam:1.0.0@1faefa97",
        "@esy-ocaml/substs@0.0.1@d41d8cd9"
      ],
      "devDependencies": [
        "ocaml@4.10.0@d41d8cd9", "@opam/dune@opam:2.6.1@e1bf507c",
        "@opam/bigarray-compat@opam:1.0.0@1faefa97"
      ]
    },
    "@opam/bigarray-compat@opam:1.0.0@1faefa97": {
      "id": "@opam/bigarray-compat@opam:1.0.0@1faefa97",
      "name": "@opam/bigarray-compat",
      "version": "opam:1.0.0",
      "source": {
        "type": "install",
        "source": [
          "archive:https://opam.ocaml.org/cache/md5/1c/1cc7c25382a8900bada34aadfd66632e#md5:1cc7c25382a8900bada34aadfd66632e",
          "archive:https://github.com/mirage/bigarray-compat/archive/v1.0.0.tar.gz#md5:1cc7c25382a8900bada34aadfd66632e"
        ],
        "opam": {
          "name": "bigarray-compat",
          "version": "1.0.0",
          "path": "doc.esy.lock/opam/bigarray-compat.1.0.0"
        }
      },
      "overrides": [],
      "dependencies": [
        "ocaml@4.10.0@d41d8cd9", "@opam/dune@opam:2.6.1@e1bf507c",
        "@esy-ocaml/substs@0.0.1@d41d8cd9"
      ],
      "devDependencies": [
        "ocaml@4.10.0@d41d8cd9", "@opam/dune@opam:2.6.1@e1bf507c"
      ]
    },
    "@opam/base64@opam:3.4.0@f5b9ad9b": {
      "id": "@opam/base64@opam:3.4.0@f5b9ad9b",
      "name": "@opam/base64",
      "version": "opam:3.4.0",
      "source": {
        "type": "install",
        "source": [
          "archive:https://opam.ocaml.org/cache/sha256/1c/1c9cf655bdd771a4d20014f7f29aadfde7e3821b01772b49f8ba4d4bda2b1634#sha256:1c9cf655bdd771a4d20014f7f29aadfde7e3821b01772b49f8ba4d4bda2b1634",
          "archive:https://github.com/mirage/ocaml-base64/releases/download/v3.4.0/base64-v3.4.0.tbz#sha256:1c9cf655bdd771a4d20014f7f29aadfde7e3821b01772b49f8ba4d4bda2b1634"
        ],
        "opam": {
          "name": "base64",
          "version": "3.4.0",
          "path": "doc.esy.lock/opam/base64.3.4.0"
        }
      },
      "overrides": [],
      "dependencies": [
        "ocaml@4.10.0@d41d8cd9",
        "@opam/dune-configurator@opam:2.6.1@33e0efbb",
        "@opam/dune@opam:2.6.1@e1bf507c",
        "@opam/base-bytes@opam:base@19d0c2ff",
        "@esy-ocaml/substs@0.0.1@d41d8cd9"
      ],
      "devDependencies": [
        "ocaml@4.10.0@d41d8cd9",
        "@opam/dune-configurator@opam:2.6.1@33e0efbb",
        "@opam/dune@opam:2.6.1@e1bf507c",
        "@opam/base-bytes@opam:base@19d0c2ff"
      ]
    },
    "@opam/base-unix@opam:base@87d0b2eb": {
      "id": "@opam/base-unix@opam:base@87d0b2eb",
      "name": "@opam/base-unix",
      "version": "opam:base",
      "source": {
        "type": "install",
        "source": [ "no-source:" ],
        "opam": {
          "name": "base-unix",
          "version": "base",
          "path": "doc.esy.lock/opam/base-unix.base"
        }
      },
      "overrides": [],
      "dependencies": [ "@esy-ocaml/substs@0.0.1@d41d8cd9" ],
      "devDependencies": []
    },
    "@opam/base-threads@opam:base@36803084": {
      "id": "@opam/base-threads@opam:base@36803084",
      "name": "@opam/base-threads",
      "version": "opam:base",
      "source": {
        "type": "install",
        "source": [ "no-source:" ],
        "opam": {
          "name": "base-threads",
          "version": "base",
          "path": "doc.esy.lock/opam/base-threads.base"
        }
      },
      "overrides": [],
      "dependencies": [ "@esy-ocaml/substs@0.0.1@d41d8cd9" ],
      "devDependencies": []
    },
    "@opam/base-bytes@opam:base@19d0c2ff": {
      "id": "@opam/base-bytes@opam:base@19d0c2ff",
      "name": "@opam/base-bytes",
      "version": "opam:base",
      "source": {
        "type": "install",
        "source": [ "no-source:" ],
        "opam": {
          "name": "base-bytes",
          "version": "base",
          "path": "doc.esy.lock/opam/base-bytes.base"
        }
      },
      "overrides": [],
      "dependencies": [
        "ocaml@4.10.0@d41d8cd9", "@opam/ocamlfind@opam:1.8.1@ff07b0f9",
        "@esy-ocaml/substs@0.0.1@d41d8cd9"
      ],
      "devDependencies": [
        "ocaml@4.10.0@d41d8cd9", "@opam/ocamlfind@opam:1.8.1@ff07b0f9"
      ]
    },
    "@opam/base-bigarray@opam:base@b03491b0": {
      "id": "@opam/base-bigarray@opam:base@b03491b0",
      "name": "@opam/base-bigarray",
      "version": "opam:base",
      "source": {
        "type": "install",
        "source": [ "no-source:" ],
        "opam": {
          "name": "base-bigarray",
          "version": "base",
          "path": "doc.esy.lock/opam/base-bigarray.base"
        }
      },
      "overrides": [],
      "dependencies": [ "@esy-ocaml/substs@0.0.1@d41d8cd9" ],
      "devDependencies": []
    },
    "@opam/base@opam:v0.14.0@b8817fc1": {
      "id": "@opam/base@opam:v0.14.0@b8817fc1",
      "name": "@opam/base",
      "version": "opam:v0.14.0",
      "source": {
        "type": "install",
        "source": [
          "archive:https://opam.ocaml.org/cache/md5/5a/5a00382c724e97b6768aaa27481dd3cc#md5:5a00382c724e97b6768aaa27481dd3cc",
          "archive:https://ocaml.janestreet.com/ocaml-core/v0.14/files/base-v0.14.0.tar.gz#md5:5a00382c724e97b6768aaa27481dd3cc"
        ],
        "opam": {
          "name": "base",
          "version": "v0.14.0",
          "path": "doc.esy.lock/opam/base.v0.14.0"
        }
      },
      "overrides": [],
      "dependencies": [
        "ocaml@4.10.0@d41d8cd9", "@opam/sexplib0@opam:v0.14.0@ddeb6438",
        "@opam/dune-configurator@opam:2.6.1@33e0efbb",
        "@opam/dune@opam:2.6.1@e1bf507c", "@esy-ocaml/substs@0.0.1@d41d8cd9"
      ],
      "devDependencies": [
        "ocaml@4.10.0@d41d8cd9", "@opam/sexplib0@opam:v0.14.0@ddeb6438",
        "@opam/dune-configurator@opam:2.6.1@33e0efbb",
        "@opam/dune@opam:2.6.1@e1bf507c"
      ]
    },
    "@opam/atdgen-runtime@opam:2.2.1@6a3a6395": {
      "id": "@opam/atdgen-runtime@opam:2.2.1@6a3a6395",
      "name": "@opam/atdgen-runtime",
      "version": "opam:2.2.1",
      "source": {
        "type": "install",
        "source": [
          "archive:https://opam.ocaml.org/cache/sha256/db/db6b4c1a6293b214a7b7a3da435e681abd1b16b55d5aa246b93d26736d3a559e#sha256:db6b4c1a6293b214a7b7a3da435e681abd1b16b55d5aa246b93d26736d3a559e",
          "archive:https://github.com/ahrefs/atd/releases/download/2.2.1/atd-2.2.1.tbz#sha256:db6b4c1a6293b214a7b7a3da435e681abd1b16b55d5aa246b93d26736d3a559e"
        ],
        "opam": {
          "name": "atdgen-runtime",
          "version": "2.2.1",
          "path": "doc.esy.lock/opam/atdgen-runtime.2.2.1"
        }
      },
      "overrides": [],
      "dependencies": [
        "ocaml@4.10.0@d41d8cd9", "@opam/yojson@opam:1.7.0@7056d985",
        "@opam/re@opam:1.9.0@d4d5e13d", "@opam/dune@opam:2.6.1@e1bf507c",
        "@opam/biniou@opam:1.2.1@d7570399",
        "@esy-ocaml/substs@0.0.1@d41d8cd9"
      ],
      "devDependencies": [
        "ocaml@4.10.0@d41d8cd9", "@opam/yojson@opam:1.7.0@7056d985",
        "@opam/re@opam:1.9.0@d4d5e13d", "@opam/dune@opam:2.6.1@e1bf507c",
        "@opam/biniou@opam:1.2.1@d7570399"
      ]
    },
    "@opam/atdgen@opam:2.2.1@d73fda11": {
      "id": "@opam/atdgen@opam:2.2.1@d73fda11",
      "name": "@opam/atdgen",
      "version": "opam:2.2.1",
      "source": {
        "type": "install",
        "source": [
          "archive:https://opam.ocaml.org/cache/sha256/db/db6b4c1a6293b214a7b7a3da435e681abd1b16b55d5aa246b93d26736d3a559e#sha256:db6b4c1a6293b214a7b7a3da435e681abd1b16b55d5aa246b93d26736d3a559e",
          "archive:https://github.com/ahrefs/atd/releases/download/2.2.1/atd-2.2.1.tbz#sha256:db6b4c1a6293b214a7b7a3da435e681abd1b16b55d5aa246b93d26736d3a559e"
        ],
        "opam": {
          "name": "atdgen",
          "version": "2.2.1",
          "path": "doc.esy.lock/opam/atdgen.2.2.1"
        }
      },
      "overrides": [],
      "dependencies": [
        "ocaml@4.10.0@d41d8cd9", "@opam/yojson@opam:1.7.0@7056d985",
        "@opam/dune@opam:2.6.1@e1bf507c", "@opam/biniou@opam:1.2.1@d7570399",
        "@opam/atdgen-runtime@opam:2.2.1@6a3a6395",
        "@opam/atd@opam:2.2.1@071ab6bd", "@esy-ocaml/substs@0.0.1@d41d8cd9"
      ],
      "devDependencies": [
        "ocaml@4.10.0@d41d8cd9", "@opam/yojson@opam:1.7.0@7056d985",
        "@opam/dune@opam:2.6.1@e1bf507c", "@opam/biniou@opam:1.2.1@d7570399",
        "@opam/atdgen-runtime@opam:2.2.1@6a3a6395",
        "@opam/atd@opam:2.2.1@071ab6bd"
      ]
    },
    "@opam/atd@opam:2.2.1@071ab6bd": {
      "id": "@opam/atd@opam:2.2.1@071ab6bd",
      "name": "@opam/atd",
      "version": "opam:2.2.1",
      "source": {
        "type": "install",
        "source": [
          "archive:https://opam.ocaml.org/cache/sha256/db/db6b4c1a6293b214a7b7a3da435e681abd1b16b55d5aa246b93d26736d3a559e#sha256:db6b4c1a6293b214a7b7a3da435e681abd1b16b55d5aa246b93d26736d3a559e",
          "archive:https://github.com/ahrefs/atd/releases/download/2.2.1/atd-2.2.1.tbz#sha256:db6b4c1a6293b214a7b7a3da435e681abd1b16b55d5aa246b93d26736d3a559e"
        ],
        "opam": {
          "name": "atd",
          "version": "2.2.1",
          "path": "doc.esy.lock/opam/atd.2.2.1"
        }
      },
      "overrides": [],
      "dependencies": [
        "ocaml@4.10.0@d41d8cd9", "@opam/re@opam:1.9.0@d4d5e13d",
        "@opam/menhir@opam:20200624@8629ff13",
        "@opam/easy-format@opam:1.3.2@0484b3c4",
        "@opam/dune@opam:2.6.1@e1bf507c", "@esy-ocaml/substs@0.0.1@d41d8cd9"
      ],
      "devDependencies": [
        "ocaml@4.10.0@d41d8cd9", "@opam/re@opam:1.9.0@d4d5e13d",
        "@opam/menhir@opam:20200624@8629ff13",
        "@opam/easy-format@opam:1.3.2@0484b3c4",
        "@opam/dune@opam:2.6.1@e1bf507c"
      ]
    },
    "@opam/astring@opam:0.8.4@1215f84d": {
      "id": "@opam/astring@opam:0.8.4@1215f84d",
      "name": "@opam/astring",
      "version": "opam:0.8.4",
      "source": {
        "type": "install",
        "source": [
          "archive:https://opam.ocaml.org/cache/md5/54/548fcbf501ca4cb816d219ca4f25f660#md5:548fcbf501ca4cb816d219ca4f25f660",
          "archive:https://erratique.ch/software/astring/releases/astring-0.8.4.tbz#md5:548fcbf501ca4cb816d219ca4f25f660"
        ],
        "opam": {
          "name": "astring",
          "version": "0.8.4",
          "path": "doc.esy.lock/opam/astring.0.8.4"
        }
      },
      "overrides": [],
      "dependencies": [
        "ocaml@4.10.0@d41d8cd9", "@opam/topkg@opam:1.0.1@a42c631e",
        "@opam/ocamlfind@opam:1.8.1@ff07b0f9",
        "@opam/ocamlbuild@opam:0.14.0@6ac75d03",
        "@esy-ocaml/substs@0.0.1@d41d8cd9"
      ],
      "devDependencies": [ "ocaml@4.10.0@d41d8cd9" ]
    },
    "@opam/angstrom@opam:0.14.1@07e286b0": {
      "id": "@opam/angstrom@opam:0.14.1@07e286b0",
      "name": "@opam/angstrom",
      "version": "opam:0.14.1",
      "source": {
        "type": "install",
        "source": [
          "archive:https://opam.ocaml.org/cache/md5/91/915bbcc1adbd0debc1b0a54531c7601a#md5:915bbcc1adbd0debc1b0a54531c7601a",
          "archive:https://github.com/inhabitedtype/angstrom/archive/0.14.1.tar.gz#md5:915bbcc1adbd0debc1b0a54531c7601a"
        ],
        "opam": {
          "name": "angstrom",
          "version": "0.14.1",
          "path": "doc.esy.lock/opam/angstrom.0.14.1"
        }
      },
      "overrides": [],
      "dependencies": [
        "ocaml@4.10.0@d41d8cd9", "@opam/result@opam:1.5@6b753c82",
        "@opam/dune@opam:2.6.1@e1bf507c",
        "@opam/bigstringaf@opam:0.6.1@35f5e6d1",
        "@esy-ocaml/substs@0.0.1@d41d8cd9"
      ],
      "devDependencies": [
        "ocaml@4.10.0@d41d8cd9", "@opam/result@opam:1.5@6b753c82",
        "@opam/dune@opam:2.6.1@e1bf507c",
        "@opam/bigstringaf@opam:0.6.1@35f5e6d1"
      ]
    },
    "@glennsl/timber@1.2.0@d41d8cd9": {
      "id": "@glennsl/timber@1.2.0@d41d8cd9",
      "name": "@glennsl/timber",
      "version": "1.2.0",
      "source": {
        "type": "install",
        "source": [
          "archive:https://registry.npmjs.org/@glennsl/timber/-/timber-1.2.0.tgz#sha1:fd888b470eeef09d00482d1888eaa360e599daf4"
        ]
      },
      "overrides": [],
      "dependencies": [
        "ocaml@4.10.0@d41d8cd9", "@opam/re@opam:1.9.0@d4d5e13d",
        "@opam/logs@opam:0.7.0@1d03143e", "@opam/fmt@opam:0.8.8@01c3a23c",
        "@opam/dune@opam:2.6.1@e1bf507c", "@esy-ocaml/reason@3.6.0@d41d8cd9"
      ],
      "devDependencies": []
    },
    "@esy-ocaml/substs@0.0.1@d41d8cd9": {
      "id": "@esy-ocaml/substs@0.0.1@d41d8cd9",
      "name": "@esy-ocaml/substs",
      "version": "0.0.1",
      "source": {
        "type": "install",
        "source": [
          "archive:https://registry.npmjs.org/@esy-ocaml/substs/-/substs-0.0.1.tgz#sha1:59ebdbbaedcda123fc7ed8fb2b302b7d819e9a46"
        ]
      },
      "overrides": [],
      "dependencies": [],
      "devDependencies": []
    },
    "@esy-ocaml/reason@3.6.0@d41d8cd9": {
      "id": "@esy-ocaml/reason@3.6.0@d41d8cd9",
      "name": "@esy-ocaml/reason",
      "version": "3.6.0",
      "source": {
        "type": "install",
        "source": [
          "archive:https://registry.npmjs.org/@esy-ocaml/reason/-/reason-3.6.0.tgz#sha1:ae98f3335e9e03ff0e01376830a14cd1246b5278"
        ]
      },
      "overrides": [],
      "dependencies": [
        "ocaml@4.10.0@d41d8cd9", "@opam/result@opam:1.5@6b753c82",
        "@opam/ocamlfind@opam:1.8.1@ff07b0f9",
        "@opam/ocaml-migrate-parsetree@opam:1.7.3@dbcf3b47",
        "@opam/merlin-extend@opam:0.5@675b1611",
        "@opam/menhir@opam:20200624@8629ff13",
        "@opam/fix@opam:20200131@0ecd2f01", "@opam/dune@opam:2.6.1@e1bf507c"
      ],
      "devDependencies": []
    },
    "@esy-cross/ninja-build@1.8.2001@d41d8cd9": {
      "id": "@esy-cross/ninja-build@1.8.2001@d41d8cd9",
      "name": "@esy-cross/ninja-build",
      "version": "1.8.2001",
      "source": {
        "type": "install",
        "source": [
          "archive:https://registry.npmjs.org/@esy-cross/ninja-build/-/ninja-build-1.8.2001.tgz#sha1:d223b3b9e73e14ef2f241ddc522fa330f94b8602"
        ]
      },
      "overrides": [],
      "dependencies": [],
      "devDependencies": []
    },
    "@brisk/brisk-reconciler@github:briskml/brisk-reconciler#10cab2d@d41d8cd9": {
      "id":
        "@brisk/brisk-reconciler@github:briskml/brisk-reconciler#10cab2d@d41d8cd9",
      "name": "@brisk/brisk-reconciler",
      "version": "github:briskml/brisk-reconciler#10cab2d",
      "source": {
        "type": "install",
        "source": [ "github:briskml/brisk-reconciler#10cab2d" ]
      },
      "overrides": [],
      "dependencies": [
        "ocaml@4.10.0@d41d8cd9", "@opam/ppxlib@opam:0.14.0@c02ad40d",
<<<<<<< HEAD
        "@opam/dune@opam:2.5.0@aef1678b", "@esy-ocaml/reason@3.6.0@d41d8cd9"
=======
        "@opam/dune@opam:2.6.1@e1bf507c", "@esy-ocaml/reason@3.6.0@d41d8cd9"
>>>>>>> 52207a7a
      ],
      "devDependencies": [ "ocaml@4.10.0@d41d8cd9" ]
    }
  }
}<|MERGE_RESOLUTION|>--- conflicted
+++ resolved
@@ -1,5 +1,5 @@
 {
-  "checksum": "98a5eb6391d9fbb05c33c72d5bcbc1c5",
+  "checksum": "82c8de2548288aa2beab975d28e0fd75",
   "root": "revery@link-dev:./package.json",
   "node": {
     "yarn-pkg-config@github:esy-ocaml/yarn-pkg-config#db3a0b63883606dd57c54a7158d560d6cba8cd79@d41d8cd9": {
@@ -77,9 +77,9 @@
         "http-server@0.12.3@d41d8cd9", "flex@1.2.3@d41d8cd9",
         "fetch-native-lwt@0.1.0-alpha.5@d41d8cd9",
         "esy-skia@github:revery-ui/esy-skia#a3785f9@d41d8cd9",
-        "esy-sdl2@2.0.10008@d41d8cd9", "esy-harfbuzz@1.9.1008@d41d8cd9",
-        "esy-freetype2@2.9.1007@d41d8cd9", "@opam/uutf@opam:1.0.2@4440868f",
-        "@opam/uucp@opam:13.0.0@e9b515e0",
+        "esy-sdl2@2.0.10008@d41d8cd9", "esy-freetype2@2.9.1007@d41d8cd9",
+        "@revery/esy-harfbuzz@2.6.8000@d41d8cd9",
+        "@opam/uutf@opam:1.0.2@4440868f", "@opam/uucp@opam:13.0.0@e9b515e0",
         "@opam/ppx_deriving@opam:4.5@bb81afdc",
         "@opam/omd@github:ocaml/omd:omd.opam#1535e3c@d41d8cd9",
         "@opam/odoc@opam:1.5.1@dae60787", "@opam/markup@opam:0.8.2@87975241",
@@ -429,12 +429,8 @@
       "overrides": [],
       "dependencies": [
         "ocaml@4.10.0@d41d8cd9", "fetch-core@0.1.0-alpha.5@d41d8cd9",
-        "@reason-native-web/piaf@1.4.0@d41d8cd9",
-<<<<<<< HEAD
-        "@opam/dune@opam:2.5.0@aef1678b", "@esy-ocaml/reason@3.6.0@d41d8cd9"
-=======
+        "@reason-native-web/piaf@1.3.0@d41d8cd9",
         "@opam/dune@opam:2.6.1@e1bf507c", "@esy-ocaml/reason@3.6.0@d41d8cd9"
->>>>>>> 52207a7a
       ],
       "devDependencies": []
     },
@@ -543,20 +539,6 @@
       "dependencies": [],
       "devDependencies": []
     },
-    "esy-harfbuzz@1.9.1008@d41d8cd9": {
-      "id": "esy-harfbuzz@1.9.1008@d41d8cd9",
-      "name": "esy-harfbuzz",
-      "version": "1.9.1008",
-      "source": {
-        "type": "install",
-        "source": [
-          "archive:https://registry.npmjs.org/esy-harfbuzz/-/esy-harfbuzz-1.9.1008.tgz#sha1:b83d1e80752d6f334f6c3e37b5b857d7d13adb67"
-        ]
-      },
-      "overrides": [],
-      "dependencies": [ "esy-cmake@0.3.5@d41d8cd9" ],
-      "devDependencies": []
-    },
     "esy-freetype2@2.9.1007@d41d8cd9": {
       "id": "esy-freetype2@2.9.1007@d41d8cd9",
       "name": "esy-freetype2",
@@ -696,6 +678,20 @@
       },
       "overrides": [],
       "dependencies": [ "lodash@4.17.19@d41d8cd9" ],
+      "devDependencies": []
+    },
+    "@revery/esy-harfbuzz@2.6.8000@d41d8cd9": {
+      "id": "@revery/esy-harfbuzz@2.6.8000@d41d8cd9",
+      "name": "@revery/esy-harfbuzz",
+      "version": "2.6.8000",
+      "source": {
+        "type": "install",
+        "source": [
+          "archive:https://registry.npmjs.org/@revery/esy-harfbuzz/-/esy-harfbuzz-2.6.8000.tgz#sha1:2a78f826c54b1244accec6c8d07c3968efe6ced2"
+        ]
+      },
+      "overrides": [],
+      "dependencies": [ "esy-cmake@0.3.5@d41d8cd9" ],
       "devDependencies": []
     },
     "@revery/esy-cmake@0.3.5001@d41d8cd9": {
@@ -823,21 +819,21 @@
       ],
       "devDependencies": []
     },
-    "@reason-native-web/piaf@1.4.0@d41d8cd9": {
-      "id": "@reason-native-web/piaf@1.4.0@d41d8cd9",
+    "@reason-native-web/piaf@1.3.0@d41d8cd9": {
+      "id": "@reason-native-web/piaf@1.3.0@d41d8cd9",
       "name": "@reason-native-web/piaf",
-      "version": "1.4.0",
-      "source": {
-        "type": "install",
-        "source": [
-          "archive:https://registry.npmjs.org/@reason-native-web/piaf/-/piaf-1.4.0.tgz#sha1:da2d1a07b553989e032f51986873c4bdff936ed5"
+      "version": "1.3.0",
+      "source": {
+        "type": "install",
+        "source": [
+          "archive:https://registry.npmjs.org/@reason-native-web/piaf/-/piaf-1.3.0.tgz#sha1:d9b0e14ab13a424bdcb7945b221c8ec975f5f05b"
         ]
       },
       "overrides": [],
       "dependencies": [
         "ocaml@4.10.0@d41d8cd9",
         "@reason-native-web/lwt_ssl@1.1.3005@d41d8cd9",
-        "@reason-native-web/h2-lwt-unix@0.6.1002@d41d8cd9",
+        "@reason-native-web/h2-lwt-unix@0.6.1001@d41d8cd9",
         "@reason-native-web/h1-lwt-unix@1.2.2001@d41d8cd9",
         "@reason-native-web/gluten-lwt-unix@0.2.1@d41d8cd9",
         "@opam/uri@opam:3.1.0@826aaae7",
@@ -867,14 +863,14 @@
       ],
       "devDependencies": []
     },
-    "@reason-native-web/h2-lwt-unix@0.6.1002@d41d8cd9": {
-      "id": "@reason-native-web/h2-lwt-unix@0.6.1002@d41d8cd9",
+    "@reason-native-web/h2-lwt-unix@0.6.1001@d41d8cd9": {
+      "id": "@reason-native-web/h2-lwt-unix@0.6.1001@d41d8cd9",
       "name": "@reason-native-web/h2-lwt-unix",
-      "version": "0.6.1002",
-      "source": {
-        "type": "install",
-        "source": [
-          "archive:https://registry.npmjs.org/@reason-native-web/h2-lwt-unix/-/h2-lwt-unix-0.6.1002.tgz#sha1:9bf1998a7a62ddfc712d22cf04a045cfc2017d8e"
+      "version": "0.6.1001",
+      "source": {
+        "type": "install",
+        "source": [
+          "archive:https://registry.npmjs.org/@reason-native-web/h2-lwt-unix/-/h2-lwt-unix-0.6.1001.tgz#sha1:9f89181b5d2d244c9ee1d8a1e88fd258c4ab6d56"
         ]
       },
       "overrides": [],
@@ -1038,11 +1034,7 @@
       "overrides": [],
       "dependencies": [
         "ocaml@4.10.0@d41d8cd9", "@reason-native-web/h1@1.2.2001@d41d8cd9",
-<<<<<<< HEAD
-        "@opam/dune@opam:2.5.0@aef1678b",
-=======
         "@opam/dune@opam:2.6.1@e1bf507c",
->>>>>>> 52207a7a
         "@opam/bigstringaf@opam:0.6.1@35f5e6d1"
       ],
       "devDependencies": []
@@ -3621,11 +3613,7 @@
       "overrides": [],
       "dependencies": [
         "ocaml@4.10.0@d41d8cd9", "@opam/ppxlib@opam:0.14.0@c02ad40d",
-<<<<<<< HEAD
-        "@opam/dune@opam:2.5.0@aef1678b", "@esy-ocaml/reason@3.6.0@d41d8cd9"
-=======
         "@opam/dune@opam:2.6.1@e1bf507c", "@esy-ocaml/reason@3.6.0@d41d8cd9"
->>>>>>> 52207a7a
       ],
       "devDependencies": [ "ocaml@4.10.0@d41d8cd9" ]
     }
