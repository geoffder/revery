{
<<<<<<< HEAD
  "checksum": "f0bb97c8a60302d3cf8dde759e5a697f",
=======
  "checksum": "1e94b1b9a7580372490621692a5c2c6d",
>>>>>>> f83d2da7
  "root": "revery@link-dev:./package.json",
  "node": {
    "yarn-pkg-config@github:esy-ocaml/yarn-pkg-config#db3a0b63883606dd57c54a7158d560d6cba8cd79@d41d8cd9": {
      "id":
        "yarn-pkg-config@github:esy-ocaml/yarn-pkg-config#db3a0b63883606dd57c54a7158d560d6cba8cd79@d41d8cd9",
      "name": "yarn-pkg-config",
      "version":
        "github:esy-ocaml/yarn-pkg-config#db3a0b63883606dd57c54a7158d560d6cba8cd79",
      "source": {
        "type": "install",
        "source": [
          "github:esy-ocaml/yarn-pkg-config#db3a0b63883606dd57c54a7158d560d6cba8cd79"
        ]
      },
      "overrides": [],
      "dependencies": [],
      "devDependencies": []
    },
    "revery@link-dev:./package.json": {
      "id": "revery@link-dev:./package.json",
      "name": "revery",
      "version": "link-dev:./package.json",
      "source": {
        "type": "link-dev",
        "path": ".",
        "manifest": "package.json"
      },
      "overrides": [],
      "dependencies": [
        "reperf@1.5.0@d41d8cd9", "rench@1.9.1@d41d8cd9",
        "rebez@github:jchavarri/rebez#03fa3b7@d41d8cd9",
        "reason-native-crash-utils@github:onivim/reason-native-crash-utils#38c8f00@d41d8cd9",
        "flex@1.2.3@d41d8cd9",
        "esy-skia@github:revery-ui/esy-skia#a3785f9@d41d8cd9",
        "esy-sdl2@2.0.10008@d41d8cd9", "esy-freetype2@2.9.1008@d41d8cd9",
        "esy-angle-prebuilt@1.0.0@d41d8cd9",
        "@revery/esy-harfbuzz@2.6.8001@d41d8cd9",
        "@opam/uutf@opam:1.0.2@4440868f", "@opam/uucp@opam:13.0.0@e9b515e0",
        "@opam/ppx_deriving@opam:4.5@d89f2934",
        "@opam/omd@github:ocaml/omd:omd.opam#1535e3c@d41d8cd9",
        "@opam/markup@opam:0.8.2@87975241",
        "@opam/lwt_ppx@opam:2.0.1@e6a764a0", "@opam/lwt@opam:4.5.0@677655b4",
        "@opam/lru@github:bryphe/lru:lru.opam#2708c70@d41d8cd9",
        "@opam/dune-configurator@opam:2.6.2@a8db4839",
        "@opam/dune@opam:2.6.2@20433b4f",
        "@opam/ctypes@opam:0.15.1@b0227b2f",
        "@opam/charInfo_width@opam:1.1.0@b400bb29",
        "@opam/bos@opam:0.2.0@df49e63f", "@glennsl/timber@1.2.0@d41d8cd9",
        "@esy-ocaml/reason@3.6.0@d41d8cd9",
        "@brisk/brisk-reconciler@github:briskml/brisk-reconciler#10cab2d@d41d8cd9"
      ],
      "devDependencies": [
        "ocaml@4.10.0@d41d8cd9",
        "esy-astyle@github:zbaylin/esy-astyle#59bc21a@d41d8cd9",
        "@opam/ocaml-lsp-server@github:ocaml/ocaml-lsp:ocaml-lsp-server.opam#38bd51a15c98b4f6ff841e5c914a8cdacee15ea6@d41d8cd9"
      ]
    },
    "reperf@1.5.0@d41d8cd9": {
      "id": "reperf@1.5.0@d41d8cd9",
      "name": "reperf",
      "version": "1.5.0",
      "source": {
        "type": "install",
        "source": [
          "archive:https://registry.npmjs.org/reperf/-/reperf-1.5.0.tgz#sha1:45a23f0f740c81d5040e2cd9ec64d229013c0dad"
        ]
      },
      "overrides": [],
      "dependencies": [
        "refmterr@3.3.2@d41d8cd9", "ocaml@4.10.0@d41d8cd9",
        "@reason-native/pastel@0.1.0@d41d8cd9",
        "@opam/printbox@opam:0.5@82f5d436", "@opam/dune@opam:2.6.2@20433b4f",
        "@esy-ocaml/reason@3.6.0@d41d8cd9"
      ],
      "devDependencies": []
    },
    "rench@1.9.1@d41d8cd9": {
      "id": "rench@1.9.1@d41d8cd9",
      "name": "rench",
      "version": "1.9.1",
      "source": {
        "type": "install",
        "source": [
          "archive:https://registry.npmjs.org/rench/-/rench-1.9.1.tgz#sha1:ad050a25752890d3ed52a780c6fe35e7634f7451"
        ]
      },
      "overrides": [],
      "dependencies": [
        "refmterr@3.3.2@d41d8cd9", "@reason-native/rely@3.2.1@d41d8cd9",
        "@reason-native/console@0.1.0@d41d8cd9",
        "@opam/lwt@opam:4.5.0@677655b4",
        "@opam/lambda-term@opam:3.1.0@8adc2660",
        "@opam/fpath@opam:0.7.2@45477b93", "@opam/dune@opam:2.6.2@20433b4f",
        "@esy-ocaml/reason@3.6.0@d41d8cd9"
      ],
      "devDependencies": []
    },
    "refmterr@3.3.2@d41d8cd9": {
      "id": "refmterr@3.3.2@d41d8cd9",
      "name": "refmterr",
      "version": "3.3.2",
      "source": {
        "type": "install",
        "source": [
          "archive:https://registry.npmjs.org/refmterr/-/refmterr-3.3.2.tgz#sha1:0536990e8a9f69684bdaa1e441904da6722fbb5a"
        ]
      },
      "overrides": [],
      "dependencies": [
        "ocaml@4.10.0@d41d8cd9", "@reason-native/pastel@0.1.0@d41d8cd9",
        "@reason-native/console@0.1.0@d41d8cd9",
        "@opam/re@opam:1.9.0@d4d5e13d", "@opam/dune@opam:2.6.2@20433b4f",
        "@opam/atdgen@opam:2.2.1@d73fda11",
        "@esy-ocaml/reason@3.6.0@d41d8cd9"
      ],
      "devDependencies": []
    },
    "rebez@github:jchavarri/rebez#03fa3b7@d41d8cd9": {
      "id": "rebez@github:jchavarri/rebez#03fa3b7@d41d8cd9",
      "name": "rebez",
      "version": "github:jchavarri/rebez#03fa3b7",
      "source": {
        "type": "install",
        "source": [ "github:jchavarri/rebez#03fa3b7" ]
      },
      "overrides": [],
      "dependencies": [
        "ocaml@4.10.0@d41d8cd9", "@opam/dune@opam:2.6.2@20433b4f",
        "@esy-ocaml/reason@3.6.0@d41d8cd9"
      ],
      "devDependencies": []
    },
    "reason-native-crash-utils@github:onivim/reason-native-crash-utils#38c8f00@d41d8cd9": {
      "id":
        "reason-native-crash-utils@github:onivim/reason-native-crash-utils#38c8f00@d41d8cd9",
      "name": "reason-native-crash-utils",
      "version": "github:onivim/reason-native-crash-utils#38c8f00",
      "source": {
        "type": "install",
        "source": [ "github:onivim/reason-native-crash-utils#38c8f00" ]
      },
      "overrides": [],
      "dependencies": [
        "ocaml@4.10.0@d41d8cd9",
        "@opam/dune-configurator@opam:2.6.2@a8db4839",
        "@opam/dune@opam:2.6.2@20433b4f"
      ],
      "devDependencies": [ "ocaml@4.10.0@d41d8cd9" ]
    },
    "ocaml@4.10.0@d41d8cd9": {
      "id": "ocaml@4.10.0@d41d8cd9",
      "name": "ocaml",
      "version": "4.10.0",
      "source": {
        "type": "install",
        "source": [
          "archive:https://registry.npmjs.org/ocaml/-/ocaml-4.10.0.tgz#sha1:3797ee252dca8dec38d3cdd42162923f56dba433"
        ]
      },
      "overrides": [],
      "dependencies": [],
      "devDependencies": []
    },
    "flex@1.2.3@d41d8cd9": {
      "id": "flex@1.2.3@d41d8cd9",
      "name": "flex",
      "version": "1.2.3",
      "source": {
        "type": "install",
        "source": [
          "archive:https://registry.npmjs.org/flex/-/flex-1.2.3.tgz#sha1:d7c7e4c5ed9077ed85129757dc63a3c53e1a191b"
        ]
      },
      "overrides": [],
      "dependencies": [
        "ocaml@4.10.0@d41d8cd9", "@opam/dune@opam:2.6.2@20433b4f",
        "@esy-ocaml/reason@3.6.0@d41d8cd9"
      ],
      "devDependencies": []
    },
    "esy-skia@github:revery-ui/esy-skia#a3785f9@d41d8cd9": {
      "id": "esy-skia@github:revery-ui/esy-skia#a3785f9@d41d8cd9",
      "name": "esy-skia",
      "version": "github:revery-ui/esy-skia#a3785f9",
      "source": {
        "type": "install",
        "source": [ "github:revery-ui/esy-skia#a3785f9" ]
      },
      "overrides": [],
      "dependencies": [
        "esy-libjpeg-turbo@github:revery-ui/libjpeg-turbo#dbb3dd5@d41d8cd9",
        "@esy-cross/ninja-build@1.8.2001@d41d8cd9"
      ],
      "devDependencies": []
    },
    "esy-sdl2@2.0.10008@d41d8cd9": {
      "id": "esy-sdl2@2.0.10008@d41d8cd9",
      "name": "esy-sdl2",
      "version": "2.0.10008",
      "source": {
        "type": "install",
        "source": [
          "archive:https://registry.npmjs.org/esy-sdl2/-/esy-sdl2-2.0.10008.tgz#sha1:e0cfc18598f54ad8ee461edae3e71483c2f0e09f"
        ]
      },
      "overrides": [],
      "dependencies": [],
      "devDependencies": []
    },
    "esy-nasm@github:revery-ui/esy-nasm#64a802b@d41d8cd9": {
      "id": "esy-nasm@github:revery-ui/esy-nasm#64a802b@d41d8cd9",
      "name": "esy-nasm",
      "version": "github:revery-ui/esy-nasm#64a802b",
      "source": {
        "type": "install",
        "source": [ "github:revery-ui/esy-nasm#64a802b" ]
      },
      "overrides": [],
      "dependencies": [],
      "devDependencies": []
    },
    "esy-libjpeg-turbo@github:revery-ui/libjpeg-turbo#dbb3dd5@d41d8cd9": {
      "id":
        "esy-libjpeg-turbo@github:revery-ui/libjpeg-turbo#dbb3dd5@d41d8cd9",
      "name": "esy-libjpeg-turbo",
      "version": "github:revery-ui/libjpeg-turbo#dbb3dd5",
      "source": {
        "type": "install",
        "source": [ "github:revery-ui/libjpeg-turbo#dbb3dd5" ]
      },
      "overrides": [],
      "dependencies": [
        "esy-nasm@github:revery-ui/esy-nasm#64a802b@d41d8cd9",
        "@revery/esy-cmake@0.3.5001@d41d8cd9",
        "@esy-cross/ninja-build@1.8.2001@d41d8cd9"
      ],
      "devDependencies": []
    },
<<<<<<< HEAD
    "esy-freetype2@2.9.1007@d41d8cd9": {
      "id": "esy-freetype2@2.9.1007@d41d8cd9",
=======
    "esy-help2man@github:esy-packages/esy-help2man#c8e6931d1dcf58a81bd801145a777fd3b115c443@d41d8cd9": {
      "id":
        "esy-help2man@github:esy-packages/esy-help2man#c8e6931d1dcf58a81bd801145a777fd3b115c443@d41d8cd9",
      "name": "esy-help2man",
      "version":
        "github:esy-packages/esy-help2man#c8e6931d1dcf58a81bd801145a777fd3b115c443",
      "source": {
        "type": "install",
        "source": [
          "github:esy-packages/esy-help2man#c8e6931d1dcf58a81bd801145a777fd3b115c443"
        ]
      },
      "overrides": [],
      "dependencies": [],
      "devDependencies": []
    },
    "esy-freetype2@2.9.1008@d41d8cd9": {
      "id": "esy-freetype2@2.9.1008@d41d8cd9",
>>>>>>> f83d2da7
      "name": "esy-freetype2",
      "version": "2.9.1008",
      "source": {
        "type": "install",
        "source": [
          "archive:https://registry.npmjs.org/esy-freetype2/-/esy-freetype2-2.9.1008.tgz#sha1:cdc4443f6bf763fd44b3eeaf8fd0b1c1df6fdea9"
        ]
      },
      "overrides": [],
      "dependencies": [ "esy-cmake@0.3.5@d41d8cd9" ],
      "devDependencies": []
    },
    "esy-cmake@0.3.5@d41d8cd9": {
      "id": "esy-cmake@0.3.5@d41d8cd9",
      "name": "esy-cmake",
      "version": "0.3.5",
      "source": {
        "type": "install",
        "source": [
          "archive:https://registry.npmjs.org/esy-cmake/-/esy-cmake-0.3.5.tgz#sha1:2df0bdfe9317fbcded5f463fca1f346464494c7a"
        ]
      },
      "overrides": [],
      "dependencies": [],
      "devDependencies": []
    },
    "esy-astyle@github:zbaylin/esy-astyle#59bc21a@d41d8cd9": {
      "id": "esy-astyle@github:zbaylin/esy-astyle#59bc21a@d41d8cd9",
      "name": "esy-astyle",
      "version": "github:zbaylin/esy-astyle#59bc21a",
      "source": {
        "type": "install",
        "source": [ "github:zbaylin/esy-astyle#59bc21a" ]
      },
      "overrides": [],
      "dependencies": [ "esy-cmake@0.3.5@d41d8cd9" ],
      "devDependencies": [ "esy-cmake@0.3.5@d41d8cd9" ]
    },
    "esy-angle-prebuilt@1.0.0@d41d8cd9": {
      "id": "esy-angle-prebuilt@1.0.0@d41d8cd9",
      "name": "esy-angle-prebuilt",
      "version": "1.0.0",
      "source": {
        "type": "install",
        "source": [
          "archive:https://registry.npmjs.org/esy-angle-prebuilt/-/esy-angle-prebuilt-1.0.0.tgz#sha1:e3217f7857f14c4729fe1c23838053d829dd5994"
        ]
      },
      "overrides": [],
      "dependencies": [],
      "devDependencies": []
    },
    "@revery/esy-harfbuzz@2.6.8001@d41d8cd9": {
      "id": "@revery/esy-harfbuzz@2.6.8001@d41d8cd9",
      "name": "@revery/esy-harfbuzz",
      "version": "2.6.8001",
      "source": {
        "type": "install",
        "source": [
          "archive:https://registry.npmjs.org/@revery/esy-harfbuzz/-/esy-harfbuzz-2.6.8001.tgz#sha1:86a4382a4dcd54e5ac1a5589e8092edd65c3945f"
        ]
      },
      "overrides": [],
      "dependencies": [],
      "devDependencies": []
    },
    "@revery/esy-cmake@0.3.5001@d41d8cd9": {
      "id": "@revery/esy-cmake@0.3.5001@d41d8cd9",
      "name": "@revery/esy-cmake",
      "version": "0.3.5001",
      "source": {
        "type": "install",
        "source": [
          "archive:https://registry.npmjs.org/@revery/esy-cmake/-/esy-cmake-0.3.5001.tgz#sha1:19d35421b8ec11c545a16071fc23c5ceb03a2bcb"
        ]
      },
      "overrides": [],
      "dependencies": [],
      "devDependencies": []
    },
    "@reason-native/rely@3.2.1@d41d8cd9": {
      "id": "@reason-native/rely@3.2.1@d41d8cd9",
      "name": "@reason-native/rely",
      "version": "3.2.1",
      "source": {
        "type": "install",
        "source": [
          "archive:https://registry.npmjs.org/@reason-native/rely/-/rely-3.2.1.tgz#sha1:7945ac6a51773a97b8f8cfd97d2855ac7ac4ecb2"
        ]
      },
      "overrides": [],
      "dependencies": [
        "ocaml@4.10.0@d41d8cd9", "@reason-native/pastel@0.1.0@d41d8cd9",
        "@reason-native/file-context-printer@0.0.3@d41d8cd9",
        "@reason-native/cli@0.0.1-alpha@d41d8cd9",
        "@opam/re@opam:1.9.0@d4d5e13d", "@opam/junit@opam:2.0.2@0b7bd730",
        "@opam/dune@opam:2.6.2@20433b4f", "@esy-ocaml/reason@3.6.0@d41d8cd9"
      ],
      "devDependencies": []
    },
    "@reason-native/pastel@0.1.0@d41d8cd9": {
      "id": "@reason-native/pastel@0.1.0@d41d8cd9",
      "name": "@reason-native/pastel",
      "version": "0.1.0",
      "source": {
        "type": "install",
        "source": [
          "archive:https://registry.npmjs.org/@reason-native/pastel/-/pastel-0.1.0.tgz#sha1:2b262a654b8d807215df74768e628e9b05b3f5e3"
        ]
      },
      "overrides": [],
      "dependencies": [
        "ocaml@4.10.0@d41d8cd9", "@opam/dune@opam:2.6.2@20433b4f",
        "@esy-ocaml/reason@3.6.0@d41d8cd9"
      ],
      "devDependencies": []
    },
    "@reason-native/file-context-printer@0.0.3@d41d8cd9": {
      "id": "@reason-native/file-context-printer@0.0.3@d41d8cd9",
      "name": "@reason-native/file-context-printer",
      "version": "0.0.3",
      "source": {
        "type": "install",
        "source": [
          "archive:https://registry.npmjs.org/@reason-native/file-context-printer/-/file-context-printer-0.0.3.tgz#sha1:b92eec7b10107ccb27528f9eea9bb51252bca491"
        ]
      },
      "overrides": [],
      "dependencies": [
        "ocaml@4.10.0@d41d8cd9", "@reason-native/pastel@0.1.0@d41d8cd9",
        "@opam/re@opam:1.9.0@d4d5e13d", "@opam/dune@opam:2.6.2@20433b4f",
        "@esy-ocaml/reason@3.6.0@d41d8cd9"
      ],
      "devDependencies": []
    },
    "@reason-native/console@0.1.0@d41d8cd9": {
      "id": "@reason-native/console@0.1.0@d41d8cd9",
      "name": "@reason-native/console",
      "version": "0.1.0",
      "source": {
        "type": "install",
        "source": [
          "archive:https://registry.npmjs.org/@reason-native/console/-/console-0.1.0.tgz#sha1:3b56f0e9e1be8464329793df29020aa90e71c22c"
        ]
      },
      "overrides": [],
      "dependencies": [
        "ocaml@4.10.0@d41d8cd9", "@opam/dune@opam:2.6.2@20433b4f",
        "@esy-ocaml/reason@3.6.0@d41d8cd9"
      ],
      "devDependencies": []
    },
    "@reason-native/cli@0.0.1-alpha@d41d8cd9": {
      "id": "@reason-native/cli@0.0.1-alpha@d41d8cd9",
      "name": "@reason-native/cli",
      "version": "0.0.1-alpha",
      "source": {
        "type": "install",
        "source": [
          "archive:https://registry.npmjs.org/@reason-native/cli/-/cli-0.0.1-alpha.tgz#sha1:0b911053fa7cc661eac10ead50d6ea6cc1fcd94d"
        ]
      },
      "overrides": [],
      "dependencies": [
        "ocaml@4.10.0@d41d8cd9", "@reason-native/pastel@0.1.0@d41d8cd9",
        "@opam/re@opam:1.9.0@d4d5e13d", "@opam/dune@opam:2.6.2@20433b4f",
        "@esy-ocaml/reason@3.6.0@d41d8cd9"
      ],
      "devDependencies": []
    },
    "@opam/zed@opam:3.1.0@86c55416": {
      "id": "@opam/zed@opam:3.1.0@86c55416",
      "name": "@opam/zed",
      "version": "opam:3.1.0",
      "source": {
        "type": "install",
        "source": [
          "archive:https://opam.ocaml.org/cache/md5/51/51e8676ba972e5ad727633c161e404b1#md5:51e8676ba972e5ad727633c161e404b1",
          "archive:https://github.com/ocaml-community/zed/archive/3.1.0.tar.gz#md5:51e8676ba972e5ad727633c161e404b1"
        ],
        "opam": {
          "name": "zed",
          "version": "3.1.0",
          "path": "esy.lock/opam/zed.3.1.0"
        }
      },
      "overrides": [],
      "dependencies": [
        "ocaml@4.10.0@d41d8cd9", "@opam/react@opam:1.2.1@0e11855f",
        "@opam/dune@opam:2.6.2@20433b4f",
        "@opam/charInfo_width@opam:1.1.0@b400bb29",
        "@opam/camomile@opam:1.0.2@40411a6b",
        "@opam/base-bytes@opam:base@19d0c2ff",
        "@esy-ocaml/substs@0.0.1@d41d8cd9"
      ],
      "devDependencies": [
        "ocaml@4.10.0@d41d8cd9", "@opam/react@opam:1.2.1@0e11855f",
        "@opam/dune@opam:2.6.2@20433b4f",
        "@opam/charInfo_width@opam:1.1.0@b400bb29",
        "@opam/camomile@opam:1.0.2@40411a6b",
        "@opam/base-bytes@opam:base@19d0c2ff"
      ]
    },
    "@opam/yojson@opam:1.7.0@7056d985": {
      "id": "@opam/yojson@opam:1.7.0@7056d985",
      "name": "@opam/yojson",
      "version": "opam:1.7.0",
      "source": {
        "type": "install",
        "source": [
          "archive:https://opam.ocaml.org/cache/md5/b8/b89d39ca3f8c532abe5f547ad3b8f84d#md5:b89d39ca3f8c532abe5f547ad3b8f84d",
          "archive:https://github.com/ocaml-community/yojson/releases/download/1.7.0/yojson-1.7.0.tbz#md5:b89d39ca3f8c532abe5f547ad3b8f84d"
        ],
        "opam": {
          "name": "yojson",
          "version": "1.7.0",
          "path": "esy.lock/opam/yojson.1.7.0"
        }
      },
      "overrides": [],
      "dependencies": [
        "ocaml@4.10.0@d41d8cd9", "@opam/easy-format@opam:1.3.2@0484b3c4",
        "@opam/dune@opam:2.6.2@20433b4f", "@opam/cppo@opam:1.6.6@f4f83858",
        "@opam/biniou@opam:1.2.1@d7570399",
        "@esy-ocaml/substs@0.0.1@d41d8cd9"
      ],
      "devDependencies": [
        "ocaml@4.10.0@d41d8cd9", "@opam/easy-format@opam:1.3.2@0484b3c4",
        "@opam/dune@opam:2.6.2@20433b4f", "@opam/biniou@opam:1.2.1@d7570399"
      ]
    },
    "@opam/uutf@opam:1.0.2@4440868f": {
      "id": "@opam/uutf@opam:1.0.2@4440868f",
      "name": "@opam/uutf",
      "version": "opam:1.0.2",
      "source": {
        "type": "install",
        "source": [
          "archive:https://opam.ocaml.org/cache/md5/a7/a7c542405a39630c689a82bd7ef2292c#md5:a7c542405a39630c689a82bd7ef2292c",
          "archive:http://erratique.ch/software/uutf/releases/uutf-1.0.2.tbz#md5:a7c542405a39630c689a82bd7ef2292c"
        ],
        "opam": {
          "name": "uutf",
          "version": "1.0.2",
          "path": "esy.lock/opam/uutf.1.0.2"
        }
      },
      "overrides": [],
      "dependencies": [
        "ocaml@4.10.0@d41d8cd9", "@opam/uchar@opam:0.0.2@c8218eea",
        "@opam/topkg@opam:1.0.2@3c5942ad",
        "@opam/ocamlfind@opam:1.8.1@ff07b0f9",
        "@opam/ocamlbuild@opam:0.14.0@6ac75d03",
        "@esy-ocaml/substs@0.0.1@d41d8cd9"
      ],
      "devDependencies": [
        "ocaml@4.10.0@d41d8cd9", "@opam/uchar@opam:0.0.2@c8218eea"
      ]
    },
    "@opam/uucp@opam:13.0.0@e9b515e0": {
      "id": "@opam/uucp@opam:13.0.0@e9b515e0",
      "name": "@opam/uucp",
      "version": "opam:13.0.0",
      "source": {
        "type": "install",
        "source": [
          "archive:https://opam.ocaml.org/cache/md5/07/07e706249ddb2d02f0fa298804d3c739#md5:07e706249ddb2d02f0fa298804d3c739",
          "archive:https://erratique.ch/software/uucp/releases/uucp-13.0.0.tbz#md5:07e706249ddb2d02f0fa298804d3c739"
        ],
        "opam": {
          "name": "uucp",
          "version": "13.0.0",
          "path": "esy.lock/opam/uucp.13.0.0"
        }
      },
      "overrides": [],
      "dependencies": [
        "ocaml@4.10.0@d41d8cd9", "@opam/uutf@opam:1.0.2@4440868f",
        "@opam/topkg@opam:1.0.2@3c5942ad",
        "@opam/ocamlfind@opam:1.8.1@ff07b0f9",
        "@opam/ocamlbuild@opam:0.14.0@6ac75d03",
        "@esy-ocaml/substs@0.0.1@d41d8cd9"
      ],
      "devDependencies": [ "ocaml@4.10.0@d41d8cd9" ]
    },
    "@opam/uchar@opam:0.0.2@c8218eea": {
      "id": "@opam/uchar@opam:0.0.2@c8218eea",
      "name": "@opam/uchar",
      "version": "opam:0.0.2",
      "source": {
        "type": "install",
        "source": [
          "archive:https://opam.ocaml.org/cache/md5/c9/c9ba2c738d264c420c642f7bb1cf4a36#md5:c9ba2c738d264c420c642f7bb1cf4a36",
          "archive:https://github.com/ocaml/uchar/releases/download/v0.0.2/uchar-0.0.2.tbz#md5:c9ba2c738d264c420c642f7bb1cf4a36"
        ],
        "opam": {
          "name": "uchar",
          "version": "0.0.2",
          "path": "esy.lock/opam/uchar.0.0.2"
        }
      },
      "overrides": [],
      "dependencies": [
        "ocaml@4.10.0@d41d8cd9", "@opam/ocamlbuild@opam:0.14.0@6ac75d03",
        "@esy-ocaml/substs@0.0.1@d41d8cd9"
      ],
      "devDependencies": [ "ocaml@4.10.0@d41d8cd9" ]
    },
    "@opam/tyxml@opam:4.4.0@1dca5713": {
      "id": "@opam/tyxml@opam:4.4.0@1dca5713",
      "name": "@opam/tyxml",
      "version": "opam:4.4.0",
      "source": {
        "type": "install",
        "source": [
          "archive:https://opam.ocaml.org/cache/sha256/51/516394dd4a5c31726997c51d66aa31cacb91e3c46d4e16c7699130e204042530#sha256:516394dd4a5c31726997c51d66aa31cacb91e3c46d4e16c7699130e204042530",
          "archive:https://github.com/ocsigen/tyxml/releases/download/4.4.0/tyxml-4.4.0.tbz#sha256:516394dd4a5c31726997c51d66aa31cacb91e3c46d4e16c7699130e204042530"
        ],
        "opam": {
          "name": "tyxml",
          "version": "4.4.0",
          "path": "esy.lock/opam/tyxml.4.4.0"
        }
      },
      "overrides": [],
      "dependencies": [
        "ocaml@4.10.0@d41d8cd9", "@opam/uutf@opam:1.0.2@4440868f",
        "@opam/seq@opam:base@d8d7de1d", "@opam/re@opam:1.9.0@d4d5e13d",
        "@opam/dune@opam:2.6.2@20433b4f", "@esy-ocaml/substs@0.0.1@d41d8cd9"
      ],
      "devDependencies": [
        "ocaml@4.10.0@d41d8cd9", "@opam/uutf@opam:1.0.2@4440868f",
        "@opam/seq@opam:base@d8d7de1d", "@opam/re@opam:1.9.0@d4d5e13d",
        "@opam/dune@opam:2.6.2@20433b4f"
      ]
    },
    "@opam/trie@opam:1.0.0@d2efc587": {
      "id": "@opam/trie@opam:1.0.0@d2efc587",
      "name": "@opam/trie",
      "version": "opam:1.0.0",
      "source": {
        "type": "install",
        "source": [
          "archive:https://opam.ocaml.org/cache/md5/84/84519b5f8bd92490bfc68a52f706ba14#md5:84519b5f8bd92490bfc68a52f706ba14",
          "archive:https://github.com/kandu/trie/archive/1.0.0.tar.gz#md5:84519b5f8bd92490bfc68a52f706ba14"
        ],
        "opam": {
          "name": "trie",
          "version": "1.0.0",
          "path": "esy.lock/opam/trie.1.0.0"
        }
      },
      "overrides": [],
      "dependencies": [
        "ocaml@4.10.0@d41d8cd9", "@opam/dune@opam:2.6.2@20433b4f",
        "@esy-ocaml/substs@0.0.1@d41d8cd9"
      ],
      "devDependencies": [
        "ocaml@4.10.0@d41d8cd9", "@opam/dune@opam:2.6.2@20433b4f"
      ]
    },
    "@opam/topkg@opam:1.0.2@3c5942ad": {
      "id": "@opam/topkg@opam:1.0.2@3c5942ad",
      "name": "@opam/topkg",
      "version": "opam:1.0.2",
      "source": {
        "type": "install",
        "source": [
          "archive:https://opam.ocaml.org/cache/md5/b4/b4925b2c37f73f8f0b79ea07ab15ff67#md5:b4925b2c37f73f8f0b79ea07ab15ff67",
          "archive:http://erratique.ch/software/topkg/releases/topkg-1.0.2.tbz#md5:b4925b2c37f73f8f0b79ea07ab15ff67"
        ],
        "opam": {
          "name": "topkg",
          "version": "1.0.2",
          "path": "esy.lock/opam/topkg.1.0.2"
        }
      },
      "overrides": [],
      "dependencies": [
        "ocaml@4.10.0@d41d8cd9", "@opam/ocamlfind@opam:1.8.1@ff07b0f9",
        "@opam/ocamlbuild@opam:0.14.0@6ac75d03",
        "@esy-ocaml/substs@0.0.1@d41d8cd9"
      ],
      "devDependencies": [
        "ocaml@4.10.0@d41d8cd9", "@opam/ocamlbuild@opam:0.14.0@6ac75d03"
      ]
    },
    "@opam/stdlib-shims@opam:0.1.0@d957c903": {
      "id": "@opam/stdlib-shims@opam:0.1.0@d957c903",
      "name": "@opam/stdlib-shims",
      "version": "opam:0.1.0",
      "source": {
        "type": "install",
        "source": [
          "archive:https://opam.ocaml.org/cache/md5/12/12b5704eed70c6bff5ac39a16db1425d#md5:12b5704eed70c6bff5ac39a16db1425d",
          "archive:https://github.com/ocaml/stdlib-shims/releases/download/0.1.0/stdlib-shims-0.1.0.tbz#md5:12b5704eed70c6bff5ac39a16db1425d"
        ],
        "opam": {
          "name": "stdlib-shims",
          "version": "0.1.0",
          "path": "esy.lock/opam/stdlib-shims.0.1.0"
        }
      },
      "overrides": [],
      "dependencies": [
        "ocaml@4.10.0@d41d8cd9", "@opam/dune@opam:2.6.2@20433b4f",
        "@esy-ocaml/substs@0.0.1@d41d8cd9"
      ],
      "devDependencies": [
        "ocaml@4.10.0@d41d8cd9", "@opam/dune@opam:2.6.2@20433b4f"
      ]
    },
    "@opam/sexplib0@opam:v0.14.0@ddeb6438": {
      "id": "@opam/sexplib0@opam:v0.14.0@ddeb6438",
      "name": "@opam/sexplib0",
      "version": "opam:v0.14.0",
      "source": {
        "type": "install",
        "source": [
          "archive:https://opam.ocaml.org/cache/md5/37/37aff0af8f8f6f759249475684aebdc4#md5:37aff0af8f8f6f759249475684aebdc4",
          "archive:https://ocaml.janestreet.com/ocaml-core/v0.14/files/sexplib0-v0.14.0.tar.gz#md5:37aff0af8f8f6f759249475684aebdc4"
        ],
        "opam": {
          "name": "sexplib0",
          "version": "v0.14.0",
          "path": "esy.lock/opam/sexplib0.v0.14.0"
        }
      },
      "overrides": [],
      "dependencies": [
        "ocaml@4.10.0@d41d8cd9", "@opam/dune@opam:2.6.2@20433b4f",
        "@esy-ocaml/substs@0.0.1@d41d8cd9"
      ],
      "devDependencies": [
        "ocaml@4.10.0@d41d8cd9", "@opam/dune@opam:2.6.2@20433b4f"
      ]
    },
    "@opam/seq@opam:base@d8d7de1d": {
      "id": "@opam/seq@opam:base@d8d7de1d",
      "name": "@opam/seq",
      "version": "opam:base",
      "source": {
        "type": "install",
        "source": [ "no-source:" ],
        "opam": {
          "name": "seq",
          "version": "base",
          "path": "esy.lock/opam/seq.base"
        }
      },
      "overrides": [],
      "dependencies": [
        "ocaml@4.10.0@d41d8cd9", "@esy-ocaml/substs@0.0.1@d41d8cd9"
      ],
      "devDependencies": [ "ocaml@4.10.0@d41d8cd9" ]
    },
    "@opam/rresult@opam:0.6.0@4b185e72": {
      "id": "@opam/rresult@opam:0.6.0@4b185e72",
      "name": "@opam/rresult",
      "version": "opam:0.6.0",
      "source": {
        "type": "install",
        "source": [
          "archive:https://opam.ocaml.org/cache/md5/ab/aba88cffa29081714468c2c7bcdf7fb1#md5:aba88cffa29081714468c2c7bcdf7fb1",
          "archive:http://erratique.ch/software/rresult/releases/rresult-0.6.0.tbz#md5:aba88cffa29081714468c2c7bcdf7fb1"
        ],
        "opam": {
          "name": "rresult",
          "version": "0.6.0",
          "path": "esy.lock/opam/rresult.0.6.0"
        }
      },
      "overrides": [],
      "dependencies": [
        "ocaml@4.10.0@d41d8cd9", "@opam/topkg@opam:1.0.2@3c5942ad",
        "@opam/result@opam:1.5@6b753c82",
        "@opam/ocamlfind@opam:1.8.1@ff07b0f9",
        "@opam/ocamlbuild@opam:0.14.0@6ac75d03",
        "@esy-ocaml/substs@0.0.1@d41d8cd9"
      ],
      "devDependencies": [
        "ocaml@4.10.0@d41d8cd9", "@opam/result@opam:1.5@6b753c82"
      ]
    },
    "@opam/result@opam:1.5@6b753c82": {
      "id": "@opam/result@opam:1.5@6b753c82",
      "name": "@opam/result",
      "version": "opam:1.5",
      "source": {
        "type": "install",
        "source": [
          "archive:https://opam.ocaml.org/cache/md5/1b/1b82dec78849680b49ae9a8a365b831b#md5:1b82dec78849680b49ae9a8a365b831b",
          "archive:https://github.com/janestreet/result/releases/download/1.5/result-1.5.tbz#md5:1b82dec78849680b49ae9a8a365b831b"
        ],
        "opam": {
          "name": "result",
          "version": "1.5",
          "path": "esy.lock/opam/result.1.5"
        }
      },
      "overrides": [],
      "dependencies": [
        "ocaml@4.10.0@d41d8cd9", "@opam/dune@opam:2.6.2@20433b4f",
        "@esy-ocaml/substs@0.0.1@d41d8cd9"
      ],
      "devDependencies": [
        "ocaml@4.10.0@d41d8cd9", "@opam/dune@opam:2.6.2@20433b4f"
      ]
    },
    "@opam/react@opam:1.2.1@0e11855f": {
      "id": "@opam/react@opam:1.2.1@0e11855f",
      "name": "@opam/react",
      "version": "opam:1.2.1",
      "source": {
        "type": "install",
        "source": [
          "archive:https://opam.ocaml.org/cache/md5/ce/ce1454438ce4e9d2931248d3abba1fcc#md5:ce1454438ce4e9d2931248d3abba1fcc",
          "archive:http://erratique.ch/software/react/releases/react-1.2.1.tbz#md5:ce1454438ce4e9d2931248d3abba1fcc"
        ],
        "opam": {
          "name": "react",
          "version": "1.2.1",
          "path": "esy.lock/opam/react.1.2.1"
        }
      },
      "overrides": [],
      "dependencies": [
        "ocaml@4.10.0@d41d8cd9", "@opam/topkg@opam:1.0.2@3c5942ad",
        "@opam/ocamlfind@opam:1.8.1@ff07b0f9",
        "@opam/ocamlbuild@opam:0.14.0@6ac75d03",
        "@esy-ocaml/substs@0.0.1@d41d8cd9"
      ],
      "devDependencies": [ "ocaml@4.10.0@d41d8cd9" ]
    },
    "@opam/re@opam:1.9.0@d4d5e13d": {
      "id": "@opam/re@opam:1.9.0@d4d5e13d",
      "name": "@opam/re",
      "version": "opam:1.9.0",
      "source": {
        "type": "install",
        "source": [
          "archive:https://opam.ocaml.org/cache/md5/bd/bddaed4f386a22cace7850c9c7dac296#md5:bddaed4f386a22cace7850c9c7dac296",
          "archive:https://github.com/ocaml/ocaml-re/releases/download/1.9.0/re-1.9.0.tbz#md5:bddaed4f386a22cace7850c9c7dac296"
        ],
        "opam": {
          "name": "re",
          "version": "1.9.0",
          "path": "esy.lock/opam/re.1.9.0"
        }
      },
      "overrides": [],
      "dependencies": [
        "ocaml@4.10.0@d41d8cd9", "@opam/seq@opam:base@d8d7de1d",
        "@opam/dune@opam:2.6.2@20433b4f", "@esy-ocaml/substs@0.0.1@d41d8cd9"
      ],
      "devDependencies": [
        "ocaml@4.10.0@d41d8cd9", "@opam/seq@opam:base@d8d7de1d",
        "@opam/dune@opam:2.6.2@20433b4f"
      ]
    },
    "@opam/ptime@opam:0.8.5@0051d642": {
      "id": "@opam/ptime@opam:0.8.5@0051d642",
      "name": "@opam/ptime",
      "version": "opam:0.8.5",
      "source": {
        "type": "install",
        "source": [
          "archive:https://opam.ocaml.org/cache/md5/4d/4d48055d623ecf2db792439b3e96a520#md5:4d48055d623ecf2db792439b3e96a520",
          "archive:https://erratique.ch/software/ptime/releases/ptime-0.8.5.tbz#md5:4d48055d623ecf2db792439b3e96a520"
        ],
        "opam": {
          "name": "ptime",
          "version": "0.8.5",
          "path": "esy.lock/opam/ptime.0.8.5"
        }
      },
      "overrides": [],
      "dependencies": [
        "ocaml@4.10.0@d41d8cd9", "@opam/topkg@opam:1.0.2@3c5942ad",
        "@opam/result@opam:1.5@6b753c82",
        "@opam/ocamlfind@opam:1.8.1@ff07b0f9",
        "@opam/ocamlbuild@opam:0.14.0@6ac75d03",
        "@esy-ocaml/substs@0.0.1@d41d8cd9"
      ],
      "devDependencies": [
        "ocaml@4.10.0@d41d8cd9", "@opam/result@opam:1.5@6b753c82"
      ]
    },
    "@opam/psq@opam:0.2.0@247756d4": {
      "id": "@opam/psq@opam:0.2.0@247756d4",
      "name": "@opam/psq",
      "version": "opam:0.2.0",
      "source": {
        "type": "install",
        "source": [
          "archive:https://opam.ocaml.org/cache/md5/b9/b94fb15f8878172bf58446b7d0fb7c1e#md5:b94fb15f8878172bf58446b7d0fb7c1e",
          "archive:https://github.com/pqwy/psq/releases/download/v0.2.0/psq-v0.2.0.tbz#md5:b94fb15f8878172bf58446b7d0fb7c1e"
        ],
        "opam": {
          "name": "psq",
          "version": "0.2.0",
          "path": "esy.lock/opam/psq.0.2.0"
        }
      },
      "overrides": [],
      "dependencies": [
        "ocaml@4.10.0@d41d8cd9", "@opam/seq@opam:base@d8d7de1d",
        "@opam/dune@opam:2.6.2@20433b4f", "@esy-ocaml/substs@0.0.1@d41d8cd9"
      ],
      "devDependencies": [
        "ocaml@4.10.0@d41d8cd9", "@opam/seq@opam:base@d8d7de1d",
        "@opam/dune@opam:2.6.2@20433b4f"
      ]
    },
    "@opam/printbox@opam:0.5@82f5d436": {
      "id": "@opam/printbox@opam:0.5@82f5d436",
      "name": "@opam/printbox",
      "version": "opam:0.5",
      "source": {
        "type": "install",
        "source": [
          "archive:https://opam.ocaml.org/cache/md5/2c/2cd18b6198d58c27d1bbec4d18836353#md5:2cd18b6198d58c27d1bbec4d18836353",
          "archive:https://github.com/c-cube/printbox/archive/0.5.tar.gz#md5:2cd18b6198d58c27d1bbec4d18836353"
        ],
        "opam": {
          "name": "printbox",
          "version": "0.5",
          "path": "esy.lock/opam/printbox.0.5"
        }
      },
      "overrides": [],
      "dependencies": [
        "ocaml@4.10.0@d41d8cd9", "@opam/uutf@opam:1.0.2@4440868f",
        "@opam/uucp@opam:13.0.0@e9b515e0", "@opam/tyxml@opam:4.4.0@1dca5713",
        "@opam/dune@opam:2.6.2@20433b4f",
        "@opam/base-bytes@opam:base@19d0c2ff",
        "@esy-ocaml/substs@0.0.1@d41d8cd9"
      ],
      "devDependencies": [
        "ocaml@4.10.0@d41d8cd9", "@opam/dune@opam:2.6.2@20433b4f",
        "@opam/base-bytes@opam:base@19d0c2ff"
      ]
    },
    "@opam/ppxlib@opam:0.15.0@6a9d8126": {
      "id": "@opam/ppxlib@opam:0.15.0@6a9d8126",
      "name": "@opam/ppxlib",
      "version": "opam:0.15.0",
      "source": {
        "type": "install",
        "source": [
          "archive:https://opam.ocaml.org/cache/sha256/0b/0b630d7f8d74a899a55cc27188b5ce03e735a93f07ea0c2de56532d8fd93b330#sha256:0b630d7f8d74a899a55cc27188b5ce03e735a93f07ea0c2de56532d8fd93b330",
          "archive:https://github.com/ocaml-ppx/ppxlib/releases/download/0.15.0/ppxlib-0.15.0.tbz#sha256:0b630d7f8d74a899a55cc27188b5ce03e735a93f07ea0c2de56532d8fd93b330"
        ],
        "opam": {
          "name": "ppxlib",
          "version": "0.15.0",
          "path": "esy.lock/opam/ppxlib.0.15.0"
        }
      },
      "overrides": [],
      "dependencies": [
        "ocaml@4.10.0@d41d8cd9", "@opam/stdlib-shims@opam:0.1.0@d957c903",
        "@opam/sexplib0@opam:v0.14.0@ddeb6438",
        "@opam/ppx_derivers@opam:1.2.1@ecf0aa45",
        "@opam/ocaml-migrate-parsetree@opam:1.7.3@dbcf3b47",
        "@opam/ocaml-compiler-libs@opam:v0.12.1@5c34eb0d",
        "@opam/dune@opam:2.6.2@20433b4f", "@esy-ocaml/substs@0.0.1@d41d8cd9"
      ],
      "devDependencies": [
        "ocaml@4.10.0@d41d8cd9", "@opam/stdlib-shims@opam:0.1.0@d957c903",
        "@opam/sexplib0@opam:v0.14.0@ddeb6438",
        "@opam/ppx_derivers@opam:1.2.1@ecf0aa45",
        "@opam/ocaml-migrate-parsetree@opam:1.7.3@dbcf3b47",
        "@opam/ocaml-compiler-libs@opam:v0.12.1@5c34eb0d",
        "@opam/dune@opam:2.6.2@20433b4f"
      ]
    },
    "@opam/ppxfind@opam:1.4@d75848d2": {
      "id": "@opam/ppxfind@opam:1.4@d75848d2",
      "name": "@opam/ppxfind",
      "version": "opam:1.4",
      "source": {
        "type": "install",
        "source": [
          "archive:https://opam.ocaml.org/cache/sha256/98/98291c69f04f7f7b7cdad1b5d786c70fc595559d4663cc04cb711ac132db4971#sha256:98291c69f04f7f7b7cdad1b5d786c70fc595559d4663cc04cb711ac132db4971",
          "archive:https://github.com/jeremiedimino/ppxfind/releases/download/1.4/ppxfind-1.4.tbz#sha256:98291c69f04f7f7b7cdad1b5d786c70fc595559d4663cc04cb711ac132db4971"
        ],
        "opam": {
          "name": "ppxfind",
          "version": "1.4",
          "path": "esy.lock/opam/ppxfind.1.4"
        }
      },
      "overrides": [],
      "dependencies": [
        "ocaml@4.10.0@d41d8cd9", "@opam/ocamlfind@opam:1.8.1@ff07b0f9",
        "@opam/ocaml-migrate-parsetree@opam:1.7.3@dbcf3b47",
        "@opam/dune@opam:2.6.2@20433b4f", "@esy-ocaml/substs@0.0.1@d41d8cd9"
      ],
      "devDependencies": [
        "ocaml@4.10.0@d41d8cd9", "@opam/ocamlfind@opam:1.8.1@ff07b0f9",
        "@opam/ocaml-migrate-parsetree@opam:1.7.3@dbcf3b47",
        "@opam/dune@opam:2.6.2@20433b4f"
      ]
    },
    "@opam/ppx_yojson_conv_lib@opam:v0.14.0@116b53d6": {
      "id": "@opam/ppx_yojson_conv_lib@opam:v0.14.0@116b53d6",
      "name": "@opam/ppx_yojson_conv_lib",
      "version": "opam:v0.14.0",
      "source": {
        "type": "install",
        "source": [
          "archive:https://opam.ocaml.org/cache/md5/e2/e23c5593a7211ad4fb09e26e9a74698a#md5:e23c5593a7211ad4fb09e26e9a74698a",
          "archive:https://ocaml.janestreet.com/ocaml-core/v0.14/files/ppx_yojson_conv_lib-v0.14.0.tar.gz#md5:e23c5593a7211ad4fb09e26e9a74698a"
        ],
        "opam": {
          "name": "ppx_yojson_conv_lib",
          "version": "v0.14.0",
          "path": "esy.lock/opam/ppx_yojson_conv_lib.v0.14.0"
        }
      },
      "overrides": [],
      "dependencies": [
        "ocaml@4.10.0@d41d8cd9", "@opam/yojson@opam:1.7.0@7056d985",
        "@opam/dune@opam:2.6.2@20433b4f", "@esy-ocaml/substs@0.0.1@d41d8cd9"
      ],
      "devDependencies": [
        "ocaml@4.10.0@d41d8cd9", "@opam/yojson@opam:1.7.0@7056d985",
        "@opam/dune@opam:2.6.2@20433b4f"
      ]
    },
    "@opam/ppx_tools_versioned@opam:5.4.0@32d1a414": {
      "id": "@opam/ppx_tools_versioned@opam:5.4.0@32d1a414",
      "name": "@opam/ppx_tools_versioned",
      "version": "opam:5.4.0",
      "source": {
        "type": "install",
        "source": [
          "archive:https://opam.ocaml.org/cache/md5/3e/3e809a11cae99f57c051d3d0100311f6#md5:3e809a11cae99f57c051d3d0100311f6",
          "archive:https://github.com/ocaml-ppx/ppx_tools_versioned/archive/5.4.0.tar.gz#md5:3e809a11cae99f57c051d3d0100311f6"
        ],
        "opam": {
          "name": "ppx_tools_versioned",
          "version": "5.4.0",
          "path": "esy.lock/opam/ppx_tools_versioned.5.4.0"
        }
      },
      "overrides": [],
      "dependencies": [
        "ocaml@4.10.0@d41d8cd9",
        "@opam/ocaml-migrate-parsetree@opam:1.7.3@dbcf3b47",
        "@opam/dune@opam:2.6.2@20433b4f", "@esy-ocaml/substs@0.0.1@d41d8cd9"
      ],
      "devDependencies": [
        "ocaml@4.10.0@d41d8cd9",
        "@opam/ocaml-migrate-parsetree@opam:1.7.3@dbcf3b47",
        "@opam/dune@opam:2.6.2@20433b4f"
      ]
    },
    "@opam/ppx_tools@opam:6.2@62a3aff2": {
      "id": "@opam/ppx_tools@opam:6.2@62a3aff2",
      "name": "@opam/ppx_tools",
      "version": "opam:6.2",
      "source": {
        "type": "install",
        "source": [
          "archive:https://opam.ocaml.org/cache/md5/68/68b05e0794c475c384b9285d1156d1f3#md5:68b05e0794c475c384b9285d1156d1f3",
          "archive:https://github.com/ocaml-ppx/ppx_tools/archive/6.2.tar.gz#md5:68b05e0794c475c384b9285d1156d1f3"
        ],
        "opam": {
          "name": "ppx_tools",
          "version": "6.2",
          "path": "esy.lock/opam/ppx_tools.6.2"
        }
      },
      "overrides": [],
      "dependencies": [
        "ocaml@4.10.0@d41d8cd9", "@opam/dune@opam:2.6.2@20433b4f",
        "@esy-ocaml/substs@0.0.1@d41d8cd9"
      ],
      "devDependencies": [
        "ocaml@4.10.0@d41d8cd9", "@opam/dune@opam:2.6.2@20433b4f"
      ]
    },
    "@opam/ppx_deriving@opam:4.5@d89f2934": {
      "id": "@opam/ppx_deriving@opam:4.5@d89f2934",
      "name": "@opam/ppx_deriving",
      "version": "opam:4.5",
      "source": {
        "type": "install",
        "source": [
          "archive:https://opam.ocaml.org/cache/sha512/f7/f79153c5231ba1e03a3491fde95ca82ecb62fe05b60a649a374d2fbc5ea5dd9242126de7dfbe917c22fd7077c026c940e18c6b36c5ce0ec4bb6e07f11d2b710b#sha512:f79153c5231ba1e03a3491fde95ca82ecb62fe05b60a649a374d2fbc5ea5dd9242126de7dfbe917c22fd7077c026c940e18c6b36c5ce0ec4bb6e07f11d2b710b",
          "archive:https://github.com/ocaml-ppx/ppx_deriving/archive/v4.5.tar.gz#sha512:f79153c5231ba1e03a3491fde95ca82ecb62fe05b60a649a374d2fbc5ea5dd9242126de7dfbe917c22fd7077c026c940e18c6b36c5ce0ec4bb6e07f11d2b710b"
        ],
        "opam": {
          "name": "ppx_deriving",
          "version": "4.5",
          "path": "esy.lock/opam/ppx_deriving.4.5"
        }
      },
      "overrides": [],
      "dependencies": [
        "ocaml@4.10.0@d41d8cd9", "@opam/result@opam:1.5@6b753c82",
        "@opam/ppxfind@opam:1.4@d75848d2",
        "@opam/ppx_tools@opam:6.2@62a3aff2",
        "@opam/ppx_derivers@opam:1.2.1@ecf0aa45",
        "@opam/ocaml-migrate-parsetree@opam:1.7.3@dbcf3b47",
        "@opam/dune@opam:2.6.2@20433b4f", "@opam/cppo@opam:1.6.6@f4f83858",
        "@esy-ocaml/substs@0.0.1@d41d8cd9"
      ],
      "devDependencies": [
        "ocaml@4.10.0@d41d8cd9", "@opam/result@opam:1.5@6b753c82",
        "@opam/ppx_tools@opam:6.2@62a3aff2",
        "@opam/ppx_derivers@opam:1.2.1@ecf0aa45",
        "@opam/ocaml-migrate-parsetree@opam:1.7.3@dbcf3b47",
        "@opam/dune@opam:2.6.2@20433b4f"
      ]
    },
    "@opam/ppx_derivers@opam:1.2.1@ecf0aa45": {
      "id": "@opam/ppx_derivers@opam:1.2.1@ecf0aa45",
      "name": "@opam/ppx_derivers",
      "version": "opam:1.2.1",
      "source": {
        "type": "install",
        "source": [
          "archive:https://opam.ocaml.org/cache/md5/5d/5dc2bf130c1db3c731fe0fffc5648b41#md5:5dc2bf130c1db3c731fe0fffc5648b41",
          "archive:https://github.com/ocaml-ppx/ppx_derivers/archive/1.2.1.tar.gz#md5:5dc2bf130c1db3c731fe0fffc5648b41"
        ],
        "opam": {
          "name": "ppx_derivers",
          "version": "1.2.1",
          "path": "esy.lock/opam/ppx_derivers.1.2.1"
        }
      },
      "overrides": [],
      "dependencies": [
        "ocaml@4.10.0@d41d8cd9", "@opam/dune@opam:2.6.2@20433b4f",
        "@esy-ocaml/substs@0.0.1@d41d8cd9"
      ],
      "devDependencies": [
        "ocaml@4.10.0@d41d8cd9", "@opam/dune@opam:2.6.2@20433b4f"
      ]
    },
    "@opam/omd@github:ocaml/omd:omd.opam#1535e3c@d41d8cd9": {
      "id": "@opam/omd@github:ocaml/omd:omd.opam#1535e3c@d41d8cd9",
      "name": "@opam/omd",
      "version": "github:ocaml/omd:omd.opam#1535e3c",
      "source": {
        "type": "install",
        "source": [ "github:ocaml/omd:omd.opam#1535e3c" ]
      },
      "overrides": [],
      "dependencies": [
        "@opam/uchar@opam:0.0.2@c8218eea", "@opam/dune@opam:2.6.2@20433b4f",
        "@opam/base-bytes@opam:base@19d0c2ff",
        "@opam/base-bigarray@opam:base@b03491b0",
        "@esy-ocaml/substs@0.0.1@d41d8cd9"
      ],
      "devDependencies": [
        "@opam/uchar@opam:0.0.2@c8218eea",
        "@opam/base-bytes@opam:base@19d0c2ff",
        "@opam/base-bigarray@opam:base@b03491b0"
      ]
    },
    "@opam/ocplib-endian@opam:1.1@84c1ca88": {
      "id": "@opam/ocplib-endian@opam:1.1@84c1ca88",
      "name": "@opam/ocplib-endian",
      "version": "opam:1.1",
      "source": {
        "type": "install",
        "source": [
          "archive:https://opam.ocaml.org/cache/md5/de/dedf4d69c1b87b3c6c7234f632399285#md5:dedf4d69c1b87b3c6c7234f632399285",
          "archive:https://github.com/OCamlPro/ocplib-endian/archive/1.1.tar.gz#md5:dedf4d69c1b87b3c6c7234f632399285"
        ],
        "opam": {
          "name": "ocplib-endian",
          "version": "1.1",
          "path": "esy.lock/opam/ocplib-endian.1.1"
        }
      },
      "overrides": [],
      "dependencies": [
        "ocaml@4.10.0@d41d8cd9", "@opam/dune@opam:2.6.2@20433b4f",
        "@opam/cppo@opam:1.6.6@f4f83858",
        "@opam/base-bytes@opam:base@19d0c2ff",
        "@esy-ocaml/substs@0.0.1@d41d8cd9"
      ],
      "devDependencies": [
        "ocaml@4.10.0@d41d8cd9", "@opam/dune@opam:2.6.2@20433b4f",
        "@opam/base-bytes@opam:base@19d0c2ff"
      ]
    },
    "@opam/ocamlfind-secondary@opam:1.8.1@1afa38b2": {
      "id": "@opam/ocamlfind-secondary@opam:1.8.1@1afa38b2",
      "name": "@opam/ocamlfind-secondary",
      "version": "opam:1.8.1",
      "source": {
        "type": "install",
        "source": [
          "archive:https://opam.ocaml.org/cache/md5/18/18ca650982c15536616dea0e422cbd8c#md5:18ca650982c15536616dea0e422cbd8c",
          "archive:http://download2.camlcity.org/download/findlib-1.8.1.tar.gz#md5:18ca650982c15536616dea0e422cbd8c",
          "archive:http://download.camlcity.org/download/findlib-1.8.1.tar.gz#md5:18ca650982c15536616dea0e422cbd8c"
        ],
        "opam": {
          "name": "ocamlfind-secondary",
          "version": "1.8.1",
          "path": "esy.lock/opam/ocamlfind-secondary.1.8.1"
        }
      },
      "overrides": [
        {
          "opamoverride":
            "esy.lock/overrides/opam__s__ocamlfind_secondary_opam__c__1.8.1_opam_override"
        }
      ],
      "dependencies": [
        "@opam/ocamlfind@opam:1.8.1@ff07b0f9",
        "@opam/ocaml-secondary-compiler@opam:4.08.1-1@85df5d8f",
        "@esy-ocaml/substs@0.0.1@d41d8cd9"
      ],
      "devDependencies": [
        "@opam/ocamlfind@opam:1.8.1@ff07b0f9",
        "@opam/ocaml-secondary-compiler@opam:4.08.1-1@85df5d8f"
      ]
    },
    "@opam/ocamlfind@opam:1.8.1@ff07b0f9": {
      "id": "@opam/ocamlfind@opam:1.8.1@ff07b0f9",
      "name": "@opam/ocamlfind",
      "version": "opam:1.8.1",
      "source": {
        "type": "install",
        "source": [
          "archive:https://opam.ocaml.org/cache/md5/18/18ca650982c15536616dea0e422cbd8c#md5:18ca650982c15536616dea0e422cbd8c",
          "archive:http://download2.camlcity.org/download/findlib-1.8.1.tar.gz#md5:18ca650982c15536616dea0e422cbd8c",
          "archive:http://download.camlcity.org/download/findlib-1.8.1.tar.gz#md5:18ca650982c15536616dea0e422cbd8c"
        ],
        "opam": {
          "name": "ocamlfind",
          "version": "1.8.1",
          "path": "esy.lock/opam/ocamlfind.1.8.1"
        }
      },
      "overrides": [
        {
          "opamoverride":
            "esy.lock/overrides/opam__s__ocamlfind_opam__c__1.8.1_opam_override"
        }
      ],
      "dependencies": [
        "ocaml@4.10.0@d41d8cd9", "@opam/conf-m4@opam:1@3b2b148a",
        "@esy-ocaml/substs@0.0.1@d41d8cd9"
      ],
      "devDependencies": [ "ocaml@4.10.0@d41d8cd9" ]
    },
    "@opam/ocamlbuild@opam:0.14.0@6ac75d03": {
      "id": "@opam/ocamlbuild@opam:0.14.0@6ac75d03",
      "name": "@opam/ocamlbuild",
      "version": "opam:0.14.0",
      "source": {
        "type": "install",
        "source": [
          "archive:https://opam.ocaml.org/cache/sha256/87/87b29ce96958096c0a1a8eeafeb6268077b2d11e1bf2b3de0f5ebc9cf8d42e78#sha256:87b29ce96958096c0a1a8eeafeb6268077b2d11e1bf2b3de0f5ebc9cf8d42e78",
          "archive:https://github.com/ocaml/ocamlbuild/archive/0.14.0.tar.gz#sha256:87b29ce96958096c0a1a8eeafeb6268077b2d11e1bf2b3de0f5ebc9cf8d42e78"
        ],
        "opam": {
          "name": "ocamlbuild",
          "version": "0.14.0",
          "path": "esy.lock/opam/ocamlbuild.0.14.0"
        }
      },
      "overrides": [
        {
          "opamoverride":
            "esy.lock/overrides/opam__s__ocamlbuild_opam__c__0.14.0_opam_override"
        }
      ],
      "dependencies": [
        "ocaml@4.10.0@d41d8cd9", "@esy-ocaml/substs@0.0.1@d41d8cd9"
      ],
      "devDependencies": [ "ocaml@4.10.0@d41d8cd9" ]
    },
    "@opam/ocaml-secondary-compiler@opam:4.08.1-1@85df5d8f": {
      "id": "@opam/ocaml-secondary-compiler@opam:4.08.1-1@85df5d8f",
      "name": "@opam/ocaml-secondary-compiler",
      "version": "opam:4.08.1-1",
      "source": {
        "type": "install",
        "source": [
          "archive:https://opam.ocaml.org/cache/md5/72/723b6bfe8cf5abcbccc6911143f71055#md5:723b6bfe8cf5abcbccc6911143f71055",
          "archive:https://github.com/ocaml/ocaml/archive/4.08.1.tar.gz#md5:723b6bfe8cf5abcbccc6911143f71055"
        ],
        "opam": {
          "name": "ocaml-secondary-compiler",
          "version": "4.08.1-1",
          "path": "esy.lock/opam/ocaml-secondary-compiler.4.08.1-1"
        }
      },
      "overrides": [
        {
          "opamoverride":
            "esy.lock/overrides/opam__s__ocaml_secondary_compiler_opam__c__4.08.1_1_opam_override"
        }
      ],
      "dependencies": [
        "ocaml@4.10.0@d41d8cd9", "@esy-ocaml/substs@0.0.1@d41d8cd9"
      ],
      "devDependencies": [ "ocaml@4.10.0@d41d8cd9" ]
    },
    "@opam/ocaml-migrate-parsetree@opam:1.7.3@dbcf3b47": {
      "id": "@opam/ocaml-migrate-parsetree@opam:1.7.3@dbcf3b47",
      "name": "@opam/ocaml-migrate-parsetree",
      "version": "opam:1.7.3",
      "source": {
        "type": "install",
        "source": [
          "archive:https://opam.ocaml.org/cache/sha256/6d/6d85717bcf476b87f290714872ed4fbde0233dc899c3158a27f439d70224fb55#sha256:6d85717bcf476b87f290714872ed4fbde0233dc899c3158a27f439d70224fb55",
          "archive:https://github.com/ocaml-ppx/ocaml-migrate-parsetree/releases/download/v1.7.3/ocaml-migrate-parsetree-v1.7.3.tbz#sha256:6d85717bcf476b87f290714872ed4fbde0233dc899c3158a27f439d70224fb55"
        ],
        "opam": {
          "name": "ocaml-migrate-parsetree",
          "version": "1.7.3",
          "path": "esy.lock/opam/ocaml-migrate-parsetree.1.7.3"
        }
      },
      "overrides": [],
      "dependencies": [
        "ocaml@4.10.0@d41d8cd9", "@opam/result@opam:1.5@6b753c82",
        "@opam/ppx_derivers@opam:1.2.1@ecf0aa45",
        "@opam/dune@opam:2.6.2@20433b4f", "@esy-ocaml/substs@0.0.1@d41d8cd9"
      ],
      "devDependencies": [
        "ocaml@4.10.0@d41d8cd9", "@opam/result@opam:1.5@6b753c82",
        "@opam/ppx_derivers@opam:1.2.1@ecf0aa45",
        "@opam/dune@opam:2.6.2@20433b4f"
      ]
    },
    "@opam/ocaml-lsp-server@github:ocaml/ocaml-lsp:ocaml-lsp-server.opam#38bd51a15c98b4f6ff841e5c914a8cdacee15ea6@d41d8cd9": {
      "id":
        "@opam/ocaml-lsp-server@github:ocaml/ocaml-lsp:ocaml-lsp-server.opam#38bd51a15c98b4f6ff841e5c914a8cdacee15ea6@d41d8cd9",
      "name": "@opam/ocaml-lsp-server",
      "version":
        "github:ocaml/ocaml-lsp:ocaml-lsp-server.opam#38bd51a15c98b4f6ff841e5c914a8cdacee15ea6",
      "source": {
        "type": "install",
        "source": [
          "github:ocaml/ocaml-lsp:ocaml-lsp-server.opam#38bd51a15c98b4f6ff841e5c914a8cdacee15ea6"
        ]
      },
      "overrides": [],
      "dependencies": [
        "ocaml@4.10.0@d41d8cd9", "@opam/yojson@opam:1.7.0@7056d985",
        "@opam/stdlib-shims@opam:0.1.0@d957c903",
        "@opam/ppx_yojson_conv_lib@opam:v0.14.0@116b53d6",
        "@opam/ocamlfind@opam:1.8.1@ff07b0f9",
        "@opam/menhir@opam:20200624@8629ff13",
        "@opam/dune-build-info@opam:2.6.2@03ffe168",
        "@opam/dune@opam:2.6.2@20433b4f", "@esy-ocaml/substs@0.0.1@d41d8cd9"
      ],
      "devDependencies": [
        "ocaml@4.10.0@d41d8cd9", "@opam/yojson@opam:1.7.0@7056d985",
        "@opam/stdlib-shims@opam:0.1.0@d957c903",
        "@opam/ppx_yojson_conv_lib@opam:v0.14.0@116b53d6",
        "@opam/ocamlfind@opam:1.8.1@ff07b0f9",
        "@opam/menhir@opam:20200624@8629ff13",
        "@opam/dune-build-info@opam:2.6.2@03ffe168",
        "@opam/dune@opam:2.6.2@20433b4f"
      ]
    },
    "@opam/ocaml-compiler-libs@opam:v0.12.1@5c34eb0d": {
      "id": "@opam/ocaml-compiler-libs@opam:v0.12.1@5c34eb0d",
      "name": "@opam/ocaml-compiler-libs",
      "version": "opam:v0.12.1",
      "source": {
        "type": "install",
        "source": [
          "archive:https://opam.ocaml.org/cache/md5/2f/2f929af7c764a3f681a5671f271210c4#md5:2f929af7c764a3f681a5671f271210c4",
          "archive:https://github.com/janestreet/ocaml-compiler-libs/archive/v0.12.1.tar.gz#md5:2f929af7c764a3f681a5671f271210c4"
        ],
        "opam": {
          "name": "ocaml-compiler-libs",
          "version": "v0.12.1",
          "path": "esy.lock/opam/ocaml-compiler-libs.v0.12.1"
        }
      },
      "overrides": [],
      "dependencies": [
        "ocaml@4.10.0@d41d8cd9", "@opam/dune@opam:2.6.2@20433b4f",
        "@esy-ocaml/substs@0.0.1@d41d8cd9"
      ],
      "devDependencies": [
        "ocaml@4.10.0@d41d8cd9", "@opam/dune@opam:2.6.2@20433b4f"
      ]
    },
    "@opam/mmap@opam:1.1.0@b85334ff": {
      "id": "@opam/mmap@opam:1.1.0@b85334ff",
      "name": "@opam/mmap",
      "version": "opam:1.1.0",
      "source": {
        "type": "install",
        "source": [
          "archive:https://opam.ocaml.org/cache/md5/8c/8c5d5fbc537296dc525867535fb878ba#md5:8c5d5fbc537296dc525867535fb878ba",
          "archive:https://github.com/mirage/mmap/releases/download/v1.1.0/mmap-v1.1.0.tbz#md5:8c5d5fbc537296dc525867535fb878ba"
        ],
        "opam": {
          "name": "mmap",
          "version": "1.1.0",
          "path": "esy.lock/opam/mmap.1.1.0"
        }
      },
      "overrides": [],
      "dependencies": [
        "ocaml@4.10.0@d41d8cd9", "@opam/dune@opam:2.6.2@20433b4f",
        "@esy-ocaml/substs@0.0.1@d41d8cd9"
      ],
      "devDependencies": [
        "ocaml@4.10.0@d41d8cd9", "@opam/dune@opam:2.6.2@20433b4f"
      ]
    },
    "@opam/mew_vi@opam:0.5.0@cf66c299": {
      "id": "@opam/mew_vi@opam:0.5.0@cf66c299",
      "name": "@opam/mew_vi",
      "version": "opam:0.5.0",
      "source": {
        "type": "install",
        "source": [
          "archive:https://opam.ocaml.org/cache/md5/34/341e9a9a20383641015bf503952906bc#md5:341e9a9a20383641015bf503952906bc",
          "archive:https://github.com/kandu/mew_vi/archive/0.5.0.tar.gz#md5:341e9a9a20383641015bf503952906bc"
        ],
        "opam": {
          "name": "mew_vi",
          "version": "0.5.0",
          "path": "esy.lock/opam/mew_vi.0.5.0"
        }
      },
      "overrides": [],
      "dependencies": [
        "ocaml@4.10.0@d41d8cd9", "@opam/react@opam:1.2.1@0e11855f",
        "@opam/mew@opam:0.1.0@a74f69d6", "@opam/dune@opam:2.6.2@20433b4f",
        "@esy-ocaml/substs@0.0.1@d41d8cd9"
      ],
      "devDependencies": [
        "ocaml@4.10.0@d41d8cd9", "@opam/react@opam:1.2.1@0e11855f",
        "@opam/mew@opam:0.1.0@a74f69d6", "@opam/dune@opam:2.6.2@20433b4f"
      ]
    },
    "@opam/mew@opam:0.1.0@a74f69d6": {
      "id": "@opam/mew@opam:0.1.0@a74f69d6",
      "name": "@opam/mew",
      "version": "opam:0.1.0",
      "source": {
        "type": "install",
        "source": [
          "archive:https://opam.ocaml.org/cache/md5/22/2298149d1415cd804ab4e01f01ea10a0#md5:2298149d1415cd804ab4e01f01ea10a0",
          "archive:https://github.com/kandu/mew/archive/0.1.0.tar.gz#md5:2298149d1415cd804ab4e01f01ea10a0"
        ],
        "opam": {
          "name": "mew",
          "version": "0.1.0",
          "path": "esy.lock/opam/mew.0.1.0"
        }
      },
      "overrides": [],
      "dependencies": [
        "ocaml@4.10.0@d41d8cd9", "@opam/trie@opam:1.0.0@d2efc587",
        "@opam/result@opam:1.5@6b753c82", "@opam/dune@opam:2.6.2@20433b4f",
        "@esy-ocaml/substs@0.0.1@d41d8cd9"
      ],
      "devDependencies": [
        "ocaml@4.10.0@d41d8cd9", "@opam/trie@opam:1.0.0@d2efc587",
        "@opam/result@opam:1.5@6b753c82", "@opam/dune@opam:2.6.2@20433b4f"
      ]
    },
    "@opam/merlin-extend@opam:0.6@404f814c": {
      "id": "@opam/merlin-extend@opam:0.6@404f814c",
      "name": "@opam/merlin-extend",
      "version": "opam:0.6",
      "source": {
        "type": "install",
        "source": [
          "archive:https://opam.ocaml.org/cache/sha256/c2/c2f236ae97feb6ba0bc90f33beb7b7343e42f9871b66de9ba07974917e256c43#sha256:c2f236ae97feb6ba0bc90f33beb7b7343e42f9871b66de9ba07974917e256c43",
          "archive:https://github.com/let-def/merlin-extend/releases/download/v0.6/merlin-extend-v0.6.tbz#sha256:c2f236ae97feb6ba0bc90f33beb7b7343e42f9871b66de9ba07974917e256c43"
        ],
        "opam": {
          "name": "merlin-extend",
          "version": "0.6",
          "path": "esy.lock/opam/merlin-extend.0.6"
        }
      },
      "overrides": [],
      "dependencies": [
        "ocaml@4.10.0@d41d8cd9", "@opam/dune@opam:2.6.2@20433b4f",
        "@opam/cppo@opam:1.6.6@f4f83858", "@esy-ocaml/substs@0.0.1@d41d8cd9"
      ],
      "devDependencies": [
        "ocaml@4.10.0@d41d8cd9", "@opam/dune@opam:2.6.2@20433b4f"
      ]
    },
    "@opam/menhirSdk@opam:20200624@2a05b5a7": {
      "id": "@opam/menhirSdk@opam:20200624@2a05b5a7",
      "name": "@opam/menhirSdk",
      "version": "opam:20200624",
      "source": {
        "type": "install",
        "source": [
          "archive:https://opam.ocaml.org/cache/md5/c3/c37ff53a4a69059e1f8223067b91bb8b#md5:c37ff53a4a69059e1f8223067b91bb8b",
          "archive:https://gitlab.inria.fr/fpottier/menhir/repository/20200624/archive.tar.gz#md5:c37ff53a4a69059e1f8223067b91bb8b"
        ],
        "opam": {
          "name": "menhirSdk",
          "version": "20200624",
          "path": "esy.lock/opam/menhirSdk.20200624"
        }
      },
      "overrides": [],
      "dependencies": [
        "ocaml@4.10.0@d41d8cd9", "@opam/dune@opam:2.6.2@20433b4f",
        "@esy-ocaml/substs@0.0.1@d41d8cd9"
      ],
      "devDependencies": [
        "ocaml@4.10.0@d41d8cd9", "@opam/dune@opam:2.6.2@20433b4f"
      ]
    },
    "@opam/menhirLib@opam:20200624@8bdd2b0e": {
      "id": "@opam/menhirLib@opam:20200624@8bdd2b0e",
      "name": "@opam/menhirLib",
      "version": "opam:20200624",
      "source": {
        "type": "install",
        "source": [
          "archive:https://opam.ocaml.org/cache/md5/c3/c37ff53a4a69059e1f8223067b91bb8b#md5:c37ff53a4a69059e1f8223067b91bb8b",
          "archive:https://gitlab.inria.fr/fpottier/menhir/repository/20200624/archive.tar.gz#md5:c37ff53a4a69059e1f8223067b91bb8b"
        ],
        "opam": {
          "name": "menhirLib",
          "version": "20200624",
          "path": "esy.lock/opam/menhirLib.20200624"
        }
      },
      "overrides": [],
      "dependencies": [
        "ocaml@4.10.0@d41d8cd9", "@opam/dune@opam:2.6.2@20433b4f",
        "@esy-ocaml/substs@0.0.1@d41d8cd9"
      ],
      "devDependencies": [
        "ocaml@4.10.0@d41d8cd9", "@opam/dune@opam:2.6.2@20433b4f"
      ]
    },
    "@opam/menhir@opam:20200624@8629ff13": {
      "id": "@opam/menhir@opam:20200624@8629ff13",
      "name": "@opam/menhir",
      "version": "opam:20200624",
      "source": {
        "type": "install",
        "source": [
          "archive:https://opam.ocaml.org/cache/md5/c3/c37ff53a4a69059e1f8223067b91bb8b#md5:c37ff53a4a69059e1f8223067b91bb8b",
          "archive:https://gitlab.inria.fr/fpottier/menhir/repository/20200624/archive.tar.gz#md5:c37ff53a4a69059e1f8223067b91bb8b"
        ],
        "opam": {
          "name": "menhir",
          "version": "20200624",
          "path": "esy.lock/opam/menhir.20200624"
        }
      },
      "overrides": [],
      "dependencies": [
        "ocaml@4.10.0@d41d8cd9", "@opam/menhirSdk@opam:20200624@2a05b5a7",
        "@opam/menhirLib@opam:20200624@8bdd2b0e",
        "@opam/dune@opam:2.6.2@20433b4f", "@esy-ocaml/substs@0.0.1@d41d8cd9"
      ],
      "devDependencies": [
        "ocaml@4.10.0@d41d8cd9", "@opam/menhirSdk@opam:20200624@2a05b5a7",
        "@opam/menhirLib@opam:20200624@8bdd2b0e",
        "@opam/dune@opam:2.6.2@20433b4f"
      ]
    },
    "@opam/markup@opam:0.8.2@87975241": {
      "id": "@opam/markup@opam:0.8.2@87975241",
      "name": "@opam/markup",
      "version": "opam:0.8.2",
      "source": {
        "type": "install",
        "source": [
          "archive:https://opam.ocaml.org/cache/md5/0f/0fe6b3a04d941ca40a5efdd082f1183d#md5:0fe6b3a04d941ca40a5efdd082f1183d",
          "archive:https://github.com/aantron/markup.ml/archive/0.8.2.tar.gz#md5:0fe6b3a04d941ca40a5efdd082f1183d"
        ],
        "opam": {
          "name": "markup",
          "version": "0.8.2",
          "path": "esy.lock/opam/markup.0.8.2"
        }
      },
      "overrides": [],
      "dependencies": [
        "ocaml@4.10.0@d41d8cd9", "@opam/uutf@opam:1.0.2@4440868f",
        "@opam/uchar@opam:0.0.2@c8218eea", "@opam/dune@opam:2.6.2@20433b4f",
        "@esy-ocaml/substs@0.0.1@d41d8cd9"
      ],
      "devDependencies": [
        "ocaml@4.10.0@d41d8cd9", "@opam/uutf@opam:1.0.2@4440868f",
        "@opam/uchar@opam:0.0.2@c8218eea", "@opam/dune@opam:2.6.2@20433b4f"
      ]
    },
    "@opam/lwt_react@opam:1.1.3@72987fcf": {
      "id": "@opam/lwt_react@opam:1.1.3@72987fcf",
      "name": "@opam/lwt_react",
      "version": "opam:1.1.3",
      "source": {
        "type": "install",
        "source": [
          "archive:https://opam.ocaml.org/cache/md5/1a/1a72b5ae4245707c12656632a25fc18c#md5:1a72b5ae4245707c12656632a25fc18c",
          "archive:https://github.com/ocsigen/lwt/archive/4.3.0.tar.gz#md5:1a72b5ae4245707c12656632a25fc18c"
        ],
        "opam": {
          "name": "lwt_react",
          "version": "1.1.3",
          "path": "esy.lock/opam/lwt_react.1.1.3"
        }
      },
      "overrides": [],
      "dependencies": [
        "ocaml@4.10.0@d41d8cd9", "@opam/react@opam:1.2.1@0e11855f",
        "@opam/lwt@opam:4.5.0@677655b4", "@opam/dune@opam:2.6.2@20433b4f",
        "@esy-ocaml/substs@0.0.1@d41d8cd9"
      ],
      "devDependencies": [
        "ocaml@4.10.0@d41d8cd9", "@opam/react@opam:1.2.1@0e11855f",
        "@opam/lwt@opam:4.5.0@677655b4", "@opam/dune@opam:2.6.2@20433b4f"
      ]
    },
    "@opam/lwt_ppx@opam:2.0.1@e6a764a0": {
      "id": "@opam/lwt_ppx@opam:2.0.1@e6a764a0",
      "name": "@opam/lwt_ppx",
      "version": "opam:2.0.1",
      "source": {
        "type": "install",
        "source": [
          "archive:https://opam.ocaml.org/cache/md5/d5/d5783fcff4fbfa7f79c9303776e4d144#md5:d5783fcff4fbfa7f79c9303776e4d144",
          "archive:https://github.com/ocsigen/lwt/archive/5.2.0.tar.gz#md5:d5783fcff4fbfa7f79c9303776e4d144"
        ],
        "opam": {
          "name": "lwt_ppx",
          "version": "2.0.1",
          "path": "esy.lock/opam/lwt_ppx.2.0.1"
        }
      },
      "overrides": [],
      "dependencies": [
        "ocaml@4.10.0@d41d8cd9",
        "@opam/ppx_tools_versioned@opam:5.4.0@32d1a414",
        "@opam/ocaml-migrate-parsetree@opam:1.7.3@dbcf3b47",
        "@opam/lwt@opam:4.5.0@677655b4", "@opam/dune@opam:2.6.2@20433b4f",
        "@esy-ocaml/substs@0.0.1@d41d8cd9"
      ],
      "devDependencies": [
        "ocaml@4.10.0@d41d8cd9",
        "@opam/ppx_tools_versioned@opam:5.4.0@32d1a414",
        "@opam/ocaml-migrate-parsetree@opam:1.7.3@dbcf3b47",
        "@opam/lwt@opam:4.5.0@677655b4", "@opam/dune@opam:2.6.2@20433b4f"
      ]
    },
    "@opam/lwt_log@opam:1.1.1@2d7a797f": {
      "id": "@opam/lwt_log@opam:1.1.1@2d7a797f",
      "name": "@opam/lwt_log",
      "version": "opam:1.1.1",
      "source": {
        "type": "install",
        "source": [
          "archive:https://opam.ocaml.org/cache/md5/02/02e93be62288037870ae5b1ce099fe59#md5:02e93be62288037870ae5b1ce099fe59",
          "archive:https://github.com/aantron/lwt_log/archive/1.1.1.tar.gz#md5:02e93be62288037870ae5b1ce099fe59"
        ],
        "opam": {
          "name": "lwt_log",
          "version": "1.1.1",
          "path": "esy.lock/opam/lwt_log.1.1.1"
        }
      },
      "overrides": [],
      "dependencies": [
        "@opam/lwt@opam:4.5.0@677655b4", "@opam/dune@opam:2.6.2@20433b4f",
        "@esy-ocaml/substs@0.0.1@d41d8cd9"
      ],
      "devDependencies": [
        "@opam/lwt@opam:4.5.0@677655b4", "@opam/dune@opam:2.6.2@20433b4f"
      ]
    },
    "@opam/lwt@opam:4.5.0@677655b4": {
      "id": "@opam/lwt@opam:4.5.0@677655b4",
      "name": "@opam/lwt",
      "version": "opam:4.5.0",
      "source": {
        "type": "install",
        "source": [
          "archive:https://opam.ocaml.org/cache/md5/1b/1b2fa7df39a70be1925acdabb8b3f8aa#md5:1b2fa7df39a70be1925acdabb8b3f8aa",
          "archive:https://github.com/ocsigen/lwt/archive/4.5.0.tar.gz#md5:1b2fa7df39a70be1925acdabb8b3f8aa"
        ],
        "opam": {
          "name": "lwt",
          "version": "4.5.0",
          "path": "esy.lock/opam/lwt.4.5.0"
        }
      },
      "overrides": [],
      "dependencies": [
        "ocaml@4.10.0@d41d8cd9", "@opam/seq@opam:base@d8d7de1d",
        "@opam/result@opam:1.5@6b753c82",
        "@opam/ocplib-endian@opam:1.1@84c1ca88",
        "@opam/mmap@opam:1.1.0@b85334ff",
        "@opam/dune-configurator@opam:2.6.2@a8db4839",
        "@opam/dune@opam:2.6.2@20433b4f", "@opam/cppo@opam:1.6.6@f4f83858",
        "@opam/base-unix@opam:base@87d0b2eb",
        "@opam/base-threads@opam:base@36803084",
        "@esy-ocaml/substs@0.0.1@d41d8cd9"
      ],
      "devDependencies": [
        "ocaml@4.10.0@d41d8cd9", "@opam/seq@opam:base@d8d7de1d",
        "@opam/result@opam:1.5@6b753c82",
        "@opam/ocplib-endian@opam:1.1@84c1ca88",
        "@opam/mmap@opam:1.1.0@b85334ff",
        "@opam/dune-configurator@opam:2.6.2@a8db4839",
        "@opam/dune@opam:2.6.2@20433b4f"
      ]
    },
    "@opam/lru@github:bryphe/lru:lru.opam#2708c70@d41d8cd9": {
      "id": "@opam/lru@github:bryphe/lru:lru.opam#2708c70@d41d8cd9",
      "name": "@opam/lru",
      "version": "github:bryphe/lru:lru.opam#2708c70",
      "source": {
        "type": "install",
        "source": [ "github:bryphe/lru:lru.opam#2708c70" ]
      },
      "overrides": [],
      "dependencies": [
        "ocaml@4.10.0@d41d8cd9", "@opam/psq@opam:0.2.0@247756d4",
        "@opam/dune@opam:2.6.2@20433b4f", "@esy-ocaml/substs@0.0.1@d41d8cd9"
      ],
      "devDependencies": [
        "ocaml@4.10.0@d41d8cd9", "@opam/psq@opam:0.2.0@247756d4"
      ]
    },
    "@opam/logs@opam:0.7.0@1d03143e": {
      "id": "@opam/logs@opam:0.7.0@1d03143e",
      "name": "@opam/logs",
      "version": "opam:0.7.0",
      "source": {
        "type": "install",
        "source": [
          "archive:https://opam.ocaml.org/cache/md5/2b/2bf021ca13331775e33cf34ab60246f7#md5:2bf021ca13331775e33cf34ab60246f7",
          "archive:https://erratique.ch/software/logs/releases/logs-0.7.0.tbz#md5:2bf021ca13331775e33cf34ab60246f7"
        ],
        "opam": {
          "name": "logs",
          "version": "0.7.0",
          "path": "esy.lock/opam/logs.0.7.0"
        }
      },
      "overrides": [],
      "dependencies": [
        "ocaml@4.10.0@d41d8cd9", "@opam/topkg@opam:1.0.2@3c5942ad",
        "@opam/ocamlfind@opam:1.8.1@ff07b0f9",
        "@opam/ocamlbuild@opam:0.14.0@6ac75d03",
        "@opam/lwt@opam:4.5.0@677655b4", "@opam/fmt@opam:0.8.8@01c3a23c",
        "@opam/base-threads@opam:base@36803084",
        "@esy-ocaml/substs@0.0.1@d41d8cd9"
      ],
      "devDependencies": [ "ocaml@4.10.0@d41d8cd9" ]
    },
    "@opam/lambda-term@opam:3.1.0@8adc2660": {
      "id": "@opam/lambda-term@opam:3.1.0@8adc2660",
      "name": "@opam/lambda-term",
      "version": "opam:3.1.0",
      "source": {
        "type": "install",
        "source": [
          "archive:https://opam.ocaml.org/cache/md5/78/78180c04ecfc8060b23d7d0014f24196#md5:78180c04ecfc8060b23d7d0014f24196",
          "archive:https://github.com/ocaml-community/lambda-term/archive/3.1.0.tar.gz#md5:78180c04ecfc8060b23d7d0014f24196"
        ],
        "opam": {
          "name": "lambda-term",
          "version": "3.1.0",
          "path": "esy.lock/opam/lambda-term.3.1.0"
        }
      },
      "overrides": [],
      "dependencies": [
        "ocaml@4.10.0@d41d8cd9", "@opam/zed@opam:3.1.0@86c55416",
        "@opam/react@opam:1.2.1@0e11855f",
        "@opam/mew_vi@opam:0.5.0@cf66c299",
        "@opam/lwt_react@opam:1.1.3@72987fcf",
        "@opam/lwt_log@opam:1.1.1@2d7a797f", "@opam/lwt@opam:4.5.0@677655b4",
        "@opam/dune@opam:2.6.2@20433b4f",
        "@opam/camomile@opam:1.0.2@40411a6b",
        "@esy-ocaml/substs@0.0.1@d41d8cd9"
      ],
      "devDependencies": [
        "ocaml@4.10.0@d41d8cd9", "@opam/zed@opam:3.1.0@86c55416",
        "@opam/react@opam:1.2.1@0e11855f",
        "@opam/mew_vi@opam:0.5.0@cf66c299",
        "@opam/lwt_react@opam:1.1.3@72987fcf",
        "@opam/lwt_log@opam:1.1.1@2d7a797f", "@opam/lwt@opam:4.5.0@677655b4",
        "@opam/dune@opam:2.6.2@20433b4f",
        "@opam/camomile@opam:1.0.2@40411a6b"
      ]
    },
    "@opam/junit@opam:2.0.2@0b7bd730": {
      "id": "@opam/junit@opam:2.0.2@0b7bd730",
      "name": "@opam/junit",
      "version": "opam:2.0.2",
      "source": {
        "type": "install",
        "source": [
          "archive:https://opam.ocaml.org/cache/sha256/fd/fda941b653613a4a5731f9b3557364b12baa341daa13c01676c9eb8d64e96b01#sha256:fda941b653613a4a5731f9b3557364b12baa341daa13c01676c9eb8d64e96b01",
          "archive:https://github.com/Khady/ocaml-junit/releases/download/2.0.2/junit-2.0.2.tbz#sha256:fda941b653613a4a5731f9b3557364b12baa341daa13c01676c9eb8d64e96b01"
        ],
        "opam": {
          "name": "junit",
          "version": "2.0.2",
          "path": "esy.lock/opam/junit.2.0.2"
        }
      },
      "overrides": [],
      "dependencies": [
        "@opam/tyxml@opam:4.4.0@1dca5713", "@opam/ptime@opam:0.8.5@0051d642",
        "@opam/dune@opam:2.6.2@20433b4f", "@esy-ocaml/substs@0.0.1@d41d8cd9"
      ],
      "devDependencies": [
        "@opam/tyxml@opam:4.4.0@1dca5713", "@opam/ptime@opam:0.8.5@0051d642",
        "@opam/dune@opam:2.6.2@20433b4f"
      ]
    },
    "@opam/integers@opam:0.4.0@f7acfaeb": {
      "id": "@opam/integers@opam:0.4.0@f7acfaeb",
      "name": "@opam/integers",
      "version": "opam:0.4.0",
      "source": {
        "type": "install",
        "source": [
          "archive:https://opam.ocaml.org/cache/md5/c1/c1492352e6525048790508c57aad93c3#md5:c1492352e6525048790508c57aad93c3",
          "archive:https://github.com/ocamllabs/ocaml-integers/archive/0.4.0.tar.gz#md5:c1492352e6525048790508c57aad93c3"
        ],
        "opam": {
          "name": "integers",
          "version": "0.4.0",
          "path": "esy.lock/opam/integers.0.4.0"
        }
      },
      "overrides": [],
      "dependencies": [
        "ocaml@4.10.0@d41d8cd9", "@opam/dune@opam:2.6.2@20433b4f",
        "@esy-ocaml/substs@0.0.1@d41d8cd9"
      ],
      "devDependencies": [
        "ocaml@4.10.0@d41d8cd9", "@opam/dune@opam:2.6.2@20433b4f"
      ]
    },
    "@opam/fpath@opam:0.7.2@45477b93": {
      "id": "@opam/fpath@opam:0.7.2@45477b93",
      "name": "@opam/fpath",
      "version": "opam:0.7.2",
      "source": {
        "type": "install",
        "source": [
          "archive:https://opam.ocaml.org/cache/md5/52/52c7ecb0bf180088336f3c645875fa41#md5:52c7ecb0bf180088336f3c645875fa41",
          "archive:http://erratique.ch/software/fpath/releases/fpath-0.7.2.tbz#md5:52c7ecb0bf180088336f3c645875fa41"
        ],
        "opam": {
          "name": "fpath",
          "version": "0.7.2",
          "path": "esy.lock/opam/fpath.0.7.2"
        }
      },
      "overrides": [],
      "dependencies": [
        "ocaml@4.10.0@d41d8cd9", "@opam/topkg@opam:1.0.2@3c5942ad",
        "@opam/result@opam:1.5@6b753c82",
        "@opam/ocamlfind@opam:1.8.1@ff07b0f9",
        "@opam/ocamlbuild@opam:0.14.0@6ac75d03",
        "@opam/astring@opam:0.8.5@1300cee8",
        "@esy-ocaml/substs@0.0.1@d41d8cd9"
      ],
      "devDependencies": [
        "ocaml@4.10.0@d41d8cd9", "@opam/result@opam:1.5@6b753c82",
        "@opam/astring@opam:0.8.5@1300cee8"
      ]
    },
    "@opam/fmt@opam:0.8.8@01c3a23c": {
      "id": "@opam/fmt@opam:0.8.8@01c3a23c",
      "name": "@opam/fmt",
      "version": "opam:0.8.8",
      "source": {
        "type": "install",
        "source": [
          "archive:https://opam.ocaml.org/cache/md5/47/473490fcfdf3ff0a8ccee226b873d4b2#md5:473490fcfdf3ff0a8ccee226b873d4b2",
          "archive:https://erratique.ch/software/fmt/releases/fmt-0.8.8.tbz#md5:473490fcfdf3ff0a8ccee226b873d4b2"
        ],
        "opam": {
          "name": "fmt",
          "version": "0.8.8",
          "path": "esy.lock/opam/fmt.0.8.8"
        }
      },
      "overrides": [],
      "dependencies": [
        "ocaml@4.10.0@d41d8cd9", "@opam/topkg@opam:1.0.2@3c5942ad",
        "@opam/stdlib-shims@opam:0.1.0@d957c903",
        "@opam/seq@opam:base@d8d7de1d",
        "@opam/ocamlfind@opam:1.8.1@ff07b0f9",
        "@opam/ocamlbuild@opam:0.14.0@6ac75d03",
        "@opam/base-unix@opam:base@87d0b2eb",
        "@esy-ocaml/substs@0.0.1@d41d8cd9"
      ],
      "devDependencies": [
        "ocaml@4.10.0@d41d8cd9", "@opam/stdlib-shims@opam:0.1.0@d957c903",
        "@opam/seq@opam:base@d8d7de1d"
      ]
    },
    "@opam/fix@opam:20200131@0ecd2f01": {
      "id": "@opam/fix@opam:20200131@0ecd2f01",
      "name": "@opam/fix",
      "version": "opam:20200131",
      "source": {
        "type": "install",
        "source": [
          "archive:https://opam.ocaml.org/cache/md5/99/991ff031666c662eaab638d2e0f4ac1d#md5:991ff031666c662eaab638d2e0f4ac1d",
          "archive:https://gitlab.inria.fr/fpottier/fix/repository/20200131/archive.tar.gz#md5:991ff031666c662eaab638d2e0f4ac1d"
        ],
        "opam": {
          "name": "fix",
          "version": "20200131",
          "path": "esy.lock/opam/fix.20200131"
        }
      },
      "overrides": [],
      "dependencies": [
        "ocaml@4.10.0@d41d8cd9", "@opam/dune@opam:2.6.2@20433b4f",
        "@esy-ocaml/substs@0.0.1@d41d8cd9"
      ],
      "devDependencies": [
        "ocaml@4.10.0@d41d8cd9", "@opam/dune@opam:2.6.2@20433b4f"
      ]
    },
    "@opam/easy-format@opam:1.3.2@0484b3c4": {
      "id": "@opam/easy-format@opam:1.3.2@0484b3c4",
      "name": "@opam/easy-format",
      "version": "opam:1.3.2",
      "source": {
        "type": "install",
        "source": [
          "archive:https://opam.ocaml.org/cache/sha256/34/3440c2b882d537ae5e9011eb06abb53f5667e651ea4bb3b460ea8230fa8c1926#sha256:3440c2b882d537ae5e9011eb06abb53f5667e651ea4bb3b460ea8230fa8c1926",
          "archive:https://github.com/mjambon/easy-format/releases/download/1.3.2/easy-format-1.3.2.tbz#sha256:3440c2b882d537ae5e9011eb06abb53f5667e651ea4bb3b460ea8230fa8c1926"
        ],
        "opam": {
          "name": "easy-format",
          "version": "1.3.2",
          "path": "esy.lock/opam/easy-format.1.3.2"
        }
      },
      "overrides": [],
      "dependencies": [
        "ocaml@4.10.0@d41d8cd9", "@opam/dune@opam:2.6.2@20433b4f",
        "@esy-ocaml/substs@0.0.1@d41d8cd9"
      ],
      "devDependencies": [
        "ocaml@4.10.0@d41d8cd9", "@opam/dune@opam:2.6.2@20433b4f"
      ]
    },
    "@opam/dune-private-libs@opam:2.6.2@b5d4ad0f": {
      "id": "@opam/dune-private-libs@opam:2.6.2@b5d4ad0f",
      "name": "@opam/dune-private-libs",
      "version": "opam:2.6.2",
      "source": {
        "type": "install",
        "source": [
          "archive:https://opam.ocaml.org/cache/sha256/4f/4f6ec1f3f27ac48753d03b4a172127e4a56ae724201a3a18dc827c94425788e9#sha256:4f6ec1f3f27ac48753d03b4a172127e4a56ae724201a3a18dc827c94425788e9",
          "archive:https://github.com/ocaml/dune/releases/download/2.6.2/dune-2.6.2.tbz#sha256:4f6ec1f3f27ac48753d03b4a172127e4a56ae724201a3a18dc827c94425788e9"
        ],
        "opam": {
          "name": "dune-private-libs",
          "version": "2.6.2",
          "path": "esy.lock/opam/dune-private-libs.2.6.2"
        }
      },
      "overrides": [],
      "dependencies": [
        "ocaml@4.10.0@d41d8cd9", "@opam/dune@opam:2.6.2@20433b4f",
        "@esy-ocaml/substs@0.0.1@d41d8cd9"
      ],
      "devDependencies": [
        "ocaml@4.10.0@d41d8cd9", "@opam/dune@opam:2.6.2@20433b4f"
      ]
    },
    "@opam/dune-configurator@opam:2.6.2@a8db4839": {
      "id": "@opam/dune-configurator@opam:2.6.2@a8db4839",
      "name": "@opam/dune-configurator",
      "version": "opam:2.6.2",
      "source": {
        "type": "install",
        "source": [
          "archive:https://opam.ocaml.org/cache/sha256/4f/4f6ec1f3f27ac48753d03b4a172127e4a56ae724201a3a18dc827c94425788e9#sha256:4f6ec1f3f27ac48753d03b4a172127e4a56ae724201a3a18dc827c94425788e9",
          "archive:https://github.com/ocaml/dune/releases/download/2.6.2/dune-2.6.2.tbz#sha256:4f6ec1f3f27ac48753d03b4a172127e4a56ae724201a3a18dc827c94425788e9"
        ],
        "opam": {
          "name": "dune-configurator",
          "version": "2.6.2",
          "path": "esy.lock/opam/dune-configurator.2.6.2"
        }
      },
      "overrides": [],
      "dependencies": [
        "@opam/dune-private-libs@opam:2.6.2@b5d4ad0f",
        "@opam/dune@opam:2.6.2@20433b4f", "@esy-ocaml/substs@0.0.1@d41d8cd9"
      ],
      "devDependencies": [
        "@opam/dune-private-libs@opam:2.6.2@b5d4ad0f",
        "@opam/dune@opam:2.6.2@20433b4f"
      ]
    },
    "@opam/dune-build-info@opam:2.6.2@03ffe168": {
      "id": "@opam/dune-build-info@opam:2.6.2@03ffe168",
      "name": "@opam/dune-build-info",
      "version": "opam:2.6.2",
      "source": {
        "type": "install",
        "source": [
          "archive:https://opam.ocaml.org/cache/sha256/4f/4f6ec1f3f27ac48753d03b4a172127e4a56ae724201a3a18dc827c94425788e9#sha256:4f6ec1f3f27ac48753d03b4a172127e4a56ae724201a3a18dc827c94425788e9",
          "archive:https://github.com/ocaml/dune/releases/download/2.6.2/dune-2.6.2.tbz#sha256:4f6ec1f3f27ac48753d03b4a172127e4a56ae724201a3a18dc827c94425788e9"
        ],
        "opam": {
          "name": "dune-build-info",
          "version": "2.6.2",
          "path": "esy.lock/opam/dune-build-info.2.6.2"
        }
      },
      "overrides": [],
      "dependencies": [
        "@opam/dune@opam:2.6.2@20433b4f", "@esy-ocaml/substs@0.0.1@d41d8cd9"
      ],
      "devDependencies": [ "@opam/dune@opam:2.6.2@20433b4f" ]
    },
    "@opam/dune@opam:2.6.2@20433b4f": {
      "id": "@opam/dune@opam:2.6.2@20433b4f",
      "name": "@opam/dune",
      "version": "opam:2.6.2",
      "source": {
        "type": "install",
        "source": [
          "archive:https://opam.ocaml.org/cache/sha256/4f/4f6ec1f3f27ac48753d03b4a172127e4a56ae724201a3a18dc827c94425788e9#sha256:4f6ec1f3f27ac48753d03b4a172127e4a56ae724201a3a18dc827c94425788e9",
          "archive:https://github.com/ocaml/dune/releases/download/2.6.2/dune-2.6.2.tbz#sha256:4f6ec1f3f27ac48753d03b4a172127e4a56ae724201a3a18dc827c94425788e9"
        ],
        "opam": {
          "name": "dune",
          "version": "2.6.2",
          "path": "esy.lock/opam/dune.2.6.2"
        }
      },
      "overrides": [
        {
          "opamoverride":
            "esy.lock/overrides/opam__s__dune_opam__c__2.6.2_opam_override"
        }
      ],
      "dependencies": [
        "ocaml@4.10.0@d41d8cd9",
        "@opam/ocamlfind-secondary@opam:1.8.1@1afa38b2",
        "@opam/base-unix@opam:base@87d0b2eb",
        "@opam/base-threads@opam:base@36803084",
        "@esy-ocaml/substs@0.0.1@d41d8cd9"
      ],
      "devDependencies": [
        "ocaml@4.10.0@d41d8cd9",
        "@opam/ocamlfind-secondary@opam:1.8.1@1afa38b2",
        "@opam/base-unix@opam:base@87d0b2eb",
        "@opam/base-threads@opam:base@36803084"
      ]
    },
    "@opam/ctypes@opam:0.15.1@b0227b2f": {
      "id": "@opam/ctypes@opam:0.15.1@b0227b2f",
      "name": "@opam/ctypes",
      "version": "opam:0.15.1",
      "source": {
        "type": "install",
        "source": [
          "archive:https://opam.ocaml.org/cache/md5/e8/e87b2646f7597e00b8b9a1f5f8e36ee6#md5:e87b2646f7597e00b8b9a1f5f8e36ee6",
          "archive:https://github.com/ocamllabs/ocaml-ctypes/archive/0.15.1.tar.gz#md5:e87b2646f7597e00b8b9a1f5f8e36ee6"
        ],
        "opam": {
          "name": "ctypes",
          "version": "0.15.1",
          "path": "esy.lock/opam/ctypes.0.15.1"
        }
      },
      "overrides": [
        {
          "opamoverride":
            "esy.lock/overrides/opam__s__ctypes_opam__c__0.15.1_opam_override"
        }
      ],
      "dependencies": [
        "ocaml@4.10.0@d41d8cd9", "@opam/ocamlfind@opam:1.8.1@ff07b0f9",
        "@opam/integers@opam:0.4.0@f7acfaeb",
        "@opam/conf-pkg-config@opam:1.2@d86c8f53",
        "@opam/base-bytes@opam:base@19d0c2ff",
        "@esy-ocaml/substs@0.0.1@d41d8cd9"
      ],
      "devDependencies": [
        "ocaml@4.10.0@d41d8cd9", "@opam/integers@opam:0.4.0@f7acfaeb",
        "@opam/base-bytes@opam:base@19d0c2ff"
      ]
    },
    "@opam/cppo@opam:1.6.6@f4f83858": {
      "id": "@opam/cppo@opam:1.6.6@f4f83858",
      "name": "@opam/cppo",
      "version": "opam:1.6.6",
      "source": {
        "type": "install",
        "source": [
          "archive:https://opam.ocaml.org/cache/sha256/e7/e7272996a7789175b87bb998efd079794a8db6625aae990d73f7b4484a07b8a0#sha256:e7272996a7789175b87bb998efd079794a8db6625aae990d73f7b4484a07b8a0",
          "archive:https://github.com/ocaml-community/cppo/releases/download/v1.6.6/cppo-v1.6.6.tbz#sha256:e7272996a7789175b87bb998efd079794a8db6625aae990d73f7b4484a07b8a0"
        ],
        "opam": {
          "name": "cppo",
          "version": "1.6.6",
          "path": "esy.lock/opam/cppo.1.6.6"
        }
      },
      "overrides": [],
      "dependencies": [
        "ocaml@4.10.0@d41d8cd9", "@opam/dune@opam:2.6.2@20433b4f",
        "@opam/base-unix@opam:base@87d0b2eb",
        "@esy-ocaml/substs@0.0.1@d41d8cd9"
      ],
      "devDependencies": [
        "ocaml@4.10.0@d41d8cd9", "@opam/dune@opam:2.6.2@20433b4f",
        "@opam/base-unix@opam:base@87d0b2eb"
      ]
    },
    "@opam/conf-pkg-config@opam:1.2@d86c8f53": {
      "id": "@opam/conf-pkg-config@opam:1.2@d86c8f53",
      "name": "@opam/conf-pkg-config",
      "version": "opam:1.2",
      "source": {
        "type": "install",
        "source": [ "no-source:" ],
        "opam": {
          "name": "conf-pkg-config",
          "version": "1.2",
          "path": "esy.lock/opam/conf-pkg-config.1.2"
        }
      },
      "overrides": [
        {
          "opamoverride":
            "esy.lock/overrides/opam__s__conf_pkg_config_opam__c__1.2_opam_override"
        }
      ],
      "dependencies": [
        "yarn-pkg-config@github:esy-ocaml/yarn-pkg-config#db3a0b63883606dd57c54a7158d560d6cba8cd79@d41d8cd9",
        "@esy-ocaml/substs@0.0.1@d41d8cd9"
      ],
      "devDependencies": []
    },
    "@opam/conf-m4@opam:1@3b2b148a": {
      "id": "@opam/conf-m4@opam:1@3b2b148a",
      "name": "@opam/conf-m4",
      "version": "opam:1",
      "source": {
        "type": "install",
        "source": [ "no-source:" ],
        "opam": {
          "name": "conf-m4",
          "version": "1",
          "path": "esy.lock/opam/conf-m4.1"
        }
      },
      "overrides": [],
      "dependencies": [ "@esy-ocaml/substs@0.0.1@d41d8cd9" ],
      "devDependencies": []
    },
    "@opam/charInfo_width@opam:1.1.0@b400bb29": {
      "id": "@opam/charInfo_width@opam:1.1.0@b400bb29",
      "name": "@opam/charInfo_width",
      "version": "opam:1.1.0",
      "source": {
        "type": "install",
        "source": [
          "archive:https://opam.ocaml.org/cache/md5/c4/c4ab038e06f06a29692c05fdd7c268c5#md5:c4ab038e06f06a29692c05fdd7c268c5",
          "archive:https://bitbucket.org/zandoye/charinfo_width/get/1.1.0.tar.gz#md5:c4ab038e06f06a29692c05fdd7c268c5"
        ],
        "opam": {
          "name": "charInfo_width",
          "version": "1.1.0",
          "path": "esy.lock/opam/charInfo_width.1.1.0"
        }
      },
      "overrides": [],
      "dependencies": [
        "ocaml@4.10.0@d41d8cd9", "@opam/result@opam:1.5@6b753c82",
        "@opam/dune@opam:2.6.2@20433b4f",
        "@opam/camomile@opam:1.0.2@40411a6b",
        "@esy-ocaml/substs@0.0.1@d41d8cd9"
      ],
      "devDependencies": [
        "ocaml@4.10.0@d41d8cd9", "@opam/result@opam:1.5@6b753c82",
        "@opam/dune@opam:2.6.2@20433b4f",
        "@opam/camomile@opam:1.0.2@40411a6b"
      ]
    },
    "@opam/camomile@opam:1.0.2@40411a6b": {
      "id": "@opam/camomile@opam:1.0.2@40411a6b",
      "name": "@opam/camomile",
      "version": "opam:1.0.2",
      "source": {
        "type": "install",
        "source": [
          "archive:https://opam.ocaml.org/cache/sha256/f0/f0a419b0affc36500f83b086ffaa36c545560cee5d57e84b729e8f851b3d1632#sha256:f0a419b0affc36500f83b086ffaa36c545560cee5d57e84b729e8f851b3d1632",
          "archive:https://github.com/yoriyuki/Camomile/releases/download/1.0.2/camomile-1.0.2.tbz#sha256:f0a419b0affc36500f83b086ffaa36c545560cee5d57e84b729e8f851b3d1632"
        ],
        "opam": {
          "name": "camomile",
          "version": "1.0.2",
          "path": "esy.lock/opam/camomile.1.0.2"
        }
      },
      "overrides": [],
      "dependencies": [
        "ocaml@4.10.0@d41d8cd9", "@opam/dune@opam:2.6.2@20433b4f",
        "@esy-ocaml/substs@0.0.1@d41d8cd9"
      ],
      "devDependencies": [
        "ocaml@4.10.0@d41d8cd9", "@opam/dune@opam:2.6.2@20433b4f"
      ]
    },
    "@opam/bos@opam:0.2.0@df49e63f": {
      "id": "@opam/bos@opam:0.2.0@df49e63f",
      "name": "@opam/bos",
      "version": "opam:0.2.0",
      "source": {
        "type": "install",
        "source": [
          "archive:https://opam.ocaml.org/cache/md5/ae/aeae7447567db459c856ee41b5a66fd2#md5:aeae7447567db459c856ee41b5a66fd2",
          "archive:http://erratique.ch/software/bos/releases/bos-0.2.0.tbz#md5:aeae7447567db459c856ee41b5a66fd2"
        ],
        "opam": {
          "name": "bos",
          "version": "0.2.0",
          "path": "esy.lock/opam/bos.0.2.0"
        }
      },
      "overrides": [],
      "dependencies": [
        "ocaml@4.10.0@d41d8cd9", "@opam/topkg@opam:1.0.2@3c5942ad",
        "@opam/rresult@opam:0.6.0@4b185e72",
        "@opam/ocamlfind@opam:1.8.1@ff07b0f9",
        "@opam/ocamlbuild@opam:0.14.0@6ac75d03",
        "@opam/logs@opam:0.7.0@1d03143e", "@opam/fpath@opam:0.7.2@45477b93",
        "@opam/fmt@opam:0.8.8@01c3a23c",
        "@opam/base-unix@opam:base@87d0b2eb",
        "@opam/astring@opam:0.8.5@1300cee8",
        "@esy-ocaml/substs@0.0.1@d41d8cd9"
      ],
      "devDependencies": [
        "ocaml@4.10.0@d41d8cd9", "@opam/rresult@opam:0.6.0@4b185e72",
        "@opam/logs@opam:0.7.0@1d03143e", "@opam/fpath@opam:0.7.2@45477b93",
        "@opam/fmt@opam:0.8.8@01c3a23c",
        "@opam/base-unix@opam:base@87d0b2eb",
        "@opam/astring@opam:0.8.5@1300cee8"
      ]
    },
    "@opam/biniou@opam:1.2.1@d7570399": {
      "id": "@opam/biniou@opam:1.2.1@d7570399",
      "name": "@opam/biniou",
      "version": "opam:1.2.1",
      "source": {
        "type": "install",
        "source": [
          "archive:https://opam.ocaml.org/cache/sha256/35/35546c68b1929a8e6d27a3b39ecd17b38303a0d47e65eb9d1480c2061ea84335#sha256:35546c68b1929a8e6d27a3b39ecd17b38303a0d47e65eb9d1480c2061ea84335",
          "archive:https://github.com/mjambon/biniou/releases/download/1.2.1/biniou-1.2.1.tbz#sha256:35546c68b1929a8e6d27a3b39ecd17b38303a0d47e65eb9d1480c2061ea84335"
        ],
        "opam": {
          "name": "biniou",
          "version": "1.2.1",
          "path": "esy.lock/opam/biniou.1.2.1"
        }
      },
      "overrides": [],
      "dependencies": [
        "ocaml@4.10.0@d41d8cd9", "@opam/easy-format@opam:1.3.2@0484b3c4",
        "@opam/dune@opam:2.6.2@20433b4f", "@esy-ocaml/substs@0.0.1@d41d8cd9"
      ],
      "devDependencies": [
        "ocaml@4.10.0@d41d8cd9", "@opam/easy-format@opam:1.3.2@0484b3c4",
        "@opam/dune@opam:2.6.2@20433b4f"
      ]
    },
    "@opam/base-unix@opam:base@87d0b2eb": {
      "id": "@opam/base-unix@opam:base@87d0b2eb",
      "name": "@opam/base-unix",
      "version": "opam:base",
      "source": {
        "type": "install",
        "source": [ "no-source:" ],
        "opam": {
          "name": "base-unix",
          "version": "base",
          "path": "esy.lock/opam/base-unix.base"
        }
      },
      "overrides": [],
      "dependencies": [ "@esy-ocaml/substs@0.0.1@d41d8cd9" ],
      "devDependencies": []
    },
    "@opam/base-threads@opam:base@36803084": {
      "id": "@opam/base-threads@opam:base@36803084",
      "name": "@opam/base-threads",
      "version": "opam:base",
      "source": {
        "type": "install",
        "source": [ "no-source:" ],
        "opam": {
          "name": "base-threads",
          "version": "base",
          "path": "esy.lock/opam/base-threads.base"
        }
      },
      "overrides": [],
      "dependencies": [ "@esy-ocaml/substs@0.0.1@d41d8cd9" ],
      "devDependencies": []
    },
    "@opam/base-bytes@opam:base@19d0c2ff": {
      "id": "@opam/base-bytes@opam:base@19d0c2ff",
      "name": "@opam/base-bytes",
      "version": "opam:base",
      "source": {
        "type": "install",
        "source": [ "no-source:" ],
        "opam": {
          "name": "base-bytes",
          "version": "base",
          "path": "esy.lock/opam/base-bytes.base"
        }
      },
      "overrides": [],
      "dependencies": [
        "ocaml@4.10.0@d41d8cd9", "@opam/ocamlfind@opam:1.8.1@ff07b0f9",
        "@esy-ocaml/substs@0.0.1@d41d8cd9"
      ],
      "devDependencies": [
        "ocaml@4.10.0@d41d8cd9", "@opam/ocamlfind@opam:1.8.1@ff07b0f9"
      ]
    },
    "@opam/base-bigarray@opam:base@b03491b0": {
      "id": "@opam/base-bigarray@opam:base@b03491b0",
      "name": "@opam/base-bigarray",
      "version": "opam:base",
      "source": {
        "type": "install",
        "source": [ "no-source:" ],
        "opam": {
          "name": "base-bigarray",
          "version": "base",
          "path": "esy.lock/opam/base-bigarray.base"
        }
      },
      "overrides": [],
      "dependencies": [ "@esy-ocaml/substs@0.0.1@d41d8cd9" ],
      "devDependencies": []
    },
    "@opam/atdgen-runtime@opam:2.2.1@6a3a6395": {
      "id": "@opam/atdgen-runtime@opam:2.2.1@6a3a6395",
      "name": "@opam/atdgen-runtime",
      "version": "opam:2.2.1",
      "source": {
        "type": "install",
        "source": [
          "archive:https://opam.ocaml.org/cache/sha256/db/db6b4c1a6293b214a7b7a3da435e681abd1b16b55d5aa246b93d26736d3a559e#sha256:db6b4c1a6293b214a7b7a3da435e681abd1b16b55d5aa246b93d26736d3a559e",
          "archive:https://github.com/ahrefs/atd/releases/download/2.2.1/atd-2.2.1.tbz#sha256:db6b4c1a6293b214a7b7a3da435e681abd1b16b55d5aa246b93d26736d3a559e"
        ],
        "opam": {
          "name": "atdgen-runtime",
          "version": "2.2.1",
          "path": "esy.lock/opam/atdgen-runtime.2.2.1"
        }
      },
      "overrides": [],
      "dependencies": [
        "ocaml@4.10.0@d41d8cd9", "@opam/yojson@opam:1.7.0@7056d985",
        "@opam/re@opam:1.9.0@d4d5e13d", "@opam/dune@opam:2.6.2@20433b4f",
        "@opam/biniou@opam:1.2.1@d7570399",
        "@esy-ocaml/substs@0.0.1@d41d8cd9"
      ],
      "devDependencies": [
        "ocaml@4.10.0@d41d8cd9", "@opam/yojson@opam:1.7.0@7056d985",
        "@opam/re@opam:1.9.0@d4d5e13d", "@opam/dune@opam:2.6.2@20433b4f",
        "@opam/biniou@opam:1.2.1@d7570399"
      ]
    },
    "@opam/atdgen@opam:2.2.1@d73fda11": {
      "id": "@opam/atdgen@opam:2.2.1@d73fda11",
      "name": "@opam/atdgen",
      "version": "opam:2.2.1",
      "source": {
        "type": "install",
        "source": [
          "archive:https://opam.ocaml.org/cache/sha256/db/db6b4c1a6293b214a7b7a3da435e681abd1b16b55d5aa246b93d26736d3a559e#sha256:db6b4c1a6293b214a7b7a3da435e681abd1b16b55d5aa246b93d26736d3a559e",
          "archive:https://github.com/ahrefs/atd/releases/download/2.2.1/atd-2.2.1.tbz#sha256:db6b4c1a6293b214a7b7a3da435e681abd1b16b55d5aa246b93d26736d3a559e"
        ],
        "opam": {
          "name": "atdgen",
          "version": "2.2.1",
          "path": "esy.lock/opam/atdgen.2.2.1"
        }
      },
      "overrides": [],
      "dependencies": [
        "ocaml@4.10.0@d41d8cd9", "@opam/yojson@opam:1.7.0@7056d985",
        "@opam/dune@opam:2.6.2@20433b4f", "@opam/biniou@opam:1.2.1@d7570399",
        "@opam/atdgen-runtime@opam:2.2.1@6a3a6395",
        "@opam/atd@opam:2.2.1@071ab6bd", "@esy-ocaml/substs@0.0.1@d41d8cd9"
      ],
      "devDependencies": [
        "ocaml@4.10.0@d41d8cd9", "@opam/yojson@opam:1.7.0@7056d985",
        "@opam/dune@opam:2.6.2@20433b4f", "@opam/biniou@opam:1.2.1@d7570399",
        "@opam/atdgen-runtime@opam:2.2.1@6a3a6395",
        "@opam/atd@opam:2.2.1@071ab6bd"
      ]
    },
    "@opam/atd@opam:2.2.1@071ab6bd": {
      "id": "@opam/atd@opam:2.2.1@071ab6bd",
      "name": "@opam/atd",
      "version": "opam:2.2.1",
      "source": {
        "type": "install",
        "source": [
          "archive:https://opam.ocaml.org/cache/sha256/db/db6b4c1a6293b214a7b7a3da435e681abd1b16b55d5aa246b93d26736d3a559e#sha256:db6b4c1a6293b214a7b7a3da435e681abd1b16b55d5aa246b93d26736d3a559e",
          "archive:https://github.com/ahrefs/atd/releases/download/2.2.1/atd-2.2.1.tbz#sha256:db6b4c1a6293b214a7b7a3da435e681abd1b16b55d5aa246b93d26736d3a559e"
        ],
        "opam": {
          "name": "atd",
          "version": "2.2.1",
          "path": "esy.lock/opam/atd.2.2.1"
        }
      },
      "overrides": [],
      "dependencies": [
        "ocaml@4.10.0@d41d8cd9", "@opam/re@opam:1.9.0@d4d5e13d",
        "@opam/menhir@opam:20200624@8629ff13",
        "@opam/easy-format@opam:1.3.2@0484b3c4",
        "@opam/dune@opam:2.6.2@20433b4f", "@esy-ocaml/substs@0.0.1@d41d8cd9"
      ],
      "devDependencies": [
        "ocaml@4.10.0@d41d8cd9", "@opam/re@opam:1.9.0@d4d5e13d",
        "@opam/menhir@opam:20200624@8629ff13",
        "@opam/easy-format@opam:1.3.2@0484b3c4",
        "@opam/dune@opam:2.6.2@20433b4f"
      ]
    },
    "@opam/astring@opam:0.8.5@1300cee8": {
      "id": "@opam/astring@opam:0.8.5@1300cee8",
      "name": "@opam/astring",
      "version": "opam:0.8.5",
      "source": {
        "type": "install",
        "source": [
          "archive:https://opam.ocaml.org/cache/md5/e1/e148907c24157d1df43bec89b58b3ec8#md5:e148907c24157d1df43bec89b58b3ec8",
          "archive:https://erratique.ch/software/astring/releases/astring-0.8.5.tbz#md5:e148907c24157d1df43bec89b58b3ec8"
        ],
        "opam": {
          "name": "astring",
          "version": "0.8.5",
          "path": "esy.lock/opam/astring.0.8.5"
        }
      },
      "overrides": [],
      "dependencies": [
        "ocaml@4.10.0@d41d8cd9", "@opam/topkg@opam:1.0.2@3c5942ad",
        "@opam/ocamlfind@opam:1.8.1@ff07b0f9",
        "@opam/ocamlbuild@opam:0.14.0@6ac75d03",
        "@esy-ocaml/substs@0.0.1@d41d8cd9"
      ],
      "devDependencies": [ "ocaml@4.10.0@d41d8cd9" ]
    },
    "@glennsl/timber@1.2.0@d41d8cd9": {
      "id": "@glennsl/timber@1.2.0@d41d8cd9",
      "name": "@glennsl/timber",
      "version": "1.2.0",
      "source": {
        "type": "install",
        "source": [
          "archive:https://registry.npmjs.org/@glennsl/timber/-/timber-1.2.0.tgz#sha1:fd888b470eeef09d00482d1888eaa360e599daf4"
        ]
      },
      "overrides": [],
      "dependencies": [
        "ocaml@4.10.0@d41d8cd9", "@opam/re@opam:1.9.0@d4d5e13d",
        "@opam/logs@opam:0.7.0@1d03143e", "@opam/fmt@opam:0.8.8@01c3a23c",
        "@opam/dune@opam:2.6.2@20433b4f", "@esy-ocaml/reason@3.6.0@d41d8cd9"
      ],
      "devDependencies": []
    },
    "@esy-ocaml/substs@0.0.1@d41d8cd9": {
      "id": "@esy-ocaml/substs@0.0.1@d41d8cd9",
      "name": "@esy-ocaml/substs",
      "version": "0.0.1",
      "source": {
        "type": "install",
        "source": [
          "archive:https://registry.npmjs.org/@esy-ocaml/substs/-/substs-0.0.1.tgz#sha1:59ebdbbaedcda123fc7ed8fb2b302b7d819e9a46"
        ]
      },
      "overrides": [],
      "dependencies": [],
      "devDependencies": []
    },
    "@esy-ocaml/reason@3.6.0@d41d8cd9": {
      "id": "@esy-ocaml/reason@3.6.0@d41d8cd9",
      "name": "@esy-ocaml/reason",
      "version": "3.6.0",
      "source": {
        "type": "install",
        "source": [
          "archive:https://registry.npmjs.org/@esy-ocaml/reason/-/reason-3.6.0.tgz#sha1:ae98f3335e9e03ff0e01376830a14cd1246b5278"
        ]
      },
      "overrides": [],
      "dependencies": [
        "ocaml@4.10.0@d41d8cd9", "@opam/result@opam:1.5@6b753c82",
        "@opam/ocamlfind@opam:1.8.1@ff07b0f9",
        "@opam/ocaml-migrate-parsetree@opam:1.7.3@dbcf3b47",
        "@opam/merlin-extend@opam:0.6@404f814c",
        "@opam/menhir@opam:20200624@8629ff13",
        "@opam/fix@opam:20200131@0ecd2f01", "@opam/dune@opam:2.6.2@20433b4f"
      ],
      "devDependencies": []
    },
    "@esy-cross/ninja-build@1.8.2001@d41d8cd9": {
      "id": "@esy-cross/ninja-build@1.8.2001@d41d8cd9",
      "name": "@esy-cross/ninja-build",
      "version": "1.8.2001",
      "source": {
        "type": "install",
        "source": [
          "archive:https://registry.npmjs.org/@esy-cross/ninja-build/-/ninja-build-1.8.2001.tgz#sha1:d223b3b9e73e14ef2f241ddc522fa330f94b8602"
        ]
      },
      "overrides": [],
      "dependencies": [],
      "devDependencies": []
    },
    "@brisk/brisk-reconciler@github:briskml/brisk-reconciler#10cab2d@d41d8cd9": {
      "id":
        "@brisk/brisk-reconciler@github:briskml/brisk-reconciler#10cab2d@d41d8cd9",
      "name": "@brisk/brisk-reconciler",
      "version": "github:briskml/brisk-reconciler#10cab2d",
      "source": {
        "type": "install",
        "source": [ "github:briskml/brisk-reconciler#10cab2d" ]
      },
      "overrides": [],
      "dependencies": [
        "ocaml@4.10.0@d41d8cd9", "@opam/ppxlib@opam:0.15.0@6a9d8126",
        "@opam/dune@opam:2.6.2@20433b4f", "@esy-ocaml/reason@3.6.0@d41d8cd9"
      ],
      "devDependencies": [ "ocaml@4.10.0@d41d8cd9" ]
    }
  }
}<|MERGE_RESOLUTION|>--- conflicted
+++ resolved
@@ -1,9 +1,5 @@
 {
-<<<<<<< HEAD
-  "checksum": "f0bb97c8a60302d3cf8dde759e5a697f",
-=======
-  "checksum": "1e94b1b9a7580372490621692a5c2c6d",
->>>>>>> f83d2da7
+  "checksum": "2a63feefa7b64d554beba7e6139b0de0",
   "root": "revery@link-dev:./package.json",
   "node": {
     "yarn-pkg-config@github:esy-ocaml/yarn-pkg-config#db3a0b63883606dd57c54a7158d560d6cba8cd79@d41d8cd9": {
@@ -242,29 +238,8 @@
       ],
       "devDependencies": []
     },
-<<<<<<< HEAD
-    "esy-freetype2@2.9.1007@d41d8cd9": {
-      "id": "esy-freetype2@2.9.1007@d41d8cd9",
-=======
-    "esy-help2man@github:esy-packages/esy-help2man#c8e6931d1dcf58a81bd801145a777fd3b115c443@d41d8cd9": {
-      "id":
-        "esy-help2man@github:esy-packages/esy-help2man#c8e6931d1dcf58a81bd801145a777fd3b115c443@d41d8cd9",
-      "name": "esy-help2man",
-      "version":
-        "github:esy-packages/esy-help2man#c8e6931d1dcf58a81bd801145a777fd3b115c443",
-      "source": {
-        "type": "install",
-        "source": [
-          "github:esy-packages/esy-help2man#c8e6931d1dcf58a81bd801145a777fd3b115c443"
-        ]
-      },
-      "overrides": [],
-      "dependencies": [],
-      "devDependencies": []
-    },
     "esy-freetype2@2.9.1008@d41d8cd9": {
       "id": "esy-freetype2@2.9.1008@d41d8cd9",
->>>>>>> f83d2da7
       "name": "esy-freetype2",
       "version": "2.9.1008",
       "source": {
@@ -652,8 +627,8 @@
         "ocaml@4.10.0@d41d8cd9", "@opam/ocamlbuild@opam:0.14.0@6ac75d03"
       ]
     },
-    "@opam/stdlib-shims@opam:0.1.0@d957c903": {
-      "id": "@opam/stdlib-shims@opam:0.1.0@d957c903",
+    "@opam/stdlib-shims@opam:0.1.0@8c116481": {
+      "id": "@opam/stdlib-shims@opam:0.1.0@8c116481",
       "name": "@opam/stdlib-shims",
       "version": "opam:0.1.0",
       "source": {
@@ -926,7 +901,7 @@
       },
       "overrides": [],
       "dependencies": [
-        "ocaml@4.10.0@d41d8cd9", "@opam/stdlib-shims@opam:0.1.0@d957c903",
+        "ocaml@4.10.0@d41d8cd9", "@opam/stdlib-shims@opam:0.1.0@8c116481",
         "@opam/sexplib0@opam:v0.14.0@ddeb6438",
         "@opam/ppx_derivers@opam:1.2.1@ecf0aa45",
         "@opam/ocaml-migrate-parsetree@opam:1.7.3@dbcf3b47",
@@ -934,7 +909,7 @@
         "@opam/dune@opam:2.6.2@20433b4f", "@esy-ocaml/substs@0.0.1@d41d8cd9"
       ],
       "devDependencies": [
-        "ocaml@4.10.0@d41d8cd9", "@opam/stdlib-shims@opam:0.1.0@d957c903",
+        "ocaml@4.10.0@d41d8cd9", "@opam/stdlib-shims@opam:0.1.0@8c116481",
         "@opam/sexplib0@opam:v0.14.0@ddeb6438",
         "@opam/ppx_derivers@opam:1.2.1@ecf0aa45",
         "@opam/ocaml-migrate-parsetree@opam:1.7.3@dbcf3b47",
@@ -1316,7 +1291,7 @@
       "overrides": [],
       "dependencies": [
         "ocaml@4.10.0@d41d8cd9", "@opam/yojson@opam:1.7.0@7056d985",
-        "@opam/stdlib-shims@opam:0.1.0@d957c903",
+        "@opam/stdlib-shims@opam:0.1.0@8c116481",
         "@opam/ppx_yojson_conv_lib@opam:v0.14.0@116b53d6",
         "@opam/ocamlfind@opam:1.8.1@ff07b0f9",
         "@opam/menhir@opam:20200624@8629ff13",
@@ -1325,7 +1300,7 @@
       ],
       "devDependencies": [
         "ocaml@4.10.0@d41d8cd9", "@opam/yojson@opam:1.7.0@7056d985",
-        "@opam/stdlib-shims@opam:0.1.0@d957c903",
+        "@opam/stdlib-shims@opam:0.1.0@8c116481",
         "@opam/ppx_yojson_conv_lib@opam:v0.14.0@116b53d6",
         "@opam/ocamlfind@opam:1.8.1@ff07b0f9",
         "@opam/menhir@opam:20200624@8629ff13",
@@ -1868,7 +1843,7 @@
       "overrides": [],
       "dependencies": [
         "ocaml@4.10.0@d41d8cd9", "@opam/topkg@opam:1.0.2@3c5942ad",
-        "@opam/stdlib-shims@opam:0.1.0@d957c903",
+        "@opam/stdlib-shims@opam:0.1.0@8c116481",
         "@opam/seq@opam:base@d8d7de1d",
         "@opam/ocamlfind@opam:1.8.1@ff07b0f9",
         "@opam/ocamlbuild@opam:0.14.0@6ac75d03",
@@ -1876,7 +1851,7 @@
         "@esy-ocaml/substs@0.0.1@d41d8cd9"
       ],
       "devDependencies": [
-        "ocaml@4.10.0@d41d8cd9", "@opam/stdlib-shims@opam:0.1.0@d957c903",
+        "ocaml@4.10.0@d41d8cd9", "@opam/stdlib-shims@opam:0.1.0@8c116481",
         "@opam/seq@opam:base@d8d7de1d"
       ]
     },
