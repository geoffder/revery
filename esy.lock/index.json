--- conflicted
+++ resolved
@@ -1,9 +1,5 @@
 {
-<<<<<<< HEAD
-  "checksum": "cf4194e8d7b948e5fc4b4ebbb6bf17f2",
-=======
   "checksum": "8f040e5cba198f2322139190fd905023",
->>>>>>> df75c965
   "root": "revery@link:./package.json",
   "node": {
     "revery@link:./package.json": {
