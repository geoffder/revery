{
<<<<<<< HEAD
  "checksum": "9e3f82630cdd2c8dd2ab5985be48d75a",
=======
  "checksum": "7205227f7156541ef2ff2d0e081bc345",
>>>>>>> dc3f8045
  "root": "revery@link:./package.json",
  "node": {
    "revery@link:./package.json": {
      "id": "revery@link:./package.json",
      "name": "revery",
      "version": "link:./package.json",
      "source": { "type": "link", "path": ".", "manifest": "package.json" },
      "overrides": [],
      "dependencies": [
        "reason-glfw@3.2.1010@d41d8cd9",
        "reason-gl-matrix@0.9.9302@d41d8cd9",
        "reason-fontkit@2.0.5@d41d8cd9", "ocaml@4.7.1003@d41d8cd9",
        "flex@1.2.2@d41d8cd9", "@opam/lwt_ppx@opam:1.2.1@db1172a7",
        "@opam/lwt@opam:4.1.0@111fc2bf",
        "@opam/js_of_ocaml-lwt@opam:3.3.0@ff746e31",
        "@opam/js_of_ocaml-compiler@github:ocsigen/js_of_ocaml:js_of_ocaml-compiler.opam#db257ce@d41d8cd9",
        "@opam/js_of_ocaml@github:ocsigen/js_of_ocaml:js_of_ocaml.opam#db257ce@d41d8cd9",
        "@opam/color@opam:0.2.0@8ef09171",
        "@esy-ocaml/reason@3.4.0@d41d8cd9",
        "@brisk/brisk-reconciler@github:briskml/brisk-reconciler#f545ba0@d41d8cd9"
      ],
      "devDependencies": [
        "ocaml@4.7.1003@d41d8cd9", "@opam/merlin@opam:3.2.2@829ee6dd",
        "@opam/dune@opam:1.6.3@a7d7baed"
      ]
    },
    "rejest@1.3.0@d41d8cd9": {
      "id": "rejest@1.3.0@d41d8cd9",
      "name": "rejest",
      "version": "1.3.0",
      "source": {
        "type": "install",
        "source": [
          "archive:https://registry.npmjs.org/rejest/-/rejest-1.3.0.tgz#sha1:ab0b819f59da0717c2b0512f0754e2cb79cbacf0"
        ]
      },
      "overrides": [],
      "dependencies": [
        "refmterr@3.1.10@d41d8cd9", "ocaml@4.7.1003@d41d8cd9",
        "@opam/lwt_ppx@opam:1.2.1@db1172a7", "@opam/lwt@opam:4.1.0@111fc2bf",
        "@opam/lambda-term@opam:1.13@08871237",
        "@opam/js_of_ocaml-lwt@opam:3.3.0@ff746e31",
        "@opam/js_of_ocaml-compiler@github:ocsigen/js_of_ocaml:js_of_ocaml-compiler.opam#db257ce@d41d8cd9",
        "@opam/js_of_ocaml@github:ocsigen/js_of_ocaml:js_of_ocaml.opam#db257ce@d41d8cd9",
        "@opam/dune@opam:1.6.3@a7d7baed", "@opam/chalk@opam:1.0@6f5da5ff",
        "@esy-ocaml/reason@3.4.0@d41d8cd9"
      ],
      "devDependencies": []
    },
    "refmterr@3.1.10@d41d8cd9": {
      "id": "refmterr@3.1.10@d41d8cd9",
      "name": "refmterr",
      "version": "3.1.10",
      "source": {
        "type": "install",
        "source": [
          "archive:https://registry.npmjs.org/refmterr/-/refmterr-3.1.10.tgz#sha1:7c3e238022acb5de4e2254ab506d70eee13c0a46"
        ]
      },
      "overrides": [],
      "dependencies": [
        "ocaml@4.7.1003@d41d8cd9", "@opam/re@opam:1.8.0@7baac1a7",
        "@opam/dune@opam:1.6.3@a7d7baed", "@esy-ocaml/reason@3.4.0@d41d8cd9"
      ],
      "devDependencies": []
    },
    "reason-glfw@3.2.1010@d41d8cd9": {
      "id": "reason-glfw@3.2.1010@d41d8cd9",
      "name": "reason-glfw",
      "version": "3.2.1010",
      "source": {
        "type": "install",
        "source": [
          "archive:https://registry.npmjs.org/reason-glfw/-/reason-glfw-3.2.1010.tgz#sha1:87656f538f3c0efc5811128e3edbd5c3f4dc9a44"
        ]
      },
      "overrides": [],
      "dependencies": [
        "refmterr@3.1.10@d41d8cd9", "reason-gl-matrix@0.9.9302@d41d8cd9",
        "esy-glfw@3.2.1008@d41d8cd9", "esy-cmake@0.3.5@d41d8cd9",
        "@opam/lwt_ppx@opam:1.2.1@db1172a7", "@opam/lwt@opam:4.1.0@111fc2bf",
        "@opam/js_of_ocaml-lwt@opam:3.3.0@ff746e31",
        "@opam/js_of_ocaml-compiler@github:ocsigen/js_of_ocaml:js_of_ocaml-compiler.opam#db257ce@d41d8cd9",
        "@opam/js_of_ocaml@github:ocsigen/js_of_ocaml:js_of_ocaml.opam#db257ce@d41d8cd9",
        "@opam/dune@opam:1.6.3@a7d7baed", "@esy-ocaml/reason@3.4.0@d41d8cd9"
      ],
      "devDependencies": []
    },
    "reason-gl-matrix@0.9.9302@d41d8cd9": {
      "id": "reason-gl-matrix@0.9.9302@d41d8cd9",
      "name": "reason-gl-matrix",
      "version": "0.9.9302",
      "source": {
        "type": "install",
        "source": [
          "archive:https://registry.npmjs.org/reason-gl-matrix/-/reason-gl-matrix-0.9.9302.tgz#sha1:817ca98761ddee904a56d7de14232ac4eca804c4"
        ]
      },
      "overrides": [],
      "dependencies": [
        "rejest@1.3.0@d41d8cd9", "refmterr@3.1.10@d41d8cd9",
        "ocaml@4.7.1003@d41d8cd9",
        "@opam/js_of_ocaml-compiler@github:ocsigen/js_of_ocaml:js_of_ocaml-compiler.opam#db257ce@d41d8cd9",
        "@opam/dune@opam:1.6.3@a7d7baed", "@esy-ocaml/reason@3.4.0@d41d8cd9"
      ],
      "devDependencies": []
    },
    "reason-fontkit@2.0.5@d41d8cd9": {
      "id": "reason-fontkit@2.0.5@d41d8cd9",
      "name": "reason-fontkit",
      "version": "2.0.5",
      "source": {
        "type": "install",
        "source": [
          "archive:https://registry.npmjs.org/reason-fontkit/-/reason-fontkit-2.0.5.tgz#sha1:ab6bc9796b1c4815ac8366d1037f9ca9cddafd03"
        ]
      },
      "overrides": [],
      "dependencies": [
        "refmterr@3.1.10@d41d8cd9", "reason-glfw@3.2.1010@d41d8cd9",
        "reason-gl-matrix@0.9.9302@d41d8cd9",
        "esy-harfbuzz@1.9.1004@d41d8cd9", "esy-freetype2@2.9.1001@d41d8cd9",
        "esy-cmake@0.3.5@d41d8cd9", "@opam/dune@opam:1.6.3@a7d7baed",
        "@esy-ocaml/reason@3.4.0@d41d8cd9"
      ],
      "devDependencies": []
    },
    "ocaml@4.7.1003@d41d8cd9": {
      "id": "ocaml@4.7.1003@d41d8cd9",
      "name": "ocaml",
      "version": "4.7.1003",
      "source": {
        "type": "install",
        "source": [
          "archive:https://registry.npmjs.org/ocaml/-/ocaml-4.7.1003.tgz#sha1:01bb355b8af7977543c9b8be5e21d81ba5fa6ad7"
        ]
      },
      "overrides": [],
      "dependencies": [],
      "devDependencies": []
    },
    "flex@1.2.2@d41d8cd9": {
      "id": "flex@1.2.2@d41d8cd9",
      "name": "flex",
      "version": "1.2.2",
      "source": {
        "type": "install",
        "source": [
          "archive:https://registry.npmjs.org/flex/-/flex-1.2.2.tgz#sha1:6b46058d8c909f9ec1ece18ed21b28ae5e611b3e"
        ]
      },
      "overrides": [],
      "dependencies": [
        "refmterr@3.1.10@d41d8cd9", "@opam/dune@opam:1.6.3@a7d7baed",
        "@esy-ocaml/reason@3.4.0@d41d8cd9"
      ],
      "devDependencies": []
    },
    "esy-harfbuzz@1.9.1004@d41d8cd9": {
      "id": "esy-harfbuzz@1.9.1004@d41d8cd9",
      "name": "esy-harfbuzz",
      "version": "1.9.1004",
      "source": {
        "type": "install",
        "source": [
          "archive:https://registry.npmjs.org/esy-harfbuzz/-/esy-harfbuzz-1.9.1004.tgz#sha1:e90b888620a0a812fb66d9f582a58771cf64a5d7"
        ]
      },
      "overrides": [],
      "dependencies": [ "esy-cmake@0.3.5@d41d8cd9" ],
      "devDependencies": []
    },
    "esy-glfw@3.2.1008@d41d8cd9": {
      "id": "esy-glfw@3.2.1008@d41d8cd9",
      "name": "esy-glfw",
      "version": "3.2.1008",
      "source": {
        "type": "install",
        "source": [
          "archive:https://registry.npmjs.org/esy-glfw/-/esy-glfw-3.2.1008.tgz#sha1:0f161ccdc9fc9d1c66679739b710ca217708f4b4"
        ]
      },
      "overrides": [],
      "dependencies": [ "esy-cmake@0.3.5@d41d8cd9" ],
      "devDependencies": []
    },
    "esy-freetype2@2.9.1001@d41d8cd9": {
      "id": "esy-freetype2@2.9.1001@d41d8cd9",
      "name": "esy-freetype2",
      "version": "2.9.1001",
      "source": {
        "type": "install",
        "source": [
          "archive:https://registry.npmjs.org/esy-freetype2/-/esy-freetype2-2.9.1001.tgz#sha1:6b22487d0fa4617822b1f02523eed64c300978c0"
        ]
      },
      "overrides": [],
      "dependencies": [ "esy-cmake@0.3.5@d41d8cd9" ],
      "devDependencies": []
    },
    "esy-cmake@0.3.5@d41d8cd9": {
      "id": "esy-cmake@0.3.5@d41d8cd9",
      "name": "esy-cmake",
      "version": "0.3.5",
      "source": {
        "type": "install",
        "source": [
          "archive:https://registry.npmjs.org/esy-cmake/-/esy-cmake-0.3.5.tgz#sha1:2df0bdfe9317fbcded5f463fca1f346464494c7a"
        ]
      },
      "overrides": [],
      "dependencies": [],
      "devDependencies": []
    },
    "@opam/zed@opam:1.6@004ea65e": {
      "id": "@opam/zed@opam:1.6@004ea65e",
      "name": "@opam/zed",
      "version": "opam:1.6",
      "source": {
        "type": "install",
        "source": [
          "archive:https://opam.ocaml.org/cache/md5/f7/f75c3094af1a22f9801d5ca5eb2d40e0#md5:f75c3094af1a22f9801d5ca5eb2d40e0",
          "archive:https://github.com/diml/zed/releases/download/1.6/zed-1.6.tbz#md5:f75c3094af1a22f9801d5ca5eb2d40e0"
        ],
        "opam": {
          "name": "zed",
          "version": "1.6",
          "path": "esy.lock/opam/zed.1.6"
        }
      },
      "overrides": [],
      "dependencies": [
        "ocaml@4.7.1003@d41d8cd9", "@opam/react@opam:1.2.1@0e11855f",
        "@opam/jbuilder@opam:transition@58bdfe0a",
        "@opam/camomile@opam:1.0.1@4a2e8bdd",
        "@opam/base-bytes@opam:base@19d0c2ff",
        "@esy-ocaml/substs@0.0.1@d41d8cd9"
      ],
      "devDependencies": [
        "ocaml@4.7.1003@d41d8cd9", "@opam/react@opam:1.2.1@0e11855f",
        "@opam/camomile@opam:1.0.1@4a2e8bdd",
        "@opam/base-bytes@opam:base@19d0c2ff"
      ]
    },
    "@opam/yojson@opam:1.5.0@890db858": {
      "id": "@opam/yojson@opam:1.5.0@890db858",
      "name": "@opam/yojson",
      "version": "opam:1.5.0",
      "source": {
        "type": "install",
        "source": [
          "archive:https://opam.ocaml.org/cache/md5/d8/d80de1bacdde292af42f7c78b323da7b#md5:d80de1bacdde292af42f7c78b323da7b",
          "archive:https://github.com/ocaml-community/yojson/releases/download/1.5.0/yojson-1.5.0.tbz#md5:d80de1bacdde292af42f7c78b323da7b"
        ],
        "opam": {
          "name": "yojson",
          "version": "1.5.0",
          "path": "esy.lock/opam/yojson.1.5.0"
        }
      },
      "overrides": [],
      "dependencies": [
        "ocaml@4.7.1003@d41d8cd9", "@opam/easy-format@opam:1.3.1@9abfd4ed",
        "@opam/dune@opam:1.6.3@a7d7baed", "@opam/cppo@opam:1.6.5@bec3dbd9",
        "@opam/biniou@opam:1.2.0@c8516f18",
        "@esy-ocaml/substs@0.0.1@d41d8cd9"
      ],
      "devDependencies": [
        "ocaml@4.7.1003@d41d8cd9", "@opam/easy-format@opam:1.3.1@9abfd4ed",
        "@opam/biniou@opam:1.2.0@c8516f18"
      ]
    },
    "@opam/uchar@opam:0.0.2@c8218eea": {
      "id": "@opam/uchar@opam:0.0.2@c8218eea",
      "name": "@opam/uchar",
      "version": "opam:0.0.2",
      "source": {
        "type": "install",
        "source": [
          "archive:https://opam.ocaml.org/cache/md5/c9/c9ba2c738d264c420c642f7bb1cf4a36#md5:c9ba2c738d264c420c642f7bb1cf4a36",
          "archive:https://github.com/ocaml/uchar/releases/download/v0.0.2/uchar-0.0.2.tbz#md5:c9ba2c738d264c420c642f7bb1cf4a36"
        ],
        "opam": {
          "name": "uchar",
          "version": "0.0.2",
          "path": "esy.lock/opam/uchar.0.0.2"
        }
      },
      "overrides": [],
      "dependencies": [
        "ocaml@4.7.1003@d41d8cd9", "@opam/ocamlbuild@opam:0.12.0@6c616094",
        "@esy-ocaml/substs@0.0.1@d41d8cd9"
      ],
      "devDependencies": [ "ocaml@4.7.1003@d41d8cd9" ]
    },
    "@opam/topkg@opam:1.0.0@61f4ccf9": {
      "id": "@opam/topkg@opam:1.0.0@61f4ccf9",
      "name": "@opam/topkg",
      "version": "opam:1.0.0",
      "source": {
        "type": "install",
        "source": [
          "archive:https://opam.ocaml.org/cache/md5/e3/e3d76bda06bf68cb5853caf6627da603#md5:e3d76bda06bf68cb5853caf6627da603",
          "archive:http://erratique.ch/software/topkg/releases/topkg-1.0.0.tbz#md5:e3d76bda06bf68cb5853caf6627da603"
        ],
        "opam": {
          "name": "topkg",
          "version": "1.0.0",
          "path": "esy.lock/opam/topkg.1.0.0"
        }
      },
      "overrides": [],
      "dependencies": [
        "ocaml@4.7.1003@d41d8cd9", "@opam/result@opam:1.3@bee8bf2e",
        "@opam/ocamlfind@opam:1.8.0@96572762",
        "@opam/ocamlbuild@opam:0.12.0@6c616094",
        "@esy-ocaml/substs@0.0.1@d41d8cd9"
      ],
      "devDependencies": [
        "ocaml@4.7.1003@d41d8cd9", "@opam/result@opam:1.3@bee8bf2e",
        "@opam/ocamlbuild@opam:0.12.0@6c616094"
      ]
    },
    "@opam/seq@opam:base@d8d7de1d": {
      "id": "@opam/seq@opam:base@d8d7de1d",
      "name": "@opam/seq",
      "version": "opam:base",
      "source": {
        "type": "install",
        "source": [ "no-source:" ],
        "opam": {
          "name": "seq",
          "version": "base",
          "path": "esy.lock/opam/seq.base"
        }
      },
      "overrides": [],
      "dependencies": [
        "ocaml@4.7.1003@d41d8cd9", "@esy-ocaml/substs@0.0.1@d41d8cd9"
      ],
      "devDependencies": [ "ocaml@4.7.1003@d41d8cd9" ]
    },
    "@opam/result@opam:1.3@bee8bf2e": {
      "id": "@opam/result@opam:1.3@bee8bf2e",
      "name": "@opam/result",
      "version": "opam:1.3",
      "source": {
        "type": "install",
        "source": [
          "archive:https://opam.ocaml.org/cache/md5/4b/4beebefd41f7f899b6eeba7414e7ae01#md5:4beebefd41f7f899b6eeba7414e7ae01",
          "archive:https://github.com/janestreet/result/releases/download/1.3/result-1.3.tbz#md5:4beebefd41f7f899b6eeba7414e7ae01"
        ],
        "opam": {
          "name": "result",
          "version": "1.3",
          "path": "esy.lock/opam/result.1.3"
        }
      },
      "overrides": [],
      "dependencies": [
        "ocaml@4.7.1003@d41d8cd9", "@opam/jbuilder@opam:transition@58bdfe0a",
        "@esy-ocaml/substs@0.0.1@d41d8cd9"
      ],
      "devDependencies": [ "ocaml@4.7.1003@d41d8cd9" ]
    },
    "@opam/react@opam:1.2.1@0e11855f": {
      "id": "@opam/react@opam:1.2.1@0e11855f",
      "name": "@opam/react",
      "version": "opam:1.2.1",
      "source": {
        "type": "install",
        "source": [
          "archive:https://opam.ocaml.org/cache/md5/ce/ce1454438ce4e9d2931248d3abba1fcc#md5:ce1454438ce4e9d2931248d3abba1fcc",
          "archive:http://erratique.ch/software/react/releases/react-1.2.1.tbz#md5:ce1454438ce4e9d2931248d3abba1fcc"
        ],
        "opam": {
          "name": "react",
          "version": "1.2.1",
          "path": "esy.lock/opam/react.1.2.1"
        }
      },
      "overrides": [],
      "dependencies": [
        "ocaml@4.7.1003@d41d8cd9", "@opam/topkg@opam:1.0.0@61f4ccf9",
        "@opam/ocamlfind@opam:1.8.0@96572762",
        "@opam/ocamlbuild@opam:0.12.0@6c616094",
        "@esy-ocaml/substs@0.0.1@d41d8cd9"
      ],
      "devDependencies": [ "ocaml@4.7.1003@d41d8cd9" ]
    },
    "@opam/re@opam:1.8.0@7baac1a7": {
      "id": "@opam/re@opam:1.8.0@7baac1a7",
      "name": "@opam/re",
      "version": "opam:1.8.0",
      "source": {
        "type": "install",
        "source": [
          "archive:https://opam.ocaml.org/cache/md5/76/765f6f8d3e6ab200866e719ed7e5178d#md5:765f6f8d3e6ab200866e719ed7e5178d",
          "archive:https://github.com/ocaml/ocaml-re/releases/download/1.8.0/re-1.8.0.tbz#md5:765f6f8d3e6ab200866e719ed7e5178d"
        ],
        "opam": {
          "name": "re",
          "version": "1.8.0",
          "path": "esy.lock/opam/re.1.8.0"
        }
      },
      "overrides": [],
      "dependencies": [
        "ocaml@4.7.1003@d41d8cd9", "@opam/seq@opam:base@d8d7de1d",
        "@opam/jbuilder@opam:transition@58bdfe0a",
        "@esy-ocaml/substs@0.0.1@d41d8cd9"
      ],
      "devDependencies": [
        "ocaml@4.7.1003@d41d8cd9", "@opam/seq@opam:base@d8d7de1d"
      ]
    },
    "@opam/ppx_tools_versioned@opam:5.2.1@95275a75": {
      "id": "@opam/ppx_tools_versioned@opam:5.2.1@95275a75",
      "name": "@opam/ppx_tools_versioned",
      "version": "opam:5.2.1",
      "source": {
        "type": "install",
        "source": [
          "archive:https://opam.ocaml.org/cache/md5/1a/1ae6ae43ec161fbbf12c2b4d3a7e26f5#md5:1ae6ae43ec161fbbf12c2b4d3a7e26f5",
          "archive:https://github.com/ocaml-ppx/ppx_tools_versioned/archive/5.2.1.tar.gz#md5:1ae6ae43ec161fbbf12c2b4d3a7e26f5"
        ],
        "opam": {
          "name": "ppx_tools_versioned",
          "version": "5.2.1",
          "path": "esy.lock/opam/ppx_tools_versioned.5.2.1"
        }
      },
      "overrides": [],
      "dependencies": [
        "ocaml@4.7.1003@d41d8cd9",
        "@opam/ocaml-migrate-parsetree@opam:1.2.0@5b3aa0d3",
        "@opam/jbuilder@opam:transition@58bdfe0a",
        "@esy-ocaml/substs@0.0.1@d41d8cd9"
      ],
      "devDependencies": [
        "ocaml@4.7.1003@d41d8cd9",
        "@opam/ocaml-migrate-parsetree@opam:1.2.0@5b3aa0d3"
      ]
    },
    "@opam/ppx_derivers@opam:1.0@78655ff8": {
      "id": "@opam/ppx_derivers@opam:1.0@78655ff8",
      "name": "@opam/ppx_derivers",
      "version": "opam:1.0",
      "source": {
        "type": "install",
        "source": [
          "archive:https://opam.ocaml.org/cache/md5/4d/4ddce8f43fdb9b0ef0ab6a7cbfebc3e3#md5:4ddce8f43fdb9b0ef0ab6a7cbfebc3e3",
          "archive:https://github.com/ocaml-ppx/ppx_derivers/archive/1.0.tar.gz#md5:4ddce8f43fdb9b0ef0ab6a7cbfebc3e3"
        ],
        "opam": {
          "name": "ppx_derivers",
          "version": "1.0",
          "path": "esy.lock/opam/ppx_derivers.1.0"
        }
      },
      "overrides": [],
      "dependencies": [
        "ocaml@4.7.1003@d41d8cd9", "@opam/jbuilder@opam:transition@58bdfe0a",
        "@esy-ocaml/substs@0.0.1@d41d8cd9"
      ],
      "devDependencies": [ "ocaml@4.7.1003@d41d8cd9" ]
    },
    "@opam/ocamlfind@opam:1.8.0@96572762": {
      "id": "@opam/ocamlfind@opam:1.8.0@96572762",
      "name": "@opam/ocamlfind",
      "version": "opam:1.8.0",
      "source": {
        "type": "install",
        "source": [
          "archive:https://opam.ocaml.org/cache/md5/a7/a710c559667672077a93d34eb6a42e5b#md5:a710c559667672077a93d34eb6a42e5b",
          "archive:http://download2.camlcity.org/download/findlib-1.8.0.tar.gz#md5:a710c559667672077a93d34eb6a42e5b",
          "archive:http://download.camlcity.org/download/findlib-1.8.0.tar.gz#md5:a710c559667672077a93d34eb6a42e5b"
        ],
        "opam": {
          "name": "ocamlfind",
          "version": "1.8.0",
          "path": "esy.lock/opam/ocamlfind.1.8.0"
        }
      },
      "overrides": [
        {
          "opamoverride":
            "esy.lock/overrides/opam__s__ocamlfind_opam__c__1.8.0_opam_override"
        }
      ],
      "dependencies": [
        "ocaml@4.7.1003@d41d8cd9", "@opam/conf-m4@opam:1@3279850f",
        "@esy-ocaml/substs@0.0.1@d41d8cd9"
      ],
      "devDependencies": [ "ocaml@4.7.1003@d41d8cd9" ]
    },
    "@opam/ocamlbuild@opam:0.12.0@6c616094": {
      "id": "@opam/ocamlbuild@opam:0.12.0@6c616094",
      "name": "@opam/ocamlbuild",
      "version": "opam:0.12.0",
      "source": {
        "type": "install",
        "source": [
          "archive:https://opam.ocaml.org/cache/md5/44/442baa19470bd49150f153122e22907b#md5:442baa19470bd49150f153122e22907b",
          "archive:https://github.com/ocaml/ocamlbuild/archive/0.12.0.tar.gz#md5:442baa19470bd49150f153122e22907b"
        ],
        "opam": {
          "name": "ocamlbuild",
          "version": "0.12.0",
          "path": "esy.lock/opam/ocamlbuild.0.12.0"
        }
      },
      "overrides": [
        {
          "opamoverride":
            "esy.lock/overrides/opam__s__ocamlbuild_opam__c__0.12.0_opam_override"
        }
      ],
      "dependencies": [
        "ocaml@4.7.1003@d41d8cd9", "@esy-ocaml/substs@0.0.1@d41d8cd9"
      ],
      "devDependencies": [ "ocaml@4.7.1003@d41d8cd9" ]
    },
    "@opam/ocaml-migrate-parsetree@opam:1.2.0@5b3aa0d3": {
      "id": "@opam/ocaml-migrate-parsetree@opam:1.2.0@5b3aa0d3",
      "name": "@opam/ocaml-migrate-parsetree",
      "version": "opam:1.2.0",
      "source": {
        "type": "install",
        "source": [
          "archive:https://opam.ocaml.org/cache/md5/cc/cc6fb09ad6f99156c7dba47711c62c6f#md5:cc6fb09ad6f99156c7dba47711c62c6f",
          "archive:https://github.com/ocaml-ppx/ocaml-migrate-parsetree/releases/download/v1.2.0/ocaml-migrate-parsetree-v1.2.0.tbz#md5:cc6fb09ad6f99156c7dba47711c62c6f"
        ],
        "opam": {
          "name": "ocaml-migrate-parsetree",
          "version": "1.2.0",
          "path": "esy.lock/opam/ocaml-migrate-parsetree.1.2.0"
        }
      },
      "overrides": [],
      "dependencies": [
        "ocaml@4.7.1003@d41d8cd9", "@opam/result@opam:1.3@bee8bf2e",
        "@opam/ppx_derivers@opam:1.0@78655ff8",
        "@opam/dune@opam:1.6.3@a7d7baed", "@esy-ocaml/substs@0.0.1@d41d8cd9"
      ],
      "devDependencies": [
        "ocaml@4.7.1003@d41d8cd9", "@opam/result@opam:1.3@bee8bf2e",
        "@opam/ppx_derivers@opam:1.0@78655ff8"
      ]
    },
    "@opam/merlin-extend@opam:0.3@e1fc0d08": {
      "id": "@opam/merlin-extend@opam:0.3@e1fc0d08",
      "name": "@opam/merlin-extend",
      "version": "opam:0.3",
      "source": {
        "type": "install",
        "source": [
          "archive:https://opam.ocaml.org/cache/md5/9c/9c6dfd4f53328f02f12fcc265f4e2dda#md5:9c6dfd4f53328f02f12fcc265f4e2dda",
          "archive:https://github.com/let-def/merlin-extend/archive/v0.3.tar.gz#md5:9c6dfd4f53328f02f12fcc265f4e2dda"
        ],
        "opam": {
          "name": "merlin-extend",
          "version": "0.3",
          "path": "esy.lock/opam/merlin-extend.0.3"
        }
      },
      "overrides": [
        {
          "opamoverride":
            "esy.lock/overrides/opam__s__merlin_extend_opam__c__0.3_opam_override"
        }
      ],
      "dependencies": [
        "ocaml@4.7.1003@d41d8cd9", "@opam/ocamlfind@opam:1.8.0@96572762",
        "@opam/cppo@opam:1.6.5@bec3dbd9", "@esy-ocaml/substs@0.0.1@d41d8cd9"
      ],
      "devDependencies": [ "ocaml@4.7.1003@d41d8cd9" ]
    },
    "@opam/merlin@opam:3.2.2@829ee6dd": {
      "id": "@opam/merlin@opam:3.2.2@829ee6dd",
      "name": "@opam/merlin",
      "version": "opam:3.2.2",
      "source": {
        "type": "install",
        "source": [
          "archive:https://opam.ocaml.org/cache/md5/ed/ede35b65f8ac9c440cfade5445662c54#md5:ede35b65f8ac9c440cfade5445662c54",
          "archive:https://github.com/ocaml/merlin/releases/download/v3.2.2/merlin-v3.2.2.tbz#md5:ede35b65f8ac9c440cfade5445662c54"
        ],
        "opam": {
          "name": "merlin",
          "version": "3.2.2",
          "path": "esy.lock/opam/merlin.3.2.2"
        }
      },
      "overrides": [],
      "dependencies": [
        "ocaml@4.7.1003@d41d8cd9", "@opam/yojson@opam:1.5.0@890db858",
        "@opam/ocamlfind@opam:1.8.0@96572762",
        "@opam/dune@opam:1.6.3@a7d7baed", "@esy-ocaml/substs@0.0.1@d41d8cd9"
      ],
      "devDependencies": [
        "ocaml@4.7.1003@d41d8cd9", "@opam/yojson@opam:1.5.0@890db858",
        "@opam/ocamlfind@opam:1.8.0@96572762"
      ]
    },
    "@opam/menhir@opam:20181113@0c8257a8": {
      "id": "@opam/menhir@opam:20181113@0c8257a8",
      "name": "@opam/menhir",
      "version": "opam:20181113",
      "source": {
        "type": "install",
        "source": [
          "archive:https://opam.ocaml.org/cache/md5/69/69ce441a06ea131cd43e7b44c4303f3c#md5:69ce441a06ea131cd43e7b44c4303f3c",
          "archive:https://gitlab.inria.fr/fpottier/menhir/repository/20181113/archive.tar.gz#md5:69ce441a06ea131cd43e7b44c4303f3c"
        ],
        "opam": {
          "name": "menhir",
          "version": "20181113",
          "path": "esy.lock/opam/menhir.20181113"
        }
      },
      "overrides": [],
      "dependencies": [
        "ocaml@4.7.1003@d41d8cd9", "@opam/ocamlfind@opam:1.8.0@96572762",
        "@opam/ocamlbuild@opam:0.12.0@6c616094",
        "@esy-ocaml/substs@0.0.1@d41d8cd9"
      ],
      "devDependencies": [ "ocaml@4.7.1003@d41d8cd9" ]
    },
    "@opam/lwt_react@opam:1.1.1@a034a5ae": {
      "id": "@opam/lwt_react@opam:1.1.1@a034a5ae",
      "name": "@opam/lwt_react",
      "version": "opam:1.1.1",
      "source": {
        "type": "install",
        "source": [
          "archive:https://opam.ocaml.org/cache/md5/3b/3bbde866884e32cc7a9d9cbd1e52bde3#md5:3bbde866884e32cc7a9d9cbd1e52bde3",
          "archive:https://github.com/ocsigen/lwt/archive/4.0.0.tar.gz#md5:3bbde866884e32cc7a9d9cbd1e52bde3"
        ],
        "opam": {
          "name": "lwt_react",
          "version": "1.1.1",
          "path": "esy.lock/opam/lwt_react.1.1.1"
        }
      },
      "overrides": [],
      "dependencies": [
        "ocaml@4.7.1003@d41d8cd9", "@opam/react@opam:1.2.1@0e11855f",
        "@opam/lwt@opam:4.1.0@111fc2bf",
        "@opam/jbuilder@opam:transition@58bdfe0a",
        "@esy-ocaml/substs@0.0.1@d41d8cd9"
      ],
      "devDependencies": [
        "ocaml@4.7.1003@d41d8cd9", "@opam/react@opam:1.2.1@0e11855f",
        "@opam/lwt@opam:4.1.0@111fc2bf"
      ]
    },
    "@opam/lwt_ppx@opam:1.2.1@db1172a7": {
      "id": "@opam/lwt_ppx@opam:1.2.1@db1172a7",
      "name": "@opam/lwt_ppx",
      "version": "opam:1.2.1",
      "source": {
        "type": "install",
        "source": [
          "archive:https://opam.ocaml.org/cache/md5/e9/e919bee206f18b3d49250ecf9584fde7#md5:e919bee206f18b3d49250ecf9584fde7",
          "archive:https://github.com/ocsigen/lwt/archive/4.1.0.tar.gz#md5:e919bee206f18b3d49250ecf9584fde7"
        ],
        "opam": {
          "name": "lwt_ppx",
          "version": "1.2.1",
          "path": "esy.lock/opam/lwt_ppx.1.2.1"
        }
      },
      "overrides": [],
      "dependencies": [
        "ocaml@4.7.1003@d41d8cd9",
        "@opam/ppx_tools_versioned@opam:5.2.1@95275a75",
        "@opam/ocaml-migrate-parsetree@opam:1.2.0@5b3aa0d3",
        "@opam/lwt@opam:4.1.0@111fc2bf",
        "@opam/jbuilder@opam:transition@58bdfe0a",
        "@esy-ocaml/substs@0.0.1@d41d8cd9"
      ],
      "devDependencies": [
        "ocaml@4.7.1003@d41d8cd9",
        "@opam/ppx_tools_versioned@opam:5.2.1@95275a75",
        "@opam/ocaml-migrate-parsetree@opam:1.2.0@5b3aa0d3",
        "@opam/lwt@opam:4.1.0@111fc2bf"
      ]
    },
    "@opam/lwt_log@opam:1.1.0@72575e04": {
      "id": "@opam/lwt_log@opam:1.1.0@72575e04",
      "name": "@opam/lwt_log",
      "version": "opam:1.1.0",
      "source": {
        "type": "install",
        "source": [
          "archive:https://opam.ocaml.org/cache/md5/92/92142135d01a4d7e805990cc98653d55#md5:92142135d01a4d7e805990cc98653d55",
          "archive:https://github.com/aantron/lwt_log/archive/1.1.0.tar.gz#md5:92142135d01a4d7e805990cc98653d55"
        ],
        "opam": {
          "name": "lwt_log",
          "version": "1.1.0",
          "path": "esy.lock/opam/lwt_log.1.1.0"
        }
      },
      "overrides": [],
      "dependencies": [
        "ocaml@4.7.1003@d41d8cd9", "@opam/lwt@opam:4.1.0@111fc2bf",
        "@opam/jbuilder@opam:transition@58bdfe0a",
        "@esy-ocaml/substs@0.0.1@d41d8cd9"
      ],
      "devDependencies": [
        "ocaml@4.7.1003@d41d8cd9", "@opam/lwt@opam:4.1.0@111fc2bf"
      ]
    },
    "@opam/lwt@opam:4.1.0@111fc2bf": {
      "id": "@opam/lwt@opam:4.1.0@111fc2bf",
      "name": "@opam/lwt",
      "version": "opam:4.1.0",
      "source": {
        "type": "install",
        "source": [
          "archive:https://opam.ocaml.org/cache/md5/e9/e919bee206f18b3d49250ecf9584fde7#md5:e919bee206f18b3d49250ecf9584fde7",
          "archive:https://github.com/ocsigen/lwt/archive/4.1.0.tar.gz#md5:e919bee206f18b3d49250ecf9584fde7"
        ],
        "opam": {
          "name": "lwt",
          "version": "4.1.0",
          "path": "esy.lock/opam/lwt.4.1.0"
        }
      },
      "overrides": [],
      "dependencies": [
        "ocaml@4.7.1003@d41d8cd9", "@opam/result@opam:1.3@bee8bf2e",
        "@opam/ocamlfind@opam:1.8.0@96572762",
        "@opam/jbuilder@opam:transition@58bdfe0a",
        "@opam/cppo@opam:1.6.5@bec3dbd9",
        "@opam/base-unix@opam:base@87d0b2eb",
        "@opam/base-threads@opam:base@36803084",
        "@esy-ocaml/substs@0.0.1@d41d8cd9"
      ],
      "devDependencies": [
        "ocaml@4.7.1003@d41d8cd9", "@opam/result@opam:1.3@bee8bf2e"
      ]
    },
    "@opam/lambda-term@opam:1.13@08871237": {
      "id": "@opam/lambda-term@opam:1.13@08871237",
      "name": "@opam/lambda-term",
      "version": "opam:1.13",
      "source": {
        "type": "install",
        "source": [
          "archive:https://opam.ocaml.org/cache/md5/c1/c13826a97014d4d573b927b623c7e043#md5:c13826a97014d4d573b927b623c7e043",
          "archive:https://github.com/diml/lambda-term/releases/download/1.13/lambda-term-1.13.tbz#md5:c13826a97014d4d573b927b623c7e043"
        ],
        "opam": {
          "name": "lambda-term",
          "version": "1.13",
          "path": "esy.lock/opam/lambda-term.1.13"
        }
      },
      "overrides": [
        {
          "opamoverride":
            "esy.lock/overrides/opam__s__lambda_term_opam__c__1.13_opam_override"
        }
      ],
      "dependencies": [
        "ocaml@4.7.1003@d41d8cd9", "@opam/zed@opam:1.6@004ea65e",
        "@opam/react@opam:1.2.1@0e11855f",
        "@opam/lwt_react@opam:1.1.1@a034a5ae",
        "@opam/lwt_log@opam:1.1.0@72575e04", "@opam/lwt@opam:4.1.0@111fc2bf",
        "@opam/jbuilder@opam:transition@58bdfe0a",
        "@opam/camomile@opam:1.0.1@4a2e8bdd",
        "@esy-ocaml/substs@0.0.1@d41d8cd9"
      ],
      "devDependencies": [
        "ocaml@4.7.1003@d41d8cd9", "@opam/zed@opam:1.6@004ea65e",
        "@opam/react@opam:1.2.1@0e11855f",
        "@opam/lwt_react@opam:1.1.1@a034a5ae",
        "@opam/lwt_log@opam:1.1.0@72575e04", "@opam/lwt@opam:4.1.0@111fc2bf",
        "@opam/camomile@opam:1.0.1@4a2e8bdd"
      ]
    },
    "@opam/js_of_ocaml-ppx@opam:3.3.0@6d90d7d2": {
      "id": "@opam/js_of_ocaml-ppx@opam:3.3.0@6d90d7d2",
      "name": "@opam/js_of_ocaml-ppx",
      "version": "opam:3.3.0",
      "source": {
        "type": "install",
        "source": [
          "archive:https://opam.ocaml.org/cache/md5/43/438051f64e307edbda42f250a3d9cef1#md5:438051f64e307edbda42f250a3d9cef1",
          "archive:https://github.com/ocsigen/js_of_ocaml/archive/3.3.0.tar.gz#md5:438051f64e307edbda42f250a3d9cef1"
        ],
        "opam": {
          "name": "js_of_ocaml-ppx",
          "version": "3.3.0",
          "path": "esy.lock/opam/js_of_ocaml-ppx.3.3.0"
        }
      },
      "overrides": [],
      "dependencies": [
        "ocaml@4.7.1003@d41d8cd9",
        "@opam/ppx_tools_versioned@opam:5.2.1@95275a75",
        "@opam/ocaml-migrate-parsetree@opam:1.2.0@5b3aa0d3",
        "@opam/js_of_ocaml@github:ocsigen/js_of_ocaml:js_of_ocaml.opam#db257ce@d41d8cd9",
        "@opam/dune@opam:1.6.3@a7d7baed", "@esy-ocaml/substs@0.0.1@d41d8cd9"
      ],
      "devDependencies": [
        "ocaml@4.7.1003@d41d8cd9",
        "@opam/ppx_tools_versioned@opam:5.2.1@95275a75",
        "@opam/ocaml-migrate-parsetree@opam:1.2.0@5b3aa0d3",
        "@opam/js_of_ocaml@github:ocsigen/js_of_ocaml:js_of_ocaml.opam#db257ce@d41d8cd9"
      ]
    },
    "@opam/js_of_ocaml-lwt@opam:3.3.0@ff746e31": {
      "id": "@opam/js_of_ocaml-lwt@opam:3.3.0@ff746e31",
      "name": "@opam/js_of_ocaml-lwt",
      "version": "opam:3.3.0",
      "source": {
        "type": "install",
        "source": [
          "archive:https://opam.ocaml.org/cache/md5/43/438051f64e307edbda42f250a3d9cef1#md5:438051f64e307edbda42f250a3d9cef1",
          "archive:https://github.com/ocsigen/js_of_ocaml/archive/3.3.0.tar.gz#md5:438051f64e307edbda42f250a3d9cef1"
        ],
        "opam": {
          "name": "js_of_ocaml-lwt",
          "version": "3.3.0",
          "path": "esy.lock/opam/js_of_ocaml-lwt.3.3.0"
        }
      },
      "overrides": [],
      "dependencies": [
        "ocaml@4.7.1003@d41d8cd9", "@opam/lwt_log@opam:1.1.0@72575e04",
        "@opam/lwt@opam:4.1.0@111fc2bf",
        "@opam/js_of_ocaml-ppx@opam:3.3.0@6d90d7d2",
        "@opam/js_of_ocaml@github:ocsigen/js_of_ocaml:js_of_ocaml.opam#db257ce@d41d8cd9",
        "@opam/dune@opam:1.6.3@a7d7baed", "@esy-ocaml/substs@0.0.1@d41d8cd9"
      ],
      "devDependencies": [
        "ocaml@4.7.1003@d41d8cd9", "@opam/lwt@opam:4.1.0@111fc2bf",
        "@opam/js_of_ocaml-ppx@opam:3.3.0@6d90d7d2",
        "@opam/js_of_ocaml@github:ocsigen/js_of_ocaml:js_of_ocaml.opam#db257ce@d41d8cd9"
      ]
    },
    "@opam/js_of_ocaml-compiler@github:ocsigen/js_of_ocaml:js_of_ocaml-compiler.opam#db257ce@d41d8cd9": {
      "id":
        "@opam/js_of_ocaml-compiler@github:ocsigen/js_of_ocaml:js_of_ocaml-compiler.opam#db257ce@d41d8cd9",
      "name": "@opam/js_of_ocaml-compiler",
      "version":
        "github:ocsigen/js_of_ocaml:js_of_ocaml-compiler.opam#db257ce",
      "source": {
        "type": "install",
        "source": [
          "github:ocsigen/js_of_ocaml:js_of_ocaml-compiler.opam#db257ce"
        ]
      },
      "overrides": [],
      "dependencies": [
        "ocaml@4.7.1003@d41d8cd9", "@opam/yojson@opam:1.5.0@890db858",
        "@opam/ocamlfind@opam:1.8.0@96572762",
        "@opam/dune@opam:1.6.3@a7d7baed", "@opam/cppo@opam:1.6.5@bec3dbd9",
        "@opam/cmdliner@opam:1.0.2@b29b7491",
        "@esy-ocaml/substs@0.0.1@d41d8cd9"
      ],
      "devDependencies": [
        "ocaml@4.7.1003@d41d8cd9", "@opam/yojson@opam:1.5.0@890db858",
        "@opam/cppo@opam:1.6.5@bec3dbd9",
        "@opam/cmdliner@opam:1.0.2@b29b7491"
      ]
    },
    "@opam/js_of_ocaml@github:ocsigen/js_of_ocaml:js_of_ocaml.opam#db257ce@d41d8cd9": {
      "id":
        "@opam/js_of_ocaml@github:ocsigen/js_of_ocaml:js_of_ocaml.opam#db257ce@d41d8cd9",
      "name": "@opam/js_of_ocaml",
      "version": "github:ocsigen/js_of_ocaml:js_of_ocaml.opam#db257ce",
      "source": {
        "type": "install",
        "source": [ "github:ocsigen/js_of_ocaml:js_of_ocaml.opam#db257ce" ]
      },
      "overrides": [],
      "dependencies": [
        "ocaml@4.7.1003@d41d8cd9", "@opam/uchar@opam:0.0.2@c8218eea",
        "@opam/ppx_tools_versioned@opam:5.2.1@95275a75",
        "@opam/ocaml-migrate-parsetree@opam:1.2.0@5b3aa0d3",
        "@opam/js_of_ocaml-compiler@github:ocsigen/js_of_ocaml:js_of_ocaml-compiler.opam#db257ce@d41d8cd9",
        "@opam/dune@opam:1.6.3@a7d7baed", "@esy-ocaml/substs@0.0.1@d41d8cd9"
      ],
      "devDependencies": [
        "ocaml@4.7.1003@d41d8cd9", "@opam/uchar@opam:0.0.2@c8218eea",
        "@opam/ppx_tools_versioned@opam:5.2.1@95275a75",
        "@opam/ocaml-migrate-parsetree@opam:1.2.0@5b3aa0d3",
        "@opam/js_of_ocaml-compiler@github:ocsigen/js_of_ocaml:js_of_ocaml-compiler.opam#db257ce@d41d8cd9"
      ]
    },
    "@opam/jbuilder@opam:transition@58bdfe0a": {
      "id": "@opam/jbuilder@opam:transition@58bdfe0a",
      "name": "@opam/jbuilder",
      "version": "opam:transition",
      "source": {
        "type": "install",
        "source": [ "no-source:" ],
        "opam": {
          "name": "jbuilder",
          "version": "transition",
          "path": "esy.lock/opam/jbuilder.transition"
        }
      },
      "overrides": [],
      "dependencies": [
        "ocaml@4.7.1003@d41d8cd9", "@opam/dune@opam:1.6.3@a7d7baed",
        "@esy-ocaml/substs@0.0.1@d41d8cd9"
      ],
      "devDependencies": [
        "ocaml@4.7.1003@d41d8cd9", "@opam/dune@opam:1.6.3@a7d7baed"
      ]
    },
    "@opam/gg@opam:0.9.3@063e5657": {
      "id": "@opam/gg@opam:0.9.3@063e5657",
      "name": "@opam/gg",
      "version": "opam:0.9.3",
      "source": {
        "type": "install",
        "source": [
          "archive:https://opam.ocaml.org/cache/md5/18/1801fc7b6af16c597ef0bfaacc12cd5b#md5:1801fc7b6af16c597ef0bfaacc12cd5b",
          "archive:http://erratique.ch/software/gg/releases/gg-0.9.3.tbz#md5:1801fc7b6af16c597ef0bfaacc12cd5b"
        ],
        "opam": {
          "name": "gg",
          "version": "0.9.3",
          "path": "esy.lock/opam/gg.0.9.3"
        }
      },
      "overrides": [],
      "dependencies": [
        "ocaml@4.7.1003@d41d8cd9", "@opam/topkg@opam:1.0.0@61f4ccf9",
        "@opam/ocamlfind@opam:1.8.0@96572762",
        "@opam/ocamlbuild@opam:0.12.0@6c616094",
        "@opam/base-bigarray@opam:base@b03491b0",
        "@esy-ocaml/substs@0.0.1@d41d8cd9"
      ],
      "devDependencies": [
        "ocaml@4.7.1003@d41d8cd9", "@opam/base-bigarray@opam:base@b03491b0"
      ]
    },
    "@opam/easy-format@opam:1.3.1@9abfd4ed": {
      "id": "@opam/easy-format@opam:1.3.1@9abfd4ed",
      "name": "@opam/easy-format",
      "version": "opam:1.3.1",
      "source": {
        "type": "install",
        "source": [
          "archive:https://opam.ocaml.org/cache/md5/4e/4e163700fb88fdcd6b8976c3a216c8ea#md5:4e163700fb88fdcd6b8976c3a216c8ea",
          "archive:https://github.com/mjambon/easy-format/archive/v1.3.1.tar.gz#md5:4e163700fb88fdcd6b8976c3a216c8ea"
        ],
        "opam": {
          "name": "easy-format",
          "version": "1.3.1",
          "path": "esy.lock/opam/easy-format.1.3.1"
        }
      },
      "overrides": [],
      "dependencies": [
        "ocaml@4.7.1003@d41d8cd9", "@opam/jbuilder@opam:transition@58bdfe0a",
        "@esy-ocaml/substs@0.0.1@d41d8cd9"
      ],
      "devDependencies": [ "ocaml@4.7.1003@d41d8cd9" ]
    },
    "@opam/dune@opam:1.6.3@a7d7baed": {
      "id": "@opam/dune@opam:1.6.3@a7d7baed",
      "name": "@opam/dune",
      "version": "opam:1.6.3",
      "source": {
        "type": "install",
        "source": [
          "archive:https://opam.ocaml.org/cache/md5/12/1212a36547d25269675d767c38fecf5f#md5:1212a36547d25269675d767c38fecf5f",
          "archive:https://github.com/ocaml/dune/releases/download/1.6.3/dune-1.6.3.tbz#md5:1212a36547d25269675d767c38fecf5f"
        ],
        "opam": {
          "name": "dune",
          "version": "1.6.3",
          "path": "esy.lock/opam/dune.1.6.3"
        }
      },
      "overrides": [
        {
          "opamoverride":
            "esy.lock/overrides/opam__s__dune_opam__c__1.6.3_opam_override"
        }
      ],
      "dependencies": [
        "ocaml@4.7.1003@d41d8cd9", "@opam/base-unix@opam:base@87d0b2eb",
        "@opam/base-threads@opam:base@36803084",
        "@esy-ocaml/substs@0.0.1@d41d8cd9"
      ],
      "devDependencies": [
        "ocaml@4.7.1003@d41d8cd9", "@opam/base-unix@opam:base@87d0b2eb",
        "@opam/base-threads@opam:base@36803084"
      ]
    },
    "@opam/cppo@opam:1.6.5@bec3dbd9": {
      "id": "@opam/cppo@opam:1.6.5@bec3dbd9",
      "name": "@opam/cppo",
      "version": "opam:1.6.5",
      "source": {
        "type": "install",
        "source": [
          "archive:https://opam.ocaml.org/cache/md5/1c/1cd25741d31417995b0973fe0b6f6c82#md5:1cd25741d31417995b0973fe0b6f6c82",
          "archive:https://github.com/mjambon/cppo/archive/v1.6.5.tar.gz#md5:1cd25741d31417995b0973fe0b6f6c82"
        ],
        "opam": {
          "name": "cppo",
          "version": "1.6.5",
          "path": "esy.lock/opam/cppo.1.6.5"
        }
      },
      "overrides": [],
      "dependencies": [
        "ocaml@4.7.1003@d41d8cd9", "@opam/jbuilder@opam:transition@58bdfe0a",
        "@opam/base-unix@opam:base@87d0b2eb",
        "@esy-ocaml/substs@0.0.1@d41d8cd9"
      ],
      "devDependencies": [
        "ocaml@4.7.1003@d41d8cd9", "@opam/base-unix@opam:base@87d0b2eb"
      ]
    },
    "@opam/conf-which@opam:1@1da7b8cf": {
      "id": "@opam/conf-which@opam:1@1da7b8cf",
      "name": "@opam/conf-which",
      "version": "opam:1",
      "source": {
        "type": "install",
        "source": [ "no-source:" ],
        "opam": {
          "name": "conf-which",
          "version": "1",
          "path": "esy.lock/opam/conf-which.1"
        }
      },
      "overrides": [],
      "dependencies": [ "@esy-ocaml/substs@0.0.1@d41d8cd9" ],
      "devDependencies": []
    },
    "@opam/conf-m4@opam:1@3279850f": {
      "id": "@opam/conf-m4@opam:1@3279850f",
      "name": "@opam/conf-m4",
      "version": "opam:1",
      "source": {
        "type": "install",
        "source": [ "no-source:" ],
        "opam": {
          "name": "conf-m4",
          "version": "1",
          "path": "esy.lock/opam/conf-m4.1"
        }
      },
      "overrides": [],
      "dependencies": [ "@esy-ocaml/substs@0.0.1@d41d8cd9" ],
      "devDependencies": []
    },
    "@opam/color@opam:0.2.0@8ef09171": {
      "id": "@opam/color@opam:0.2.0@8ef09171",
      "name": "@opam/color",
      "version": "opam:0.2.0",
      "source": {
        "type": "install",
        "source": [
          "archive:https://opam.ocaml.org/cache/md5/36/36a5d45385a02f96d07d40d1b0fbcf8a#md5:36a5d45385a02f96d07d40d1b0fbcf8a",
          "archive:https://github.com/anuragsoni/color/releases/download/0.2.0/color-0.2.0.tbz#md5:36a5d45385a02f96d07d40d1b0fbcf8a"
        ],
        "opam": {
          "name": "color",
          "version": "0.2.0",
          "path": "esy.lock/opam/color.0.2.0"
        }
      },
      "overrides": [],
      "dependencies": [
        "ocaml@4.7.1003@d41d8cd9", "@opam/gg@opam:0.9.3@063e5657",
        "@opam/dune@opam:1.6.3@a7d7baed", "@esy-ocaml/substs@0.0.1@d41d8cd9"
      ],
      "devDependencies": [
        "ocaml@4.7.1003@d41d8cd9", "@opam/gg@opam:0.9.3@063e5657"
      ]
    },
    "@opam/cmdliner@opam:1.0.2@b29b7491": {
      "id": "@opam/cmdliner@opam:1.0.2@b29b7491",
      "name": "@opam/cmdliner",
      "version": "opam:1.0.2",
      "source": {
        "type": "install",
        "source": [
          "archive:https://opam.ocaml.org/cache/md5/ab/ab2f0130e88e8dcd723ac6154c98a881#md5:ab2f0130e88e8dcd723ac6154c98a881",
          "archive:http://erratique.ch/software/cmdliner/releases/cmdliner-1.0.2.tbz#md5:ab2f0130e88e8dcd723ac6154c98a881"
        ],
        "opam": {
          "name": "cmdliner",
          "version": "1.0.2",
          "path": "esy.lock/opam/cmdliner.1.0.2"
        }
      },
      "overrides": [],
      "dependencies": [
        "ocaml@4.7.1003@d41d8cd9", "@opam/topkg@opam:1.0.0@61f4ccf9",
        "@opam/result@opam:1.3@bee8bf2e",
        "@opam/ocamlfind@opam:1.8.0@96572762",
        "@opam/ocamlbuild@opam:0.12.0@6c616094",
        "@esy-ocaml/substs@0.0.1@d41d8cd9"
      ],
      "devDependencies": [
        "ocaml@4.7.1003@d41d8cd9", "@opam/result@opam:1.3@bee8bf2e"
      ]
    },
    "@opam/chalk@opam:1.0@6f5da5ff": {
      "id": "@opam/chalk@opam:1.0@6f5da5ff",
      "name": "@opam/chalk",
      "version": "opam:1.0",
      "source": {
        "type": "install",
        "source": [
          "archive:https://opam.ocaml.org/cache/md5/c6/c685f3024e5a4e74c86b4d9ce67ae34f#md5:c685f3024e5a4e74c86b4d9ce67ae34f",
          "archive:https://github.com/nickzuber/chalk/archive/v1.0.tar.gz#md5:c685f3024e5a4e74c86b4d9ce67ae34f"
        ],
        "opam": {
          "name": "chalk",
          "version": "1.0",
          "path": "esy.lock/opam/chalk.1.0"
        }
      },
      "overrides": [],
      "dependencies": [
        "ocaml@4.7.1003@d41d8cd9", "@opam/ocamlfind@opam:1.8.0@96572762",
        "@esy-ocaml/substs@0.0.1@d41d8cd9"
      ],
      "devDependencies": [
        "ocaml@4.7.1003@d41d8cd9", "@opam/ocamlfind@opam:1.8.0@96572762"
      ]
    },
    "@opam/camomile@opam:1.0.1@4a2e8bdd": {
      "id": "@opam/camomile@opam:1.0.1@4a2e8bdd",
      "name": "@opam/camomile",
      "version": "opam:1.0.1",
      "source": {
        "type": "install",
        "source": [
          "archive:https://opam.ocaml.org/cache/md5/82/82e016653431353a07f22c259adc6e05#md5:82e016653431353a07f22c259adc6e05",
          "archive:https://github.com/yoriyuki/Camomile/releases/download/1.0.1/camomile-1.0.1.tbz#md5:82e016653431353a07f22c259adc6e05"
        ],
        "opam": {
          "name": "camomile",
          "version": "1.0.1",
          "path": "esy.lock/opam/camomile.1.0.1"
        }
      },
      "overrides": [],
      "dependencies": [
        "ocaml@4.7.1003@d41d8cd9", "@opam/jbuilder@opam:transition@58bdfe0a",
        "@esy-ocaml/substs@0.0.1@d41d8cd9"
      ],
      "devDependencies": [ "ocaml@4.7.1003@d41d8cd9" ]
    },
    "@opam/biniou@opam:1.2.0@c8516f18": {
      "id": "@opam/biniou@opam:1.2.0@c8516f18",
      "name": "@opam/biniou",
      "version": "opam:1.2.0",
      "source": {
        "type": "install",
        "source": [
          "archive:https://opam.ocaml.org/cache/md5/f3/f3e92358e832ed94eaf23ce622ccc2f9#md5:f3e92358e832ed94eaf23ce622ccc2f9",
          "archive:https://github.com/mjambon/biniou/archive/v1.2.0.tar.gz#md5:f3e92358e832ed94eaf23ce622ccc2f9"
        ],
        "opam": {
          "name": "biniou",
          "version": "1.2.0",
          "path": "esy.lock/opam/biniou.1.2.0"
        }
      },
      "overrides": [],
      "dependencies": [
        "ocaml@4.7.1003@d41d8cd9", "@opam/jbuilder@opam:transition@58bdfe0a",
        "@opam/easy-format@opam:1.3.1@9abfd4ed",
        "@opam/conf-which@opam:1@1da7b8cf",
        "@esy-ocaml/substs@0.0.1@d41d8cd9"
      ],
      "devDependencies": [
        "ocaml@4.7.1003@d41d8cd9", "@opam/easy-format@opam:1.3.1@9abfd4ed"
      ]
    },
    "@opam/base-unix@opam:base@87d0b2eb": {
      "id": "@opam/base-unix@opam:base@87d0b2eb",
      "name": "@opam/base-unix",
      "version": "opam:base",
      "source": {
        "type": "install",
        "source": [ "no-source:" ],
        "opam": {
          "name": "base-unix",
          "version": "base",
          "path": "esy.lock/opam/base-unix.base"
        }
      },
      "overrides": [],
      "dependencies": [ "@esy-ocaml/substs@0.0.1@d41d8cd9" ],
      "devDependencies": []
    },
    "@opam/base-threads@opam:base@36803084": {
      "id": "@opam/base-threads@opam:base@36803084",
      "name": "@opam/base-threads",
      "version": "opam:base",
      "source": {
        "type": "install",
        "source": [ "no-source:" ],
        "opam": {
          "name": "base-threads",
          "version": "base",
          "path": "esy.lock/opam/base-threads.base"
        }
      },
      "overrides": [],
      "dependencies": [ "@esy-ocaml/substs@0.0.1@d41d8cd9" ],
      "devDependencies": []
    },
    "@opam/base-bytes@opam:base@19d0c2ff": {
      "id": "@opam/base-bytes@opam:base@19d0c2ff",
      "name": "@opam/base-bytes",
      "version": "opam:base",
      "source": {
        "type": "install",
        "source": [ "no-source:" ],
        "opam": {
          "name": "base-bytes",
          "version": "base",
          "path": "esy.lock/opam/base-bytes.base"
        }
      },
      "overrides": [],
      "dependencies": [
        "ocaml@4.7.1003@d41d8cd9", "@opam/ocamlfind@opam:1.8.0@96572762",
        "@esy-ocaml/substs@0.0.1@d41d8cd9"
      ],
      "devDependencies": [
        "ocaml@4.7.1003@d41d8cd9", "@opam/ocamlfind@opam:1.8.0@96572762"
      ]
    },
    "@opam/base-bigarray@opam:base@b03491b0": {
      "id": "@opam/base-bigarray@opam:base@b03491b0",
      "name": "@opam/base-bigarray",
      "version": "opam:base",
      "source": {
        "type": "install",
        "source": [ "no-source:" ],
        "opam": {
          "name": "base-bigarray",
          "version": "base",
          "path": "esy.lock/opam/base-bigarray.base"
        }
      },
      "overrides": [],
      "dependencies": [ "@esy-ocaml/substs@0.0.1@d41d8cd9" ],
      "devDependencies": []
    },
    "@esy-ocaml/substs@0.0.1@d41d8cd9": {
      "id": "@esy-ocaml/substs@0.0.1@d41d8cd9",
      "name": "@esy-ocaml/substs",
      "version": "0.0.1",
      "source": {
        "type": "install",
        "source": [
          "archive:https://registry.npmjs.org/@esy-ocaml/substs/-/substs-0.0.1.tgz#sha1:59ebdbbaedcda123fc7ed8fb2b302b7d819e9a46"
        ]
      },
      "overrides": [],
      "dependencies": [],
      "devDependencies": []
    },
    "@esy-ocaml/reason@3.4.0@d41d8cd9": {
      "id": "@esy-ocaml/reason@3.4.0@d41d8cd9",
      "name": "@esy-ocaml/reason",
      "version": "3.4.0",
      "source": {
        "type": "install",
        "source": [
          "archive:https://registry.npmjs.org/@esy-ocaml/reason/-/reason-3.4.0.tgz#sha1:8c84c183a95d489a3e82ff0465effe4b56ff12af"
        ]
      },
      "overrides": [],
      "dependencies": [
        "ocaml@4.7.1003@d41d8cd9", "@opam/result@opam:1.3@bee8bf2e",
        "@opam/ocamlfind@opam:1.8.0@96572762",
        "@opam/ocaml-migrate-parsetree@opam:1.2.0@5b3aa0d3",
        "@opam/merlin-extend@opam:0.3@e1fc0d08",
        "@opam/menhir@opam:20181113@0c8257a8",
        "@opam/dune@opam:1.6.3@a7d7baed"
      ],
      "devDependencies": []
    },
    "@brisk/brisk-reconciler@github:briskml/brisk-reconciler#f545ba0@d41d8cd9": {
      "id":
        "@brisk/brisk-reconciler@github:briskml/brisk-reconciler#f545ba0@d41d8cd9",
      "name": "@brisk/brisk-reconciler",
      "version": "github:briskml/brisk-reconciler#f545ba0",
      "source": {
        "type": "install",
        "source": [ "github:briskml/brisk-reconciler#f545ba0" ]
      },
      "overrides": [],
      "dependencies": [
        "ocaml@4.7.1003@d41d8cd9", "@opam/dune@opam:1.6.3@a7d7baed",
        "@esy-ocaml/reason@3.4.0@d41d8cd9"
      ],
      "devDependencies": []
    }
  }
}<|MERGE_RESOLUTION|>--- conflicted
+++ resolved
@@ -1,9 +1,5 @@
 {
-<<<<<<< HEAD
-  "checksum": "9e3f82630cdd2c8dd2ab5985be48d75a",
-=======
-  "checksum": "7205227f7156541ef2ff2d0e081bc345",
->>>>>>> dc3f8045
+  "checksum": "8f040e5cba198f2322139190fd905023",
   "root": "revery@link:./package.json",
   "node": {
     "revery@link:./package.json": {
