--- conflicted
+++ resolved
@@ -1,9 +1,5 @@
 {
-<<<<<<< HEAD
-  "checksum": "85d3a6a8b9f80830a0bc939401f00a87",
-=======
-  "checksum": "cf4d2917914c2565031e7cfb0f835052",
->>>>>>> 2c9af30f
+  "checksum": "37f26ae0437388f9cd9a1aef2b06cbf8",
   "root": "revery@link-dev:./package.json",
   "node": {
     "yarn-pkg-config@github:esy-ocaml/yarn-pkg-config#db3a0b63883606dd57c54a7158d560d6cba8cd79@d41d8cd9": {
@@ -825,7 +821,6 @@
         "ocaml@4.10.0@d41d8cd9", "@opam/uchar@opam:0.0.2@c8218eea"
       ]
     },
-<<<<<<< HEAD
     "@opam/uucp@opam:13.0.0@e9b515e0": {
       "id": "@opam/uucp@opam:13.0.0@e9b515e0",
       "name": "@opam/uucp",
@@ -852,8 +847,6 @@
       ],
       "devDependencies": [ "ocaml@4.10.0@d41d8cd9" ]
     },
-=======
->>>>>>> 2c9af30f
     "@opam/uri@opam:3.1.0@826aaae7": {
       "id": "@opam/uri@opam:3.1.0@826aaae7",
       "name": "@opam/uri",
