{
<<<<<<< HEAD
  "checksum": "c894091b13a1af9da85c2963ea5ed98a",
=======
  "checksum": "eb6ca7567a413bda44466421f9331d4b",
>>>>>>> 4a04b537
  "root": "revery@link:./package.json",
  "node": {
    "revery@link:./package.json": {
      "id": "revery@link:./package.json",
      "name": "revery",
      "version": "link:./package.json",
      "source": { "type": "link", "path": ".", "manifest": "package.json" },
      "overrides": [],
      "dependencies": [
        "reason-glfw@link:../reason-glfw",
        "reason-gl-matrix@0.9.9302@d41d8cd9",
        "reason-fontkit@link:../reason-fontkit", "ocaml@4.7.1003@d41d8cd9",
        "flex@1.2.2@d41d8cd9", "@opam/lwt_ppx@opam:1.2.1@db1172a7",
        "@opam/lwt@opam:4.1.0@111fc2bf",
        "@opam/js_of_ocaml-lwt@opam:3.3.0@ff746e31",
        "@opam/js_of_ocaml-compiler@github:ocsigen/js_of_ocaml:js_of_ocaml-compiler.opam#db257ce@d41d8cd9",
        "@opam/js_of_ocaml@github:ocsigen/js_of_ocaml:js_of_ocaml.opam#db257ce@d41d8cd9",
        "@opam/color@opam:0.2.0@8ef09171",
        "@esy-ocaml/reason@3.4.0@d41d8cd9",
        "@brisk/brisk-reconciler@github:briskml/brisk-reconciler#7901934@d41d8cd9"
      ],
      "devDependencies": [
        "ocaml@4.7.1003@d41d8cd9", "@opam/odoc@opam:1.3.0@a3e1a29d",
        "@opam/merlin@opam:3.2.2@829ee6dd", "@opam/dune@opam:1.6.3@a7d7baed"
      ]
    },
    "rejest@1.3.0@d41d8cd9": {
      "id": "rejest@1.3.0@d41d8cd9",
      "name": "rejest",
      "version": "1.3.0",
      "source": {
        "type": "install",
        "source": [
          "archive:https://registry.npmjs.org/rejest/-/rejest-1.3.0.tgz#sha1:ab0b819f59da0717c2b0512f0754e2cb79cbacf0"
        ]
      },
      "overrides": [],
      "dependencies": [
        "refmterr@3.1.10@d41d8cd9", "ocaml@4.7.1003@d41d8cd9",
        "@opam/lwt_ppx@opam:1.2.1@db1172a7", "@opam/lwt@opam:4.1.0@111fc2bf",
        "@opam/lambda-term@opam:1.13@08871237",
        "@opam/js_of_ocaml-lwt@opam:3.3.0@ff746e31",
        "@opam/js_of_ocaml-compiler@github:ocsigen/js_of_ocaml:js_of_ocaml-compiler.opam#db257ce@d41d8cd9",
        "@opam/js_of_ocaml@github:ocsigen/js_of_ocaml:js_of_ocaml.opam#db257ce@d41d8cd9",
        "@opam/dune@opam:1.6.3@a7d7baed", "@opam/chalk@opam:1.0@6f5da5ff",
        "@esy-ocaml/reason@3.4.0@d41d8cd9"
      ],
      "devDependencies": []
    },
    "refmterr@3.1.10@d41d8cd9": {
      "id": "refmterr@3.1.10@d41d8cd9",
      "name": "refmterr",
      "version": "3.1.10",
      "source": {
        "type": "install",
        "source": [
          "archive:https://registry.npmjs.org/refmterr/-/refmterr-3.1.10.tgz#sha1:7c3e238022acb5de4e2254ab506d70eee13c0a46"
        ]
      },
      "overrides": [],
      "dependencies": [
        "ocaml@4.7.1003@d41d8cd9", "@opam/re@opam:1.8.0@7baac1a7",
        "@opam/dune@opam:1.6.3@a7d7baed", "@esy-ocaml/reason@3.4.0@d41d8cd9"
      ],
      "devDependencies": []
    },
    "reason-glfw@link:../reason-glfw": {
      "id": "reason-glfw@link:../reason-glfw",
      "name": "reason-glfw",
      "version": "link:../reason-glfw",
      "source": { "type": "link", "path": "../reason-glfw" },
      "overrides": [],
      "dependencies": [
        "refmterr@3.1.10@d41d8cd9", "reason-gl-matrix@0.9.9302@d41d8cd9",
        "esy-glfw@3.2.1008@d41d8cd9", "esy-cmake@0.3.5@d41d8cd9",
        "@opam/lwt_ppx@opam:1.2.1@db1172a7", "@opam/lwt@opam:4.1.0@111fc2bf",
        "@opam/js_of_ocaml-lwt@opam:3.3.0@ff746e31",
        "@opam/js_of_ocaml-compiler@github:ocsigen/js_of_ocaml:js_of_ocaml-compiler.opam#db257ce@d41d8cd9",
        "@opam/js_of_ocaml@github:ocsigen/js_of_ocaml:js_of_ocaml.opam#db257ce@d41d8cd9",
        "@opam/dune@opam:1.6.3@a7d7baed", "@esy-ocaml/reason@3.4.0@d41d8cd9"
      ],
      "devDependencies": []
    },
    "reason-gl-matrix@0.9.9302@d41d8cd9": {
      "id": "reason-gl-matrix@0.9.9302@d41d8cd9",
      "name": "reason-gl-matrix",
      "version": "0.9.9302",
      "source": {
        "type": "install",
        "source": [
          "archive:https://registry.npmjs.org/reason-gl-matrix/-/reason-gl-matrix-0.9.9302.tgz#sha1:817ca98761ddee904a56d7de14232ac4eca804c4"
        ]
      },
      "overrides": [],
      "dependencies": [
        "rejest@1.3.0@d41d8cd9", "refmterr@3.1.10@d41d8cd9",
        "ocaml@4.7.1003@d41d8cd9",
        "@opam/js_of_ocaml-compiler@github:ocsigen/js_of_ocaml:js_of_ocaml-compiler.opam#db257ce@d41d8cd9",
        "@opam/dune@opam:1.6.3@a7d7baed", "@esy-ocaml/reason@3.4.0@d41d8cd9"
      ],
      "devDependencies": []
    },
    "reason-fontkit@link:../reason-fontkit": {
      "id": "reason-fontkit@link:../reason-fontkit",
      "name": "reason-fontkit",
      "version": "link:../reason-fontkit",
      "source": { "type": "link", "path": "../reason-fontkit" },
      "overrides": [],
      "dependencies": [
        "refmterr@3.1.10@d41d8cd9", "reason-glfw@link:../reason-glfw",
        "reason-gl-matrix@0.9.9302@d41d8cd9",
        "esy-harfbuzz@1.9.1004@d41d8cd9", "esy-freetype2@2.9.1001@d41d8cd9",
        "esy-cmake@0.3.5@d41d8cd9", "@opam/dune@opam:1.6.3@a7d7baed",
        "@esy-ocaml/reason@3.4.0@d41d8cd9"
      ],
      "devDependencies": []
    },
    "ocaml@4.7.1003@d41d8cd9": {
      "id": "ocaml@4.7.1003@d41d8cd9",
      "name": "ocaml",
      "version": "4.7.1003",
      "source": {
        "type": "install",
        "source": [
          "archive:https://registry.npmjs.org/ocaml/-/ocaml-4.7.1003.tgz#sha1:01bb355b8af7977543c9b8be5e21d81ba5fa6ad7"
        ]
      },
      "overrides": [],
      "dependencies": [],
      "devDependencies": []
    },
    "flex@1.2.2@d41d8cd9": {
      "id": "flex@1.2.2@d41d8cd9",
      "name": "flex",
      "version": "1.2.2",
      "source": {
        "type": "install",
        "source": [
          "archive:https://registry.npmjs.org/flex/-/flex-1.2.2.tgz#sha1:6b46058d8c909f9ec1ece18ed21b28ae5e611b3e"
        ]
      },
      "overrides": [],
      "dependencies": [
        "refmterr@3.1.10@d41d8cd9", "@opam/dune@opam:1.6.3@a7d7baed",
        "@esy-ocaml/reason@3.4.0@d41d8cd9"
      ],
      "devDependencies": []
    },
    "esy-harfbuzz@1.9.1004@d41d8cd9": {
      "id": "esy-harfbuzz@1.9.1004@d41d8cd9",
      "name": "esy-harfbuzz",
      "version": "1.9.1004",
      "source": {
        "type": "install",
        "source": [
          "archive:https://registry.npmjs.org/esy-harfbuzz/-/esy-harfbuzz-1.9.1004.tgz#sha1:e90b888620a0a812fb66d9f582a58771cf64a5d7"
        ]
      },
      "overrides": [],
      "dependencies": [ "esy-cmake@0.3.5@d41d8cd9" ],
      "devDependencies": []
    },
    "esy-glfw@3.2.1008@d41d8cd9": {
      "id": "esy-glfw@3.2.1008@d41d8cd9",
      "name": "esy-glfw",
      "version": "3.2.1008",
      "source": {
        "type": "install",
        "source": [
          "archive:https://registry.npmjs.org/esy-glfw/-/esy-glfw-3.2.1008.tgz#sha1:0f161ccdc9fc9d1c66679739b710ca217708f4b4"
        ]
      },
      "overrides": [],
      "dependencies": [ "esy-cmake@0.3.5@d41d8cd9" ],
      "devDependencies": []
    },
    "esy-freetype2@2.9.1001@d41d8cd9": {
      "id": "esy-freetype2@2.9.1001@d41d8cd9",
      "name": "esy-freetype2",
      "version": "2.9.1001",
      "source": {
        "type": "install",
        "source": [
          "archive:https://registry.npmjs.org/esy-freetype2/-/esy-freetype2-2.9.1001.tgz#sha1:6b22487d0fa4617822b1f02523eed64c300978c0"
        ]
      },
      "overrides": [],
      "dependencies": [ "esy-cmake@0.3.5@d41d8cd9" ],
      "devDependencies": []
    },
    "esy-cmake@0.3.5@d41d8cd9": {
      "id": "esy-cmake@0.3.5@d41d8cd9",
      "name": "esy-cmake",
      "version": "0.3.5",
      "source": {
        "type": "install",
        "source": [
          "archive:https://registry.npmjs.org/esy-cmake/-/esy-cmake-0.3.5.tgz#sha1:2df0bdfe9317fbcded5f463fca1f346464494c7a"
        ]
      },
      "overrides": [],
      "dependencies": [],
      "devDependencies": []
    },
    "@opam/zed@opam:1.6@004ea65e": {
      "id": "@opam/zed@opam:1.6@004ea65e",
      "name": "@opam/zed",
      "version": "opam:1.6",
      "source": {
        "type": "install",
        "source": [
          "archive:https://opam.ocaml.org/cache/md5/f7/f75c3094af1a22f9801d5ca5eb2d40e0#md5:f75c3094af1a22f9801d5ca5eb2d40e0",
          "archive:https://github.com/diml/zed/releases/download/1.6/zed-1.6.tbz#md5:f75c3094af1a22f9801d5ca5eb2d40e0"
        ],
        "opam": {
          "name": "zed",
          "version": "1.6",
          "path": "esy.lock/opam/zed.1.6"
        }
      },
      "overrides": [],
      "dependencies": [
        "ocaml@4.7.1003@d41d8cd9", "@opam/react@opam:1.2.1@0e11855f",
        "@opam/jbuilder@opam:transition@58bdfe0a",
        "@opam/camomile@opam:1.0.1@4a2e8bdd",
        "@opam/base-bytes@opam:base@19d0c2ff",
        "@esy-ocaml/substs@0.0.1@d41d8cd9"
      ],
      "devDependencies": [
        "ocaml@4.7.1003@d41d8cd9", "@opam/react@opam:1.2.1@0e11855f",
        "@opam/camomile@opam:1.0.1@4a2e8bdd",
        "@opam/base-bytes@opam:base@19d0c2ff"
      ]
    },
    "@opam/yojson@opam:1.5.0@890db858": {
      "id": "@opam/yojson@opam:1.5.0@890db858",
      "name": "@opam/yojson",
      "version": "opam:1.5.0",
      "source": {
        "type": "install",
        "source": [
          "archive:https://opam.ocaml.org/cache/md5/d8/d80de1bacdde292af42f7c78b323da7b#md5:d80de1bacdde292af42f7c78b323da7b",
          "archive:https://github.com/ocaml-community/yojson/releases/download/1.5.0/yojson-1.5.0.tbz#md5:d80de1bacdde292af42f7c78b323da7b"
        ],
        "opam": {
          "name": "yojson",
          "version": "1.5.0",
          "path": "esy.lock/opam/yojson.1.5.0"
        }
      },
      "overrides": [],
      "dependencies": [
        "ocaml@4.7.1003@d41d8cd9", "@opam/easy-format@opam:1.3.1@9abfd4ed",
        "@opam/dune@opam:1.6.3@a7d7baed", "@opam/cppo@opam:1.6.5@bec3dbd9",
        "@opam/biniou@opam:1.2.0@c8516f18",
        "@esy-ocaml/substs@0.0.1@d41d8cd9"
      ],
      "devDependencies": [
        "ocaml@4.7.1003@d41d8cd9", "@opam/easy-format@opam:1.3.1@9abfd4ed",
        "@opam/biniou@opam:1.2.0@c8516f18"
      ]
    },
    "@opam/uutf@opam:1.0.1@c4650647": {
      "id": "@opam/uutf@opam:1.0.1@c4650647",
      "name": "@opam/uutf",
      "version": "opam:1.0.1",
      "source": {
        "type": "install",
        "source": [
          "archive:https://opam.ocaml.org/cache/md5/b8/b8535f974027357094c5cdb4bf03a21b#md5:b8535f974027357094c5cdb4bf03a21b",
          "archive:http://erratique.ch/software/uutf/releases/uutf-1.0.1.tbz#md5:b8535f974027357094c5cdb4bf03a21b"
        ],
        "opam": {
          "name": "uutf",
          "version": "1.0.1",
          "path": "esy.lock/opam/uutf.1.0.1"
        }
      },
      "overrides": [],
      "dependencies": [
        "ocaml@4.7.1003@d41d8cd9", "@opam/uchar@opam:0.0.2@c8218eea",
        "@opam/topkg@opam:1.0.0@61f4ccf9",
        "@opam/ocamlfind@opam:1.8.0@96572762",
        "@opam/ocamlbuild@opam:0.12.0@6c616094",
        "@opam/cmdliner@opam:1.0.2@b29b7491",
        "@esy-ocaml/substs@0.0.1@d41d8cd9"
      ],
      "devDependencies": [
        "ocaml@4.7.1003@d41d8cd9", "@opam/uchar@opam:0.0.2@c8218eea"
      ]
    },
    "@opam/uchar@opam:0.0.2@c8218eea": {
      "id": "@opam/uchar@opam:0.0.2@c8218eea",
      "name": "@opam/uchar",
      "version": "opam:0.0.2",
      "source": {
        "type": "install",
        "source": [
          "archive:https://opam.ocaml.org/cache/md5/c9/c9ba2c738d264c420c642f7bb1cf4a36#md5:c9ba2c738d264c420c642f7bb1cf4a36",
          "archive:https://github.com/ocaml/uchar/releases/download/v0.0.2/uchar-0.0.2.tbz#md5:c9ba2c738d264c420c642f7bb1cf4a36"
        ],
        "opam": {
          "name": "uchar",
          "version": "0.0.2",
          "path": "esy.lock/opam/uchar.0.0.2"
        }
      },
      "overrides": [],
      "dependencies": [
        "ocaml@4.7.1003@d41d8cd9", "@opam/ocamlbuild@opam:0.12.0@6c616094",
        "@esy-ocaml/substs@0.0.1@d41d8cd9"
      ],
      "devDependencies": [ "ocaml@4.7.1003@d41d8cd9" ]
    },
    "@opam/tyxml@opam:4.3.0@b35a7c40": {
      "id": "@opam/tyxml@opam:4.3.0@b35a7c40",
      "name": "@opam/tyxml",
      "version": "opam:4.3.0",
      "source": {
        "type": "install",
        "source": [
          "archive:https://opam.ocaml.org/cache/md5/fd/fd834a567f813bf447cab5f4c3a723e2#md5:fd834a567f813bf447cab5f4c3a723e2",
          "archive:https://github.com/ocsigen/tyxml/releases/download/4.3.0/tyxml-4.3.0.tbz#md5:fd834a567f813bf447cab5f4c3a723e2"
        ],
        "opam": {
          "name": "tyxml",
          "version": "4.3.0",
          "path": "esy.lock/opam/tyxml.4.3.0"
        }
      },
      "overrides": [],
      "dependencies": [
        "ocaml@4.7.1003@d41d8cd9", "@opam/uutf@opam:1.0.1@c4650647",
        "@opam/seq@opam:base@d8d7de1d", "@opam/re@opam:1.8.0@7baac1a7",
        "@opam/dune@opam:1.6.3@a7d7baed", "@esy-ocaml/substs@0.0.1@d41d8cd9"
      ],
      "devDependencies": [
        "ocaml@4.7.1003@d41d8cd9", "@opam/uutf@opam:1.0.1@c4650647",
        "@opam/seq@opam:base@d8d7de1d", "@opam/re@opam:1.8.0@7baac1a7"
      ]
    },
    "@opam/topkg@opam:1.0.0@61f4ccf9": {
      "id": "@opam/topkg@opam:1.0.0@61f4ccf9",
      "name": "@opam/topkg",
      "version": "opam:1.0.0",
      "source": {
        "type": "install",
        "source": [
          "archive:https://opam.ocaml.org/cache/md5/e3/e3d76bda06bf68cb5853caf6627da603#md5:e3d76bda06bf68cb5853caf6627da603",
          "archive:http://erratique.ch/software/topkg/releases/topkg-1.0.0.tbz#md5:e3d76bda06bf68cb5853caf6627da603"
        ],
        "opam": {
          "name": "topkg",
          "version": "1.0.0",
          "path": "esy.lock/opam/topkg.1.0.0"
        }
      },
      "overrides": [],
      "dependencies": [
        "ocaml@4.7.1003@d41d8cd9", "@opam/result@opam:1.3@bee8bf2e",
        "@opam/ocamlfind@opam:1.8.0@96572762",
        "@opam/ocamlbuild@opam:0.12.0@6c616094",
        "@esy-ocaml/substs@0.0.1@d41d8cd9"
      ],
      "devDependencies": [
        "ocaml@4.7.1003@d41d8cd9", "@opam/result@opam:1.3@bee8bf2e",
        "@opam/ocamlbuild@opam:0.12.0@6c616094"
      ]
    },
    "@opam/seq@opam:base@d8d7de1d": {
      "id": "@opam/seq@opam:base@d8d7de1d",
      "name": "@opam/seq",
      "version": "opam:base",
      "source": {
        "type": "install",
        "source": [ "no-source:" ],
        "opam": {
          "name": "seq",
          "version": "base",
          "path": "esy.lock/opam/seq.base"
        }
      },
      "overrides": [],
      "dependencies": [
        "ocaml@4.7.1003@d41d8cd9", "@esy-ocaml/substs@0.0.1@d41d8cd9"
      ],
      "devDependencies": [ "ocaml@4.7.1003@d41d8cd9" ]
    },
    "@opam/rresult@opam:0.6.0@4b185e72": {
      "id": "@opam/rresult@opam:0.6.0@4b185e72",
      "name": "@opam/rresult",
      "version": "opam:0.6.0",
      "source": {
        "type": "install",
        "source": [
          "archive:https://opam.ocaml.org/cache/md5/ab/aba88cffa29081714468c2c7bcdf7fb1#md5:aba88cffa29081714468c2c7bcdf7fb1",
          "archive:http://erratique.ch/software/rresult/releases/rresult-0.6.0.tbz#md5:aba88cffa29081714468c2c7bcdf7fb1"
        ],
        "opam": {
          "name": "rresult",
          "version": "0.6.0",
          "path": "esy.lock/opam/rresult.0.6.0"
        }
      },
      "overrides": [],
      "dependencies": [
        "ocaml@4.7.1003@d41d8cd9", "@opam/topkg@opam:1.0.0@61f4ccf9",
        "@opam/result@opam:1.3@bee8bf2e",
        "@opam/ocamlfind@opam:1.8.0@96572762",
        "@opam/ocamlbuild@opam:0.12.0@6c616094",
        "@esy-ocaml/substs@0.0.1@d41d8cd9"
      ],
      "devDependencies": [
        "ocaml@4.7.1003@d41d8cd9", "@opam/result@opam:1.3@bee8bf2e"
      ]
    },
    "@opam/result@opam:1.3@bee8bf2e": {
      "id": "@opam/result@opam:1.3@bee8bf2e",
      "name": "@opam/result",
      "version": "opam:1.3",
      "source": {
        "type": "install",
        "source": [
          "archive:https://opam.ocaml.org/cache/md5/4b/4beebefd41f7f899b6eeba7414e7ae01#md5:4beebefd41f7f899b6eeba7414e7ae01",
          "archive:https://github.com/janestreet/result/releases/download/1.3/result-1.3.tbz#md5:4beebefd41f7f899b6eeba7414e7ae01"
        ],
        "opam": {
          "name": "result",
          "version": "1.3",
          "path": "esy.lock/opam/result.1.3"
        }
      },
      "overrides": [],
      "dependencies": [
        "ocaml@4.7.1003@d41d8cd9", "@opam/jbuilder@opam:transition@58bdfe0a",
        "@esy-ocaml/substs@0.0.1@d41d8cd9"
      ],
      "devDependencies": [ "ocaml@4.7.1003@d41d8cd9" ]
    },
    "@opam/react@opam:1.2.1@0e11855f": {
      "id": "@opam/react@opam:1.2.1@0e11855f",
      "name": "@opam/react",
      "version": "opam:1.2.1",
      "source": {
        "type": "install",
        "source": [
          "archive:https://opam.ocaml.org/cache/md5/ce/ce1454438ce4e9d2931248d3abba1fcc#md5:ce1454438ce4e9d2931248d3abba1fcc",
          "archive:http://erratique.ch/software/react/releases/react-1.2.1.tbz#md5:ce1454438ce4e9d2931248d3abba1fcc"
        ],
        "opam": {
          "name": "react",
          "version": "1.2.1",
          "path": "esy.lock/opam/react.1.2.1"
        }
      },
      "overrides": [],
      "dependencies": [
        "ocaml@4.7.1003@d41d8cd9", "@opam/topkg@opam:1.0.0@61f4ccf9",
        "@opam/ocamlfind@opam:1.8.0@96572762",
        "@opam/ocamlbuild@opam:0.12.0@6c616094",
        "@esy-ocaml/substs@0.0.1@d41d8cd9"
      ],
      "devDependencies": [ "ocaml@4.7.1003@d41d8cd9" ]
    },
    "@opam/re@opam:1.8.0@7baac1a7": {
      "id": "@opam/re@opam:1.8.0@7baac1a7",
      "name": "@opam/re",
      "version": "opam:1.8.0",
      "source": {
        "type": "install",
        "source": [
          "archive:https://opam.ocaml.org/cache/md5/76/765f6f8d3e6ab200866e719ed7e5178d#md5:765f6f8d3e6ab200866e719ed7e5178d",
          "archive:https://github.com/ocaml/ocaml-re/releases/download/1.8.0/re-1.8.0.tbz#md5:765f6f8d3e6ab200866e719ed7e5178d"
        ],
        "opam": {
          "name": "re",
          "version": "1.8.0",
          "path": "esy.lock/opam/re.1.8.0"
        }
      },
      "overrides": [],
      "dependencies": [
        "ocaml@4.7.1003@d41d8cd9", "@opam/seq@opam:base@d8d7de1d",
        "@opam/jbuilder@opam:transition@58bdfe0a",
        "@esy-ocaml/substs@0.0.1@d41d8cd9"
      ],
      "devDependencies": [
        "ocaml@4.7.1003@d41d8cd9", "@opam/seq@opam:base@d8d7de1d"
      ]
    },
    "@opam/ppx_tools_versioned@opam:5.2.1@95275a75": {
      "id": "@opam/ppx_tools_versioned@opam:5.2.1@95275a75",
      "name": "@opam/ppx_tools_versioned",
      "version": "opam:5.2.1",
      "source": {
        "type": "install",
        "source": [
          "archive:https://opam.ocaml.org/cache/md5/1a/1ae6ae43ec161fbbf12c2b4d3a7e26f5#md5:1ae6ae43ec161fbbf12c2b4d3a7e26f5",
          "archive:https://github.com/ocaml-ppx/ppx_tools_versioned/archive/5.2.1.tar.gz#md5:1ae6ae43ec161fbbf12c2b4d3a7e26f5"
        ],
        "opam": {
          "name": "ppx_tools_versioned",
          "version": "5.2.1",
          "path": "esy.lock/opam/ppx_tools_versioned.5.2.1"
        }
      },
      "overrides": [],
      "dependencies": [
        "ocaml@4.7.1003@d41d8cd9",
        "@opam/ocaml-migrate-parsetree@opam:1.2.0@5b3aa0d3",
        "@opam/jbuilder@opam:transition@58bdfe0a",
        "@esy-ocaml/substs@0.0.1@d41d8cd9"
      ],
      "devDependencies": [
        "ocaml@4.7.1003@d41d8cd9",
        "@opam/ocaml-migrate-parsetree@opam:1.2.0@5b3aa0d3"
      ]
    },
    "@opam/ppx_derivers@opam:1.0@78655ff8": {
      "id": "@opam/ppx_derivers@opam:1.0@78655ff8",
      "name": "@opam/ppx_derivers",
      "version": "opam:1.0",
      "source": {
        "type": "install",
        "source": [
          "archive:https://opam.ocaml.org/cache/md5/4d/4ddce8f43fdb9b0ef0ab6a7cbfebc3e3#md5:4ddce8f43fdb9b0ef0ab6a7cbfebc3e3",
          "archive:https://github.com/ocaml-ppx/ppx_derivers/archive/1.0.tar.gz#md5:4ddce8f43fdb9b0ef0ab6a7cbfebc3e3"
        ],
        "opam": {
          "name": "ppx_derivers",
          "version": "1.0",
          "path": "esy.lock/opam/ppx_derivers.1.0"
        }
      },
      "overrides": [],
      "dependencies": [
        "ocaml@4.7.1003@d41d8cd9", "@opam/jbuilder@opam:transition@58bdfe0a",
        "@esy-ocaml/substs@0.0.1@d41d8cd9"
      ],
      "devDependencies": [ "ocaml@4.7.1003@d41d8cd9" ]
    },
    "@opam/odoc@opam:1.3.0@a3e1a29d": {
      "id": "@opam/odoc@opam:1.3.0@a3e1a29d",
      "name": "@opam/odoc",
      "version": "opam:1.3.0",
      "source": {
        "type": "install",
        "source": [
          "archive:https://opam.ocaml.org/cache/md5/c7/c734b6ffc158b9519ef2c1463f5789ba#md5:c734b6ffc158b9519ef2c1463f5789ba",
          "archive:https://github.com/ocaml/odoc/archive/1.3.0.tar.gz#md5:c734b6ffc158b9519ef2c1463f5789ba"
        ],
        "opam": {
          "name": "odoc",
          "version": "1.3.0",
          "path": "esy.lock/opam/odoc.1.3.0"
        }
      },
      "overrides": [],
      "dependencies": [
        "ocaml@4.7.1003@d41d8cd9", "@opam/tyxml@opam:4.3.0@b35a7c40",
        "@opam/result@opam:1.3@bee8bf2e", "@opam/fpath@opam:0.7.2@45477b93",
        "@opam/dune@opam:1.6.3@a7d7baed", "@opam/cppo@opam:1.6.5@bec3dbd9",
        "@opam/cmdliner@opam:1.0.2@b29b7491",
        "@opam/bos@opam:0.2.0@df49e63f", "@opam/astring@opam:0.8.3@4e5e17d5",
        "@esy-ocaml/substs@0.0.1@d41d8cd9"
      ],
      "devDependencies": []
    },
    "@opam/ocamlfind@opam:1.8.0@96572762": {
      "id": "@opam/ocamlfind@opam:1.8.0@96572762",
      "name": "@opam/ocamlfind",
      "version": "opam:1.8.0",
      "source": {
        "type": "install",
        "source": [
          "archive:https://opam.ocaml.org/cache/md5/a7/a710c559667672077a93d34eb6a42e5b#md5:a710c559667672077a93d34eb6a42e5b",
          "archive:http://download2.camlcity.org/download/findlib-1.8.0.tar.gz#md5:a710c559667672077a93d34eb6a42e5b",
          "archive:http://download.camlcity.org/download/findlib-1.8.0.tar.gz#md5:a710c559667672077a93d34eb6a42e5b"
        ],
        "opam": {
          "name": "ocamlfind",
          "version": "1.8.0",
          "path": "esy.lock/opam/ocamlfind.1.8.0"
        }
      },
      "overrides": [
        {
          "opamoverride":
            "esy.lock/overrides/opam__s__ocamlfind_opam__c__1.8.0_opam_override"
        }
      ],
      "dependencies": [
        "ocaml@4.7.1003@d41d8cd9", "@opam/conf-m4@opam:1@3279850f",
        "@esy-ocaml/substs@0.0.1@d41d8cd9"
      ],
      "devDependencies": [ "ocaml@4.7.1003@d41d8cd9" ]
    },
    "@opam/ocamlbuild@opam:0.12.0@6c616094": {
      "id": "@opam/ocamlbuild@opam:0.12.0@6c616094",
      "name": "@opam/ocamlbuild",
      "version": "opam:0.12.0",
      "source": {
        "type": "install",
        "source": [
          "archive:https://opam.ocaml.org/cache/md5/44/442baa19470bd49150f153122e22907b#md5:442baa19470bd49150f153122e22907b",
          "archive:https://github.com/ocaml/ocamlbuild/archive/0.12.0.tar.gz#md5:442baa19470bd49150f153122e22907b"
        ],
        "opam": {
          "name": "ocamlbuild",
          "version": "0.12.0",
          "path": "esy.lock/opam/ocamlbuild.0.12.0"
        }
      },
      "overrides": [
        {
          "opamoverride":
            "esy.lock/overrides/opam__s__ocamlbuild_opam__c__0.12.0_opam_override"
        }
      ],
      "dependencies": [
        "ocaml@4.7.1003@d41d8cd9", "@esy-ocaml/substs@0.0.1@d41d8cd9"
      ],
      "devDependencies": [ "ocaml@4.7.1003@d41d8cd9" ]
    },
    "@opam/ocaml-migrate-parsetree@opam:1.2.0@5b3aa0d3": {
      "id": "@opam/ocaml-migrate-parsetree@opam:1.2.0@5b3aa0d3",
      "name": "@opam/ocaml-migrate-parsetree",
      "version": "opam:1.2.0",
      "source": {
        "type": "install",
        "source": [
          "archive:https://opam.ocaml.org/cache/md5/cc/cc6fb09ad6f99156c7dba47711c62c6f#md5:cc6fb09ad6f99156c7dba47711c62c6f",
          "archive:https://github.com/ocaml-ppx/ocaml-migrate-parsetree/releases/download/v1.2.0/ocaml-migrate-parsetree-v1.2.0.tbz#md5:cc6fb09ad6f99156c7dba47711c62c6f"
        ],
        "opam": {
          "name": "ocaml-migrate-parsetree",
          "version": "1.2.0",
          "path": "esy.lock/opam/ocaml-migrate-parsetree.1.2.0"
        }
      },
      "overrides": [],
      "dependencies": [
        "ocaml@4.7.1003@d41d8cd9", "@opam/result@opam:1.3@bee8bf2e",
        "@opam/ppx_derivers@opam:1.0@78655ff8",
        "@opam/dune@opam:1.6.3@a7d7baed", "@esy-ocaml/substs@0.0.1@d41d8cd9"
      ],
      "devDependencies": [
        "ocaml@4.7.1003@d41d8cd9", "@opam/result@opam:1.3@bee8bf2e",
        "@opam/ppx_derivers@opam:1.0@78655ff8"
      ]
    },
    "@opam/merlin-extend@opam:0.3@e1fc0d08": {
      "id": "@opam/merlin-extend@opam:0.3@e1fc0d08",
      "name": "@opam/merlin-extend",
      "version": "opam:0.3",
      "source": {
        "type": "install",
        "source": [
          "archive:https://opam.ocaml.org/cache/md5/9c/9c6dfd4f53328f02f12fcc265f4e2dda#md5:9c6dfd4f53328f02f12fcc265f4e2dda",
          "archive:https://github.com/let-def/merlin-extend/archive/v0.3.tar.gz#md5:9c6dfd4f53328f02f12fcc265f4e2dda"
        ],
        "opam": {
          "name": "merlin-extend",
          "version": "0.3",
          "path": "esy.lock/opam/merlin-extend.0.3"
        }
      },
      "overrides": [
        {
          "opamoverride":
            "esy.lock/overrides/opam__s__merlin_extend_opam__c__0.3_opam_override"
        }
      ],
      "dependencies": [
        "ocaml@4.7.1003@d41d8cd9", "@opam/ocamlfind@opam:1.8.0@96572762",
        "@opam/cppo@opam:1.6.5@bec3dbd9", "@esy-ocaml/substs@0.0.1@d41d8cd9"
      ],
      "devDependencies": [ "ocaml@4.7.1003@d41d8cd9" ]
    },
    "@opam/merlin@opam:3.2.2@829ee6dd": {
      "id": "@opam/merlin@opam:3.2.2@829ee6dd",
      "name": "@opam/merlin",
      "version": "opam:3.2.2",
      "source": {
        "type": "install",
        "source": [
          "archive:https://opam.ocaml.org/cache/md5/ed/ede35b65f8ac9c440cfade5445662c54#md5:ede35b65f8ac9c440cfade5445662c54",
          "archive:https://github.com/ocaml/merlin/releases/download/v3.2.2/merlin-v3.2.2.tbz#md5:ede35b65f8ac9c440cfade5445662c54"
        ],
        "opam": {
          "name": "merlin",
          "version": "3.2.2",
          "path": "esy.lock/opam/merlin.3.2.2"
        }
      },
      "overrides": [],
      "dependencies": [
        "ocaml@4.7.1003@d41d8cd9", "@opam/yojson@opam:1.5.0@890db858",
        "@opam/ocamlfind@opam:1.8.0@96572762",
        "@opam/dune@opam:1.6.3@a7d7baed", "@esy-ocaml/substs@0.0.1@d41d8cd9"
      ],
      "devDependencies": [
        "ocaml@4.7.1003@d41d8cd9", "@opam/yojson@opam:1.5.0@890db858",
        "@opam/ocamlfind@opam:1.8.0@96572762"
      ]
    },
    "@opam/menhir@opam:20181113@0c8257a8": {
      "id": "@opam/menhir@opam:20181113@0c8257a8",
      "name": "@opam/menhir",
      "version": "opam:20181113",
      "source": {
        "type": "install",
        "source": [
          "archive:https://opam.ocaml.org/cache/md5/69/69ce441a06ea131cd43e7b44c4303f3c#md5:69ce441a06ea131cd43e7b44c4303f3c",
          "archive:https://gitlab.inria.fr/fpottier/menhir/repository/20181113/archive.tar.gz#md5:69ce441a06ea131cd43e7b44c4303f3c"
        ],
        "opam": {
          "name": "menhir",
          "version": "20181113",
          "path": "esy.lock/opam/menhir.20181113"
        }
      },
      "overrides": [],
      "dependencies": [
        "ocaml@4.7.1003@d41d8cd9", "@opam/ocamlfind@opam:1.8.0@96572762",
        "@opam/ocamlbuild@opam:0.12.0@6c616094",
        "@esy-ocaml/substs@0.0.1@d41d8cd9"
      ],
      "devDependencies": [ "ocaml@4.7.1003@d41d8cd9" ]
    },
    "@opam/lwt_react@opam:1.1.1@a034a5ae": {
      "id": "@opam/lwt_react@opam:1.1.1@a034a5ae",
      "name": "@opam/lwt_react",
      "version": "opam:1.1.1",
      "source": {
        "type": "install",
        "source": [
          "archive:https://opam.ocaml.org/cache/md5/3b/3bbde866884e32cc7a9d9cbd1e52bde3#md5:3bbde866884e32cc7a9d9cbd1e52bde3",
          "archive:https://github.com/ocsigen/lwt/archive/4.0.0.tar.gz#md5:3bbde866884e32cc7a9d9cbd1e52bde3"
        ],
        "opam": {
          "name": "lwt_react",
          "version": "1.1.1",
          "path": "esy.lock/opam/lwt_react.1.1.1"
        }
      },
      "overrides": [],
      "dependencies": [
        "ocaml@4.7.1003@d41d8cd9", "@opam/react@opam:1.2.1@0e11855f",
        "@opam/lwt@opam:4.1.0@111fc2bf",
        "@opam/jbuilder@opam:transition@58bdfe0a",
        "@esy-ocaml/substs@0.0.1@d41d8cd9"
      ],
      "devDependencies": [
        "ocaml@4.7.1003@d41d8cd9", "@opam/react@opam:1.2.1@0e11855f",
        "@opam/lwt@opam:4.1.0@111fc2bf"
      ]
    },
    "@opam/lwt_ppx@opam:1.2.1@db1172a7": {
      "id": "@opam/lwt_ppx@opam:1.2.1@db1172a7",
      "name": "@opam/lwt_ppx",
      "version": "opam:1.2.1",
      "source": {
        "type": "install",
        "source": [
          "archive:https://opam.ocaml.org/cache/md5/e9/e919bee206f18b3d49250ecf9584fde7#md5:e919bee206f18b3d49250ecf9584fde7",
          "archive:https://github.com/ocsigen/lwt/archive/4.1.0.tar.gz#md5:e919bee206f18b3d49250ecf9584fde7"
        ],
        "opam": {
          "name": "lwt_ppx",
          "version": "1.2.1",
          "path": "esy.lock/opam/lwt_ppx.1.2.1"
        }
      },
      "overrides": [],
      "dependencies": [
        "ocaml@4.7.1003@d41d8cd9",
        "@opam/ppx_tools_versioned@opam:5.2.1@95275a75",
        "@opam/ocaml-migrate-parsetree@opam:1.2.0@5b3aa0d3",
        "@opam/lwt@opam:4.1.0@111fc2bf",
        "@opam/jbuilder@opam:transition@58bdfe0a",
        "@esy-ocaml/substs@0.0.1@d41d8cd9"
      ],
      "devDependencies": [
        "ocaml@4.7.1003@d41d8cd9",
        "@opam/ppx_tools_versioned@opam:5.2.1@95275a75",
        "@opam/ocaml-migrate-parsetree@opam:1.2.0@5b3aa0d3",
        "@opam/lwt@opam:4.1.0@111fc2bf"
      ]
    },
    "@opam/lwt_log@opam:1.1.0@72575e04": {
      "id": "@opam/lwt_log@opam:1.1.0@72575e04",
      "name": "@opam/lwt_log",
      "version": "opam:1.1.0",
      "source": {
        "type": "install",
        "source": [
          "archive:https://opam.ocaml.org/cache/md5/92/92142135d01a4d7e805990cc98653d55#md5:92142135d01a4d7e805990cc98653d55",
          "archive:https://github.com/aantron/lwt_log/archive/1.1.0.tar.gz#md5:92142135d01a4d7e805990cc98653d55"
        ],
        "opam": {
          "name": "lwt_log",
          "version": "1.1.0",
          "path": "esy.lock/opam/lwt_log.1.1.0"
        }
      },
      "overrides": [],
      "dependencies": [
        "ocaml@4.7.1003@d41d8cd9", "@opam/lwt@opam:4.1.0@111fc2bf",
        "@opam/jbuilder@opam:transition@58bdfe0a",
        "@esy-ocaml/substs@0.0.1@d41d8cd9"
      ],
      "devDependencies": [
        "ocaml@4.7.1003@d41d8cd9", "@opam/lwt@opam:4.1.0@111fc2bf"
      ]
    },
    "@opam/lwt@opam:4.1.0@111fc2bf": {
      "id": "@opam/lwt@opam:4.1.0@111fc2bf",
      "name": "@opam/lwt",
      "version": "opam:4.1.0",
      "source": {
        "type": "install",
        "source": [
          "archive:https://opam.ocaml.org/cache/md5/e9/e919bee206f18b3d49250ecf9584fde7#md5:e919bee206f18b3d49250ecf9584fde7",
          "archive:https://github.com/ocsigen/lwt/archive/4.1.0.tar.gz#md5:e919bee206f18b3d49250ecf9584fde7"
        ],
        "opam": {
          "name": "lwt",
          "version": "4.1.0",
          "path": "esy.lock/opam/lwt.4.1.0"
        }
      },
      "overrides": [],
      "dependencies": [
        "ocaml@4.7.1003@d41d8cd9", "@opam/result@opam:1.3@bee8bf2e",
        "@opam/ocamlfind@opam:1.8.0@96572762",
        "@opam/jbuilder@opam:transition@58bdfe0a",
        "@opam/cppo@opam:1.6.5@bec3dbd9",
        "@opam/base-unix@opam:base@87d0b2eb",
        "@opam/base-threads@opam:base@36803084",
        "@esy-ocaml/substs@0.0.1@d41d8cd9"
      ],
      "devDependencies": [
        "ocaml@4.7.1003@d41d8cd9", "@opam/result@opam:1.3@bee8bf2e"
      ]
    },
    "@opam/logs@opam:0.6.2@8f7a792d": {
      "id": "@opam/logs@opam:0.6.2@8f7a792d",
      "name": "@opam/logs",
      "version": "opam:0.6.2",
      "source": {
        "type": "install",
        "source": [
          "archive:https://opam.ocaml.org/cache/md5/19/19f824c02c83c6dddc3bfb6459e4743e#md5:19f824c02c83c6dddc3bfb6459e4743e",
          "archive:http://erratique.ch/software/logs/releases/logs-0.6.2.tbz#md5:19f824c02c83c6dddc3bfb6459e4743e"
        ],
        "opam": {
          "name": "logs",
          "version": "0.6.2",
          "path": "esy.lock/opam/logs.0.6.2"
        }
      },
      "overrides": [],
      "dependencies": [
        "ocaml@4.7.1003@d41d8cd9", "@opam/topkg@opam:1.0.0@61f4ccf9",
        "@opam/result@opam:1.3@bee8bf2e",
        "@opam/ocamlfind@opam:1.8.0@96572762",
        "@opam/ocamlbuild@opam:0.12.0@6c616094",
        "@opam/lwt@opam:4.1.0@111fc2bf",
        "@opam/js_of_ocaml@github:ocsigen/js_of_ocaml:js_of_ocaml.opam#db257ce@d41d8cd9",
        "@opam/fmt@opam:0.8.5@01e38a4e",
        "@opam/cmdliner@opam:1.0.2@b29b7491",
        "@esy-ocaml/substs@0.0.1@d41d8cd9"
      ],
      "devDependencies": [
        "ocaml@4.7.1003@d41d8cd9", "@opam/result@opam:1.3@bee8bf2e"
      ]
    },
    "@opam/lambda-term@opam:1.13@08871237": {
      "id": "@opam/lambda-term@opam:1.13@08871237",
      "name": "@opam/lambda-term",
      "version": "opam:1.13",
      "source": {
        "type": "install",
        "source": [
          "archive:https://opam.ocaml.org/cache/md5/c1/c13826a97014d4d573b927b623c7e043#md5:c13826a97014d4d573b927b623c7e043",
          "archive:https://github.com/diml/lambda-term/releases/download/1.13/lambda-term-1.13.tbz#md5:c13826a97014d4d573b927b623c7e043"
        ],
        "opam": {
          "name": "lambda-term",
          "version": "1.13",
          "path": "esy.lock/opam/lambda-term.1.13"
        }
      },
      "overrides": [
        {
          "opamoverride":
            "esy.lock/overrides/opam__s__lambda_term_opam__c__1.13_opam_override"
        }
      ],
      "dependencies": [
        "ocaml@4.7.1003@d41d8cd9", "@opam/zed@opam:1.6@004ea65e",
        "@opam/react@opam:1.2.1@0e11855f",
        "@opam/lwt_react@opam:1.1.1@a034a5ae",
        "@opam/lwt_log@opam:1.1.0@72575e04", "@opam/lwt@opam:4.1.0@111fc2bf",
        "@opam/jbuilder@opam:transition@58bdfe0a",
        "@opam/camomile@opam:1.0.1@4a2e8bdd",
        "@esy-ocaml/substs@0.0.1@d41d8cd9"
      ],
      "devDependencies": [
        "ocaml@4.7.1003@d41d8cd9", "@opam/zed@opam:1.6@004ea65e",
        "@opam/react@opam:1.2.1@0e11855f",
        "@opam/lwt_react@opam:1.1.1@a034a5ae",
        "@opam/lwt_log@opam:1.1.0@72575e04", "@opam/lwt@opam:4.1.0@111fc2bf",
        "@opam/camomile@opam:1.0.1@4a2e8bdd"
      ]
    },
    "@opam/js_of_ocaml-ppx@opam:3.3.0@6d90d7d2": {
      "id": "@opam/js_of_ocaml-ppx@opam:3.3.0@6d90d7d2",
      "name": "@opam/js_of_ocaml-ppx",
      "version": "opam:3.3.0",
      "source": {
        "type": "install",
        "source": [
          "archive:https://opam.ocaml.org/cache/md5/43/438051f64e307edbda42f250a3d9cef1#md5:438051f64e307edbda42f250a3d9cef1",
          "archive:https://github.com/ocsigen/js_of_ocaml/archive/3.3.0.tar.gz#md5:438051f64e307edbda42f250a3d9cef1"
        ],
        "opam": {
          "name": "js_of_ocaml-ppx",
          "version": "3.3.0",
          "path": "esy.lock/opam/js_of_ocaml-ppx.3.3.0"
        }
      },
      "overrides": [],
      "dependencies": [
        "ocaml@4.7.1003@d41d8cd9",
        "@opam/ppx_tools_versioned@opam:5.2.1@95275a75",
        "@opam/ocaml-migrate-parsetree@opam:1.2.0@5b3aa0d3",
        "@opam/js_of_ocaml@github:ocsigen/js_of_ocaml:js_of_ocaml.opam#db257ce@d41d8cd9",
        "@opam/dune@opam:1.6.3@a7d7baed", "@esy-ocaml/substs@0.0.1@d41d8cd9"
      ],
      "devDependencies": [
        "ocaml@4.7.1003@d41d8cd9",
        "@opam/ppx_tools_versioned@opam:5.2.1@95275a75",
        "@opam/ocaml-migrate-parsetree@opam:1.2.0@5b3aa0d3",
        "@opam/js_of_ocaml@github:ocsigen/js_of_ocaml:js_of_ocaml.opam#db257ce@d41d8cd9"
      ]
    },
    "@opam/js_of_ocaml-lwt@opam:3.3.0@ff746e31": {
      "id": "@opam/js_of_ocaml-lwt@opam:3.3.0@ff746e31",
      "name": "@opam/js_of_ocaml-lwt",
      "version": "opam:3.3.0",
      "source": {
        "type": "install",
        "source": [
          "archive:https://opam.ocaml.org/cache/md5/43/438051f64e307edbda42f250a3d9cef1#md5:438051f64e307edbda42f250a3d9cef1",
          "archive:https://github.com/ocsigen/js_of_ocaml/archive/3.3.0.tar.gz#md5:438051f64e307edbda42f250a3d9cef1"
        ],
        "opam": {
          "name": "js_of_ocaml-lwt",
          "version": "3.3.0",
          "path": "esy.lock/opam/js_of_ocaml-lwt.3.3.0"
        }
      },
      "overrides": [],
      "dependencies": [
        "ocaml@4.7.1003@d41d8cd9", "@opam/lwt_log@opam:1.1.0@72575e04",
        "@opam/lwt@opam:4.1.0@111fc2bf",
        "@opam/js_of_ocaml-ppx@opam:3.3.0@6d90d7d2",
        "@opam/js_of_ocaml@github:ocsigen/js_of_ocaml:js_of_ocaml.opam#db257ce@d41d8cd9",
        "@opam/dune@opam:1.6.3@a7d7baed", "@esy-ocaml/substs@0.0.1@d41d8cd9"
      ],
      "devDependencies": [
        "ocaml@4.7.1003@d41d8cd9", "@opam/lwt@opam:4.1.0@111fc2bf",
        "@opam/js_of_ocaml-ppx@opam:3.3.0@6d90d7d2",
        "@opam/js_of_ocaml@github:ocsigen/js_of_ocaml:js_of_ocaml.opam#db257ce@d41d8cd9"
      ]
    },
    "@opam/js_of_ocaml-compiler@github:ocsigen/js_of_ocaml:js_of_ocaml-compiler.opam#db257ce@d41d8cd9": {
      "id":
        "@opam/js_of_ocaml-compiler@github:ocsigen/js_of_ocaml:js_of_ocaml-compiler.opam#db257ce@d41d8cd9",
      "name": "@opam/js_of_ocaml-compiler",
      "version":
        "github:ocsigen/js_of_ocaml:js_of_ocaml-compiler.opam#db257ce",
      "source": {
        "type": "install",
        "source": [
          "github:ocsigen/js_of_ocaml:js_of_ocaml-compiler.opam#db257ce"
        ]
      },
      "overrides": [],
      "dependencies": [
        "ocaml@4.7.1003@d41d8cd9", "@opam/yojson@opam:1.5.0@890db858",
        "@opam/ocamlfind@opam:1.8.0@96572762",
        "@opam/dune@opam:1.6.3@a7d7baed", "@opam/cppo@opam:1.6.5@bec3dbd9",
        "@opam/cmdliner@opam:1.0.2@b29b7491",
        "@esy-ocaml/substs@0.0.1@d41d8cd9"
      ],
      "devDependencies": [
        "ocaml@4.7.1003@d41d8cd9", "@opam/yojson@opam:1.5.0@890db858",
        "@opam/cppo@opam:1.6.5@bec3dbd9",
        "@opam/cmdliner@opam:1.0.2@b29b7491"
      ]
    },
    "@opam/js_of_ocaml@github:ocsigen/js_of_ocaml:js_of_ocaml.opam#db257ce@d41d8cd9": {
      "id":
        "@opam/js_of_ocaml@github:ocsigen/js_of_ocaml:js_of_ocaml.opam#db257ce@d41d8cd9",
      "name": "@opam/js_of_ocaml",
      "version": "github:ocsigen/js_of_ocaml:js_of_ocaml.opam#db257ce",
      "source": {
        "type": "install",
        "source": [ "github:ocsigen/js_of_ocaml:js_of_ocaml.opam#db257ce" ]
      },
      "overrides": [],
      "dependencies": [
        "ocaml@4.7.1003@d41d8cd9", "@opam/uchar@opam:0.0.2@c8218eea",
        "@opam/ppx_tools_versioned@opam:5.2.1@95275a75",
        "@opam/ocaml-migrate-parsetree@opam:1.2.0@5b3aa0d3",
        "@opam/js_of_ocaml-compiler@github:ocsigen/js_of_ocaml:js_of_ocaml-compiler.opam#db257ce@d41d8cd9",
        "@opam/dune@opam:1.6.3@a7d7baed", "@esy-ocaml/substs@0.0.1@d41d8cd9"
      ],
      "devDependencies": [
        "ocaml@4.7.1003@d41d8cd9", "@opam/uchar@opam:0.0.2@c8218eea",
        "@opam/ppx_tools_versioned@opam:5.2.1@95275a75",
        "@opam/ocaml-migrate-parsetree@opam:1.2.0@5b3aa0d3",
        "@opam/js_of_ocaml-compiler@github:ocsigen/js_of_ocaml:js_of_ocaml-compiler.opam#db257ce@d41d8cd9"
      ]
    },
    "@opam/jbuilder@opam:transition@58bdfe0a": {
      "id": "@opam/jbuilder@opam:transition@58bdfe0a",
      "name": "@opam/jbuilder",
      "version": "opam:transition",
      "source": {
        "type": "install",
        "source": [ "no-source:" ],
        "opam": {
          "name": "jbuilder",
          "version": "transition",
          "path": "esy.lock/opam/jbuilder.transition"
        }
      },
      "overrides": [],
      "dependencies": [
        "ocaml@4.7.1003@d41d8cd9", "@opam/dune@opam:1.6.3@a7d7baed",
        "@esy-ocaml/substs@0.0.1@d41d8cd9"
      ],
      "devDependencies": [
        "ocaml@4.7.1003@d41d8cd9", "@opam/dune@opam:1.6.3@a7d7baed"
      ]
    },
    "@opam/gg@opam:0.9.3@063e5657": {
      "id": "@opam/gg@opam:0.9.3@063e5657",
      "name": "@opam/gg",
      "version": "opam:0.9.3",
      "source": {
        "type": "install",
        "source": [
          "archive:https://opam.ocaml.org/cache/md5/18/1801fc7b6af16c597ef0bfaacc12cd5b#md5:1801fc7b6af16c597ef0bfaacc12cd5b",
          "archive:http://erratique.ch/software/gg/releases/gg-0.9.3.tbz#md5:1801fc7b6af16c597ef0bfaacc12cd5b"
        ],
        "opam": {
          "name": "gg",
          "version": "0.9.3",
          "path": "esy.lock/opam/gg.0.9.3"
        }
      },
      "overrides": [],
      "dependencies": [
        "ocaml@4.7.1003@d41d8cd9", "@opam/topkg@opam:1.0.0@61f4ccf9",
        "@opam/ocamlfind@opam:1.8.0@96572762",
        "@opam/ocamlbuild@opam:0.12.0@6c616094",
        "@opam/base-bigarray@opam:base@b03491b0",
        "@esy-ocaml/substs@0.0.1@d41d8cd9"
      ],
      "devDependencies": [
        "ocaml@4.7.1003@d41d8cd9", "@opam/base-bigarray@opam:base@b03491b0"
      ]
    },
    "@opam/fpath@opam:0.7.2@45477b93": {
      "id": "@opam/fpath@opam:0.7.2@45477b93",
      "name": "@opam/fpath",
      "version": "opam:0.7.2",
      "source": {
        "type": "install",
        "source": [
          "archive:https://opam.ocaml.org/cache/md5/52/52c7ecb0bf180088336f3c645875fa41#md5:52c7ecb0bf180088336f3c645875fa41",
          "archive:http://erratique.ch/software/fpath/releases/fpath-0.7.2.tbz#md5:52c7ecb0bf180088336f3c645875fa41"
        ],
        "opam": {
          "name": "fpath",
          "version": "0.7.2",
          "path": "esy.lock/opam/fpath.0.7.2"
        }
      },
      "overrides": [],
      "dependencies": [
        "ocaml@4.7.1003@d41d8cd9", "@opam/topkg@opam:1.0.0@61f4ccf9",
        "@opam/result@opam:1.3@bee8bf2e",
        "@opam/ocamlfind@opam:1.8.0@96572762",
        "@opam/ocamlbuild@opam:0.12.0@6c616094",
        "@opam/astring@opam:0.8.3@4e5e17d5",
        "@esy-ocaml/substs@0.0.1@d41d8cd9"
      ],
      "devDependencies": [
        "ocaml@4.7.1003@d41d8cd9", "@opam/result@opam:1.3@bee8bf2e",
        "@opam/astring@opam:0.8.3@4e5e17d5"
      ]
    },
    "@opam/fmt@opam:0.8.5@01e38a4e": {
      "id": "@opam/fmt@opam:0.8.5@01e38a4e",
      "name": "@opam/fmt",
      "version": "opam:0.8.5",
      "source": {
        "type": "install",
        "source": [
          "archive:https://opam.ocaml.org/cache/md5/77/77b64aa6f20f09de28f2405d6195f12c#md5:77b64aa6f20f09de28f2405d6195f12c",
          "archive:http://erratique.ch/software/fmt/releases/fmt-0.8.5.tbz#md5:77b64aa6f20f09de28f2405d6195f12c"
        ],
        "opam": {
          "name": "fmt",
          "version": "0.8.5",
          "path": "esy.lock/opam/fmt.0.8.5"
        }
      },
      "overrides": [],
      "dependencies": [
        "ocaml@4.7.1003@d41d8cd9", "@opam/uchar@opam:0.0.2@c8218eea",
        "@opam/topkg@opam:1.0.0@61f4ccf9", "@opam/result@opam:1.3@bee8bf2e",
        "@opam/ocamlfind@opam:1.8.0@96572762",
        "@opam/ocamlbuild@opam:0.12.0@6c616094",
        "@opam/cmdliner@opam:1.0.2@b29b7491",
        "@opam/base-unix@opam:base@87d0b2eb",
        "@esy-ocaml/substs@0.0.1@d41d8cd9"
      ],
      "devDependencies": [
        "ocaml@4.7.1003@d41d8cd9", "@opam/uchar@opam:0.0.2@c8218eea",
        "@opam/result@opam:1.3@bee8bf2e"
      ]
    },
    "@opam/easy-format@opam:1.3.1@9abfd4ed": {
      "id": "@opam/easy-format@opam:1.3.1@9abfd4ed",
      "name": "@opam/easy-format",
      "version": "opam:1.3.1",
      "source": {
        "type": "install",
        "source": [
          "archive:https://opam.ocaml.org/cache/md5/4e/4e163700fb88fdcd6b8976c3a216c8ea#md5:4e163700fb88fdcd6b8976c3a216c8ea",
          "archive:https://github.com/mjambon/easy-format/archive/v1.3.1.tar.gz#md5:4e163700fb88fdcd6b8976c3a216c8ea"
        ],
        "opam": {
          "name": "easy-format",
          "version": "1.3.1",
          "path": "esy.lock/opam/easy-format.1.3.1"
        }
      },
      "overrides": [],
      "dependencies": [
        "ocaml@4.7.1003@d41d8cd9", "@opam/jbuilder@opam:transition@58bdfe0a",
        "@esy-ocaml/substs@0.0.1@d41d8cd9"
      ],
      "devDependencies": [ "ocaml@4.7.1003@d41d8cd9" ]
    },
    "@opam/dune@opam:1.6.3@a7d7baed": {
      "id": "@opam/dune@opam:1.6.3@a7d7baed",
      "name": "@opam/dune",
      "version": "opam:1.6.3",
      "source": {
        "type": "install",
        "source": [
          "archive:https://opam.ocaml.org/cache/md5/12/1212a36547d25269675d767c38fecf5f#md5:1212a36547d25269675d767c38fecf5f",
          "archive:https://github.com/ocaml/dune/releases/download/1.6.3/dune-1.6.3.tbz#md5:1212a36547d25269675d767c38fecf5f"
        ],
        "opam": {
          "name": "dune",
          "version": "1.6.3",
          "path": "esy.lock/opam/dune.1.6.3"
        }
      },
      "overrides": [
        {
          "opamoverride":
            "esy.lock/overrides/opam__s__dune_opam__c__1.6.3_opam_override"
        }
      ],
      "dependencies": [
        "ocaml@4.7.1003@d41d8cd9", "@opam/base-unix@opam:base@87d0b2eb",
        "@opam/base-threads@opam:base@36803084",
        "@esy-ocaml/substs@0.0.1@d41d8cd9"
      ],
      "devDependencies": [
        "ocaml@4.7.1003@d41d8cd9", "@opam/base-unix@opam:base@87d0b2eb",
        "@opam/base-threads@opam:base@36803084"
      ]
    },
    "@opam/cppo@opam:1.6.5@bec3dbd9": {
      "id": "@opam/cppo@opam:1.6.5@bec3dbd9",
      "name": "@opam/cppo",
      "version": "opam:1.6.5",
      "source": {
        "type": "install",
        "source": [
          "archive:https://opam.ocaml.org/cache/md5/1c/1cd25741d31417995b0973fe0b6f6c82#md5:1cd25741d31417995b0973fe0b6f6c82",
          "archive:https://github.com/mjambon/cppo/archive/v1.6.5.tar.gz#md5:1cd25741d31417995b0973fe0b6f6c82"
        ],
        "opam": {
          "name": "cppo",
          "version": "1.6.5",
          "path": "esy.lock/opam/cppo.1.6.5"
        }
      },
      "overrides": [],
      "dependencies": [
        "ocaml@4.7.1003@d41d8cd9", "@opam/jbuilder@opam:transition@58bdfe0a",
        "@opam/base-unix@opam:base@87d0b2eb",
        "@esy-ocaml/substs@0.0.1@d41d8cd9"
      ],
      "devDependencies": [
        "ocaml@4.7.1003@d41d8cd9", "@opam/base-unix@opam:base@87d0b2eb"
      ]
    },
    "@opam/conf-which@opam:1@1da7b8cf": {
      "id": "@opam/conf-which@opam:1@1da7b8cf",
      "name": "@opam/conf-which",
      "version": "opam:1",
      "source": {
        "type": "install",
        "source": [ "no-source:" ],
        "opam": {
          "name": "conf-which",
          "version": "1",
          "path": "esy.lock/opam/conf-which.1"
        }
      },
      "overrides": [],
      "dependencies": [ "@esy-ocaml/substs@0.0.1@d41d8cd9" ],
      "devDependencies": []
    },
    "@opam/conf-m4@opam:1@3279850f": {
      "id": "@opam/conf-m4@opam:1@3279850f",
      "name": "@opam/conf-m4",
      "version": "opam:1",
      "source": {
        "type": "install",
        "source": [ "no-source:" ],
        "opam": {
          "name": "conf-m4",
          "version": "1",
          "path": "esy.lock/opam/conf-m4.1"
        }
      },
      "overrides": [],
      "dependencies": [ "@esy-ocaml/substs@0.0.1@d41d8cd9" ],
      "devDependencies": []
    },
    "@opam/color@opam:0.2.0@8ef09171": {
      "id": "@opam/color@opam:0.2.0@8ef09171",
      "name": "@opam/color",
      "version": "opam:0.2.0",
      "source": {
        "type": "install",
        "source": [
          "archive:https://opam.ocaml.org/cache/md5/36/36a5d45385a02f96d07d40d1b0fbcf8a#md5:36a5d45385a02f96d07d40d1b0fbcf8a",
          "archive:https://github.com/anuragsoni/color/releases/download/0.2.0/color-0.2.0.tbz#md5:36a5d45385a02f96d07d40d1b0fbcf8a"
        ],
        "opam": {
          "name": "color",
          "version": "0.2.0",
          "path": "esy.lock/opam/color.0.2.0"
        }
      },
      "overrides": [],
      "dependencies": [
        "ocaml@4.7.1003@d41d8cd9", "@opam/gg@opam:0.9.3@063e5657",
        "@opam/dune@opam:1.6.3@a7d7baed", "@esy-ocaml/substs@0.0.1@d41d8cd9"
      ],
      "devDependencies": [
        "ocaml@4.7.1003@d41d8cd9", "@opam/gg@opam:0.9.3@063e5657"
      ]
    },
    "@opam/cmdliner@opam:1.0.2@b29b7491": {
      "id": "@opam/cmdliner@opam:1.0.2@b29b7491",
      "name": "@opam/cmdliner",
      "version": "opam:1.0.2",
      "source": {
        "type": "install",
        "source": [
          "archive:https://opam.ocaml.org/cache/md5/ab/ab2f0130e88e8dcd723ac6154c98a881#md5:ab2f0130e88e8dcd723ac6154c98a881",
          "archive:http://erratique.ch/software/cmdliner/releases/cmdliner-1.0.2.tbz#md5:ab2f0130e88e8dcd723ac6154c98a881"
        ],
        "opam": {
          "name": "cmdliner",
          "version": "1.0.2",
          "path": "esy.lock/opam/cmdliner.1.0.2"
        }
      },
      "overrides": [],
      "dependencies": [
        "ocaml@4.7.1003@d41d8cd9", "@opam/topkg@opam:1.0.0@61f4ccf9",
        "@opam/result@opam:1.3@bee8bf2e",
        "@opam/ocamlfind@opam:1.8.0@96572762",
        "@opam/ocamlbuild@opam:0.12.0@6c616094",
        "@esy-ocaml/substs@0.0.1@d41d8cd9"
      ],
      "devDependencies": [
        "ocaml@4.7.1003@d41d8cd9", "@opam/result@opam:1.3@bee8bf2e"
      ]
    },
    "@opam/chalk@opam:1.0@6f5da5ff": {
      "id": "@opam/chalk@opam:1.0@6f5da5ff",
      "name": "@opam/chalk",
      "version": "opam:1.0",
      "source": {
        "type": "install",
        "source": [
          "archive:https://opam.ocaml.org/cache/md5/c6/c685f3024e5a4e74c86b4d9ce67ae34f#md5:c685f3024e5a4e74c86b4d9ce67ae34f",
          "archive:https://github.com/nickzuber/chalk/archive/v1.0.tar.gz#md5:c685f3024e5a4e74c86b4d9ce67ae34f"
        ],
        "opam": {
          "name": "chalk",
          "version": "1.0",
          "path": "esy.lock/opam/chalk.1.0"
        }
      },
      "overrides": [],
      "dependencies": [
        "ocaml@4.7.1003@d41d8cd9", "@opam/ocamlfind@opam:1.8.0@96572762",
        "@esy-ocaml/substs@0.0.1@d41d8cd9"
      ],
      "devDependencies": [
        "ocaml@4.7.1003@d41d8cd9", "@opam/ocamlfind@opam:1.8.0@96572762"
      ]
    },
    "@opam/camomile@opam:1.0.1@4a2e8bdd": {
      "id": "@opam/camomile@opam:1.0.1@4a2e8bdd",
      "name": "@opam/camomile",
      "version": "opam:1.0.1",
      "source": {
        "type": "install",
        "source": [
          "archive:https://opam.ocaml.org/cache/md5/82/82e016653431353a07f22c259adc6e05#md5:82e016653431353a07f22c259adc6e05",
          "archive:https://github.com/yoriyuki/Camomile/releases/download/1.0.1/camomile-1.0.1.tbz#md5:82e016653431353a07f22c259adc6e05"
        ],
        "opam": {
          "name": "camomile",
          "version": "1.0.1",
          "path": "esy.lock/opam/camomile.1.0.1"
        }
      },
      "overrides": [],
      "dependencies": [
        "ocaml@4.7.1003@d41d8cd9", "@opam/jbuilder@opam:transition@58bdfe0a",
        "@esy-ocaml/substs@0.0.1@d41d8cd9"
      ],
      "devDependencies": [ "ocaml@4.7.1003@d41d8cd9" ]
    },
    "@opam/bos@opam:0.2.0@df49e63f": {
      "id": "@opam/bos@opam:0.2.0@df49e63f",
      "name": "@opam/bos",
      "version": "opam:0.2.0",
      "source": {
        "type": "install",
        "source": [
          "archive:https://opam.ocaml.org/cache/md5/ae/aeae7447567db459c856ee41b5a66fd2#md5:aeae7447567db459c856ee41b5a66fd2",
          "archive:http://erratique.ch/software/bos/releases/bos-0.2.0.tbz#md5:aeae7447567db459c856ee41b5a66fd2"
        ],
        "opam": {
          "name": "bos",
          "version": "0.2.0",
          "path": "esy.lock/opam/bos.0.2.0"
        }
      },
      "overrides": [],
      "dependencies": [
        "ocaml@4.7.1003@d41d8cd9", "@opam/topkg@opam:1.0.0@61f4ccf9",
        "@opam/rresult@opam:0.6.0@4b185e72",
        "@opam/ocamlfind@opam:1.8.0@96572762",
        "@opam/ocamlbuild@opam:0.12.0@6c616094",
        "@opam/logs@opam:0.6.2@8f7a792d", "@opam/fpath@opam:0.7.2@45477b93",
        "@opam/fmt@opam:0.8.5@01e38a4e",
        "@opam/base-unix@opam:base@87d0b2eb",
        "@opam/astring@opam:0.8.3@4e5e17d5",
        "@esy-ocaml/substs@0.0.1@d41d8cd9"
      ],
      "devDependencies": [
        "ocaml@4.7.1003@d41d8cd9", "@opam/rresult@opam:0.6.0@4b185e72",
        "@opam/logs@opam:0.6.2@8f7a792d", "@opam/fpath@opam:0.7.2@45477b93",
        "@opam/fmt@opam:0.8.5@01e38a4e",
        "@opam/base-unix@opam:base@87d0b2eb",
        "@opam/astring@opam:0.8.3@4e5e17d5"
      ]
    },
    "@opam/biniou@opam:1.2.0@c8516f18": {
      "id": "@opam/biniou@opam:1.2.0@c8516f18",
      "name": "@opam/biniou",
      "version": "opam:1.2.0",
      "source": {
        "type": "install",
        "source": [
          "archive:https://opam.ocaml.org/cache/md5/f3/f3e92358e832ed94eaf23ce622ccc2f9#md5:f3e92358e832ed94eaf23ce622ccc2f9",
          "archive:https://github.com/mjambon/biniou/archive/v1.2.0.tar.gz#md5:f3e92358e832ed94eaf23ce622ccc2f9"
        ],
        "opam": {
          "name": "biniou",
          "version": "1.2.0",
          "path": "esy.lock/opam/biniou.1.2.0"
        }
      },
      "overrides": [],
      "dependencies": [
        "ocaml@4.7.1003@d41d8cd9", "@opam/jbuilder@opam:transition@58bdfe0a",
        "@opam/easy-format@opam:1.3.1@9abfd4ed",
        "@opam/conf-which@opam:1@1da7b8cf",
        "@esy-ocaml/substs@0.0.1@d41d8cd9"
      ],
      "devDependencies": [
        "ocaml@4.7.1003@d41d8cd9", "@opam/easy-format@opam:1.3.1@9abfd4ed"
      ]
    },
    "@opam/base-unix@opam:base@87d0b2eb": {
      "id": "@opam/base-unix@opam:base@87d0b2eb",
      "name": "@opam/base-unix",
      "version": "opam:base",
      "source": {
        "type": "install",
        "source": [ "no-source:" ],
        "opam": {
          "name": "base-unix",
          "version": "base",
          "path": "esy.lock/opam/base-unix.base"
        }
      },
      "overrides": [],
      "dependencies": [ "@esy-ocaml/substs@0.0.1@d41d8cd9" ],
      "devDependencies": []
    },
    "@opam/base-threads@opam:base@36803084": {
      "id": "@opam/base-threads@opam:base@36803084",
      "name": "@opam/base-threads",
      "version": "opam:base",
      "source": {
        "type": "install",
        "source": [ "no-source:" ],
        "opam": {
          "name": "base-threads",
          "version": "base",
          "path": "esy.lock/opam/base-threads.base"
        }
      },
      "overrides": [],
      "dependencies": [ "@esy-ocaml/substs@0.0.1@d41d8cd9" ],
      "devDependencies": []
    },
    "@opam/base-bytes@opam:base@19d0c2ff": {
      "id": "@opam/base-bytes@opam:base@19d0c2ff",
      "name": "@opam/base-bytes",
      "version": "opam:base",
      "source": {
        "type": "install",
        "source": [ "no-source:" ],
        "opam": {
          "name": "base-bytes",
          "version": "base",
          "path": "esy.lock/opam/base-bytes.base"
        }
      },
      "overrides": [],
      "dependencies": [
        "ocaml@4.7.1003@d41d8cd9", "@opam/ocamlfind@opam:1.8.0@96572762",
        "@esy-ocaml/substs@0.0.1@d41d8cd9"
      ],
      "devDependencies": [
        "ocaml@4.7.1003@d41d8cd9", "@opam/ocamlfind@opam:1.8.0@96572762"
      ]
    },
    "@opam/base-bigarray@opam:base@b03491b0": {
      "id": "@opam/base-bigarray@opam:base@b03491b0",
      "name": "@opam/base-bigarray",
      "version": "opam:base",
      "source": {
        "type": "install",
        "source": [ "no-source:" ],
        "opam": {
          "name": "base-bigarray",
          "version": "base",
          "path": "esy.lock/opam/base-bigarray.base"
        }
      },
      "overrides": [],
      "dependencies": [ "@esy-ocaml/substs@0.0.1@d41d8cd9" ],
      "devDependencies": []
    },
    "@opam/astring@opam:0.8.3@4e5e17d5": {
      "id": "@opam/astring@opam:0.8.3@4e5e17d5",
      "name": "@opam/astring",
      "version": "opam:0.8.3",
      "source": {
        "type": "install",
        "source": [
          "archive:https://opam.ocaml.org/cache/md5/c5/c5bf6352b9ac27fbeab342740f4fa870#md5:c5bf6352b9ac27fbeab342740f4fa870",
          "archive:http://erratique.ch/software/astring/releases/astring-0.8.3.tbz#md5:c5bf6352b9ac27fbeab342740f4fa870"
        ],
        "opam": {
          "name": "astring",
          "version": "0.8.3",
          "path": "esy.lock/opam/astring.0.8.3"
        }
      },
      "overrides": [],
      "dependencies": [
        "ocaml@4.7.1003@d41d8cd9", "@opam/topkg@opam:1.0.0@61f4ccf9",
        "@opam/ocamlfind@opam:1.8.0@96572762",
        "@opam/ocamlbuild@opam:0.12.0@6c616094",
        "@opam/base-bytes@opam:base@19d0c2ff",
        "@esy-ocaml/substs@0.0.1@d41d8cd9"
      ],
      "devDependencies": [
        "ocaml@4.7.1003@d41d8cd9", "@opam/base-bytes@opam:base@19d0c2ff"
      ]
    },
    "@esy-ocaml/substs@0.0.1@d41d8cd9": {
      "id": "@esy-ocaml/substs@0.0.1@d41d8cd9",
      "name": "@esy-ocaml/substs",
      "version": "0.0.1",
      "source": {
        "type": "install",
        "source": [
          "archive:https://registry.npmjs.org/@esy-ocaml/substs/-/substs-0.0.1.tgz#sha1:59ebdbbaedcda123fc7ed8fb2b302b7d819e9a46"
        ]
      },
      "overrides": [],
      "dependencies": [],
      "devDependencies": []
    },
    "@esy-ocaml/reason@3.4.0@d41d8cd9": {
      "id": "@esy-ocaml/reason@3.4.0@d41d8cd9",
      "name": "@esy-ocaml/reason",
      "version": "3.4.0",
      "source": {
        "type": "install",
        "source": [
          "archive:https://registry.npmjs.org/@esy-ocaml/reason/-/reason-3.4.0.tgz#sha1:8c84c183a95d489a3e82ff0465effe4b56ff12af"
        ]
      },
      "overrides": [],
      "dependencies": [
        "ocaml@4.7.1003@d41d8cd9", "@opam/result@opam:1.3@bee8bf2e",
        "@opam/ocamlfind@opam:1.8.0@96572762",
        "@opam/ocaml-migrate-parsetree@opam:1.2.0@5b3aa0d3",
        "@opam/merlin-extend@opam:0.3@e1fc0d08",
        "@opam/menhir@opam:20181113@0c8257a8",
        "@opam/dune@opam:1.6.3@a7d7baed"
      ],
      "devDependencies": []
    },
    "@brisk/brisk-reconciler@github:briskml/brisk-reconciler#7901934@d41d8cd9": {
      "id":
        "@brisk/brisk-reconciler@github:briskml/brisk-reconciler#7901934@d41d8cd9",
      "name": "@brisk/brisk-reconciler",
      "version": "github:briskml/brisk-reconciler#7901934",
      "source": {
        "type": "install",
        "source": [ "github:briskml/brisk-reconciler#7901934" ]
      },
      "overrides": [],
      "dependencies": [
        "ocaml@4.7.1003@d41d8cd9", "@opam/dune@opam:1.6.3@a7d7baed",
        "@esy-ocaml/reason@3.4.0@d41d8cd9"
      ],
      "devDependencies": []
    }
  }
}<|MERGE_RESOLUTION|>--- conflicted
+++ resolved
@@ -1,9 +1,5 @@
 {
-<<<<<<< HEAD
-  "checksum": "c894091b13a1af9da85c2963ea5ed98a",
-=======
-  "checksum": "eb6ca7567a413bda44466421f9331d4b",
->>>>>>> 4a04b537
+  "checksum": "cf07610a284fc7740c29123767903ece",
   "root": "revery@link:./package.json",
   "node": {
     "revery@link:./package.json": {
@@ -13,11 +9,11 @@
       "source": { "type": "link", "path": ".", "manifest": "package.json" },
       "overrides": [],
       "dependencies": [
-        "reason-glfw@link:../reason-glfw",
+        "reason-glfw@github:bryphe/reason-glfw#6abe679@d41d8cd9",
         "reason-gl-matrix@0.9.9302@d41d8cd9",
-        "reason-fontkit@link:../reason-fontkit", "ocaml@4.7.1003@d41d8cd9",
-        "flex@1.2.2@d41d8cd9", "@opam/lwt_ppx@opam:1.2.1@db1172a7",
-        "@opam/lwt@opam:4.1.0@111fc2bf",
+        "reason-fontkit@github:revery-ui/reason-fontkit#e012f38@d41d8cd9",
+        "ocaml@4.7.1003@d41d8cd9", "flex@1.2.2@d41d8cd9",
+        "@opam/lwt_ppx@opam:1.2.1@db1172a7", "@opam/lwt@opam:4.1.0@111fc2bf",
         "@opam/js_of_ocaml-lwt@opam:3.3.0@ff746e31",
         "@opam/js_of_ocaml-compiler@github:ocsigen/js_of_ocaml:js_of_ocaml-compiler.opam#db257ce@d41d8cd9",
         "@opam/js_of_ocaml@github:ocsigen/js_of_ocaml:js_of_ocaml.opam#db257ce@d41d8cd9",
@@ -70,16 +66,20 @@
       ],
       "devDependencies": []
     },
-    "reason-glfw@link:../reason-glfw": {
-      "id": "reason-glfw@link:../reason-glfw",
+    "reason-glfw@github:bryphe/reason-glfw#6abe679@d41d8cd9": {
+      "id": "reason-glfw@github:bryphe/reason-glfw#6abe679@d41d8cd9",
       "name": "reason-glfw",
-      "version": "link:../reason-glfw",
-      "source": { "type": "link", "path": "../reason-glfw" },
+      "version": "github:bryphe/reason-glfw#6abe679",
+      "source": {
+        "type": "install",
+        "source": [ "github:bryphe/reason-glfw#6abe679" ]
+      },
       "overrides": [],
       "dependencies": [
         "refmterr@3.1.10@d41d8cd9", "reason-gl-matrix@0.9.9302@d41d8cd9",
-        "esy-glfw@3.2.1008@d41d8cd9", "esy-cmake@0.3.5@d41d8cd9",
-        "@opam/lwt_ppx@opam:1.2.1@db1172a7", "@opam/lwt@opam:4.1.0@111fc2bf",
+        "ocaml@4.7.1003@d41d8cd9", "esy-glfw@3.2.1008@d41d8cd9",
+        "esy-cmake@0.3.5@d41d8cd9", "@opam/lwt_ppx@opam:1.2.1@db1172a7",
+        "@opam/lwt@opam:4.1.0@111fc2bf",
         "@opam/js_of_ocaml-lwt@opam:3.3.0@ff746e31",
         "@opam/js_of_ocaml-compiler@github:ocsigen/js_of_ocaml:js_of_ocaml-compiler.opam#db257ce@d41d8cd9",
         "@opam/js_of_ocaml@github:ocsigen/js_of_ocaml:js_of_ocaml.opam#db257ce@d41d8cd9",
@@ -106,14 +106,18 @@
       ],
       "devDependencies": []
     },
-    "reason-fontkit@link:../reason-fontkit": {
-      "id": "reason-fontkit@link:../reason-fontkit",
+    "reason-fontkit@github:revery-ui/reason-fontkit#e012f38@d41d8cd9": {
+      "id": "reason-fontkit@github:revery-ui/reason-fontkit#e012f38@d41d8cd9",
       "name": "reason-fontkit",
-      "version": "link:../reason-fontkit",
-      "source": { "type": "link", "path": "../reason-fontkit" },
-      "overrides": [],
-      "dependencies": [
-        "refmterr@3.1.10@d41d8cd9", "reason-glfw@link:../reason-glfw",
+      "version": "github:revery-ui/reason-fontkit#e012f38",
+      "source": {
+        "type": "install",
+        "source": [ "github:revery-ui/reason-fontkit#e012f38" ]
+      },
+      "overrides": [],
+      "dependencies": [
+        "refmterr@3.1.10@d41d8cd9",
+        "reason-glfw@github:bryphe/reason-glfw#6abe679@d41d8cd9",
         "reason-gl-matrix@0.9.9302@d41d8cd9",
         "esy-harfbuzz@1.9.1004@d41d8cd9", "esy-freetype2@2.9.1001@d41d8cd9",
         "esy-cmake@0.3.5@d41d8cd9", "@opam/dune@opam:1.6.3@a7d7baed",
