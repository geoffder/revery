{
  "checksum": "7d724fb5fe037a2e3d98698108c34d4c",
  "root": "revery@link-dev:./package.json",
  "node": {
    "yarn-pkg-config@github:esy-ocaml/yarn-pkg-config#db3a0b63883606dd57c54a7158d560d6cba8cd79@d41d8cd9": {
      "id":
        "yarn-pkg-config@github:esy-ocaml/yarn-pkg-config#db3a0b63883606dd57c54a7158d560d6cba8cd79@d41d8cd9",
      "name": "yarn-pkg-config",
      "version":
        "github:esy-ocaml/yarn-pkg-config#db3a0b63883606dd57c54a7158d560d6cba8cd79",
      "source": {
        "type": "install",
        "source": [
          "github:esy-ocaml/yarn-pkg-config#db3a0b63883606dd57c54a7158d560d6cba8cd79"
        ]
      },
      "overrides": [],
      "dependencies": [],
      "devDependencies": []
    },
    "revery@link-dev:./package.json": {
      "id": "revery@link-dev:./package.json",
      "name": "revery",
      "version": "link-dev:./package.json",
      "source": {
        "type": "link-dev",
        "path": ".",
        "manifest": "package.json"
      },
      "overrides": [],
      "dependencies": [
        "reperf@1.5.0@d41d8cd9", "rench@1.9.1@d41d8cd9",
        "rebez@github:jchavarri/rebez#03fa3b7@d41d8cd9",
        "reason-native-crash-utils@github:onivim/reason-native-crash-utils#38c8f00@d41d8cd9",
        "flex@1.2.3@d41d8cd9", "fetch-native-lwt@0.1.0-alpha.5@d41d8cd9",
        "esy-skia@github:revery-ui/esy-skia#a3785f9@d41d8cd9",
        "esy-sdl2@2.0.10008@d41d8cd9", "esy-harfbuzz@1.9.1008@d41d8cd9",
        "esy-freetype2@2.9.1007@d41d8cd9", "@opam/uutf@opam:1.0.2@4440868f",
        "@opam/uucp@opam:13.0.0@e9b515e0",
        "@opam/ppx_deriving@opam:4.5@bb81afdc",
        "@opam/omd@github:ocaml/omd:omd.opam#1535e3c@d41d8cd9",
        "@opam/markup@opam:0.8.2@87975241",
        "@opam/lwt_ppx@opam:2.0.1@ab0debb8", "@opam/lwt@opam:4.5.0@677655b4",
        "@opam/lru@github:bryphe/lru:lru.opam#2708c70@d41d8cd9",
        "@opam/dune-configurator@opam:2.6.1@33e0efbb",
        "@opam/dune@opam:2.6.1@e1bf507c",
        "@opam/ctypes@opam:0.15.1@b0227b2f",
        "@opam/charInfo_width@opam:1.1.0@b400bb29",
        "@opam/bos@opam:0.2.0@df49e63f", "@glennsl/timber@1.2.0@d41d8cd9",
        "@esy-ocaml/reason@3.6.0@d41d8cd9",
        "@brisk/brisk-reconciler@github:briskml/brisk-reconciler#10cab2d@d41d8cd9"
      ],
      "devDependencies": [
        "ocaml@4.10.0@d41d8cd9",
        "esy-astyle@github:zbaylin/esy-astyle#59bc21a@d41d8cd9",
        "@opam/ocaml-lsp-server@github:ocaml/ocaml-lsp:ocaml-lsp-server.opam#38bd51a15c98b4f6ff841e5c914a8cdacee15ea6@d41d8cd9"
      ]
    },
    "reperf@1.5.0@d41d8cd9": {
      "id": "reperf@1.5.0@d41d8cd9",
      "name": "reperf",
      "version": "1.5.0",
      "source": {
        "type": "install",
        "source": [
          "archive:https://registry.npmjs.org/reperf/-/reperf-1.5.0.tgz#sha1:45a23f0f740c81d5040e2cd9ec64d229013c0dad"
        ]
      },
      "overrides": [],
      "dependencies": [
        "refmterr@3.3.2@d41d8cd9", "ocaml@4.10.0@d41d8cd9",
        "@reason-native/pastel@0.1.0@d41d8cd9",
        "@opam/printbox@opam:0.5@82f5d436", "@opam/dune@opam:2.6.1@e1bf507c",
        "@esy-ocaml/reason@3.6.0@d41d8cd9"
      ],
      "devDependencies": []
    },
    "rench@1.9.1@d41d8cd9": {
      "id": "rench@1.9.1@d41d8cd9",
      "name": "rench",
      "version": "1.9.1",
      "source": {
        "type": "install",
        "source": [
          "archive:https://registry.npmjs.org/rench/-/rench-1.9.1.tgz#sha1:ad050a25752890d3ed52a780c6fe35e7634f7451"
        ]
      },
      "overrides": [],
      "dependencies": [
        "refmterr@3.3.2@d41d8cd9", "@reason-native/rely@3.2.1@d41d8cd9",
        "@reason-native/console@0.1.0@d41d8cd9",
        "@opam/lwt@opam:4.5.0@677655b4",
        "@opam/lambda-term@opam:3.1.0@8adc2660",
        "@opam/fpath@opam:0.7.2@45477b93", "@opam/dune@opam:2.6.1@e1bf507c",
        "@esy-ocaml/reason@3.6.0@d41d8cd9"
      ],
      "devDependencies": []
    },
    "refmterr@3.3.2@d41d8cd9": {
      "id": "refmterr@3.3.2@d41d8cd9",
      "name": "refmterr",
      "version": "3.3.2",
      "source": {
        "type": "install",
        "source": [
          "archive:https://registry.npmjs.org/refmterr/-/refmterr-3.3.2.tgz#sha1:0536990e8a9f69684bdaa1e441904da6722fbb5a"
        ]
      },
      "overrides": [],
      "dependencies": [
        "ocaml@4.10.0@d41d8cd9", "@reason-native/pastel@0.1.0@d41d8cd9",
        "@reason-native/console@0.1.0@d41d8cd9",
        "@opam/re@opam:1.9.0@d4d5e13d", "@opam/dune@opam:2.6.1@e1bf507c",
        "@opam/atdgen@opam:2.2.1@d73fda11",
        "@esy-ocaml/reason@3.6.0@d41d8cd9"
      ],
      "devDependencies": []
    },
    "rebez@github:jchavarri/rebez#03fa3b7@d41d8cd9": {
      "id": "rebez@github:jchavarri/rebez#03fa3b7@d41d8cd9",
      "name": "rebez",
      "version": "github:jchavarri/rebez#03fa3b7",
      "source": {
        "type": "install",
        "source": [ "github:jchavarri/rebez#03fa3b7" ]
      },
      "overrides": [],
      "dependencies": [
        "ocaml@4.10.0@d41d8cd9", "@opam/dune@opam:2.6.1@e1bf507c",
        "@esy-ocaml/reason@3.6.0@d41d8cd9"
      ],
      "devDependencies": []
    },
    "reason-native-crash-utils@github:onivim/reason-native-crash-utils#38c8f00@d41d8cd9": {
      "id":
        "reason-native-crash-utils@github:onivim/reason-native-crash-utils#38c8f00@d41d8cd9",
      "name": "reason-native-crash-utils",
      "version": "github:onivim/reason-native-crash-utils#38c8f00",
      "source": {
        "type": "install",
        "source": [ "github:onivim/reason-native-crash-utils#38c8f00" ]
      },
      "overrides": [],
      "dependencies": [
        "ocaml@4.10.0@d41d8cd9",
        "@opam/dune-configurator@opam:2.6.1@33e0efbb",
        "@opam/dune@opam:2.6.1@e1bf507c"
      ],
      "devDependencies": [ "ocaml@4.10.0@d41d8cd9" ]
    },
    "ocaml@4.10.0@d41d8cd9": {
      "id": "ocaml@4.10.0@d41d8cd9",
      "name": "ocaml",
      "version": "4.10.0",
      "source": {
        "type": "install",
        "source": [
          "archive:https://registry.npmjs.org/ocaml/-/ocaml-4.10.0.tgz#sha1:3797ee252dca8dec38d3cdd42162923f56dba433"
        ]
      },
      "overrides": [],
      "dependencies": [],
      "devDependencies": []
    },
    "flex@1.2.3@d41d8cd9": {
      "id": "flex@1.2.3@d41d8cd9",
      "name": "flex",
      "version": "1.2.3",
      "source": {
        "type": "install",
        "source": [
          "archive:https://registry.npmjs.org/flex/-/flex-1.2.3.tgz#sha1:d7c7e4c5ed9077ed85129757dc63a3c53e1a191b"
        ]
      },
      "overrides": [],
      "dependencies": [
        "ocaml@4.10.0@d41d8cd9", "@opam/dune@opam:2.6.1@e1bf507c",
        "@esy-ocaml/reason@3.6.0@d41d8cd9"
      ],
      "devDependencies": []
    },
    "fetch-native-lwt@0.1.0-alpha.5@d41d8cd9": {
      "id": "fetch-native-lwt@0.1.0-alpha.5@d41d8cd9",
      "name": "fetch-native-lwt",
      "version": "0.1.0-alpha.5",
      "source": {
        "type": "install",
        "source": [
          "archive:https://registry.npmjs.org/fetch-native-lwt/-/fetch-native-lwt-0.1.0-alpha.5.tgz#sha1:5a0a40149d5d10e233361bb40c42304f538090aa"
        ]
      },
      "overrides": [],
      "dependencies": [
        "ocaml@4.10.0@d41d8cd9", "fetch-core@0.1.0-alpha.5@d41d8cd9",
        "@reason-native-web/piaf@1.4.0@d41d8cd9",
        "@opam/dune@opam:2.6.1@e1bf507c", "@esy-ocaml/reason@3.6.0@d41d8cd9"
      ],
      "devDependencies": []
    },
    "fetch-core@0.1.0-alpha.5@d41d8cd9": {
      "id": "fetch-core@0.1.0-alpha.5@d41d8cd9",
      "name": "fetch-core",
      "version": "0.1.0-alpha.5",
      "source": {
        "type": "install",
        "source": [
          "archive:https://registry.npmjs.org/fetch-core/-/fetch-core-0.1.0-alpha.5.tgz#sha1:71a2420796743056f3efba8da19a540cc910db95"
        ]
      },
      "overrides": [],
      "dependencies": [
        "ocaml@4.10.0@d41d8cd9", "@opam/dune@opam:2.6.1@e1bf507c",
        "@esy-ocaml/reason@3.6.0@d41d8cd9"
      ],
      "devDependencies": []
    },
    "esy-skia@github:revery-ui/esy-skia#a3785f9@d41d8cd9": {
      "id": "esy-skia@github:revery-ui/esy-skia#a3785f9@d41d8cd9",
      "name": "esy-skia",
      "version": "github:revery-ui/esy-skia#a3785f9",
      "source": {
        "type": "install",
        "source": [ "github:revery-ui/esy-skia#a3785f9" ]
      },
      "overrides": [],
      "dependencies": [
        "esy-libjpeg-turbo@github:revery-ui/libjpeg-turbo#dbb3dd5@d41d8cd9",
        "@esy-cross/ninja-build@1.8.2001@d41d8cd9"
      ],
      "devDependencies": []
    },
    "esy-sdl2@2.0.10008@d41d8cd9": {
      "id": "esy-sdl2@2.0.10008@d41d8cd9",
      "name": "esy-sdl2",
      "version": "2.0.10008",
      "source": {
        "type": "install",
        "source": [
          "archive:https://registry.npmjs.org/esy-sdl2/-/esy-sdl2-2.0.10008.tgz#sha1:e0cfc18598f54ad8ee461edae3e71483c2f0e09f"
        ]
      },
      "overrides": [],
      "dependencies": [],
      "devDependencies": []
    },
    "esy-nasm@github:revery-ui/esy-nasm#64a802b@d41d8cd9": {
      "id": "esy-nasm@github:revery-ui/esy-nasm#64a802b@d41d8cd9",
      "name": "esy-nasm",
      "version": "github:revery-ui/esy-nasm#64a802b",
      "source": {
        "type": "install",
        "source": [ "github:revery-ui/esy-nasm#64a802b" ]
      },
      "overrides": [],
      "dependencies": [],
      "devDependencies": []
    },
    "esy-libjpeg-turbo@github:revery-ui/libjpeg-turbo#dbb3dd5@d41d8cd9": {
      "id":
        "esy-libjpeg-turbo@github:revery-ui/libjpeg-turbo#dbb3dd5@d41d8cd9",
      "name": "esy-libjpeg-turbo",
      "version": "github:revery-ui/libjpeg-turbo#dbb3dd5",
      "source": {
        "type": "install",
        "source": [ "github:revery-ui/libjpeg-turbo#dbb3dd5" ]
      },
      "overrides": [],
      "dependencies": [
        "esy-nasm@github:revery-ui/esy-nasm#64a802b@d41d8cd9",
        "@revery/esy-cmake@0.3.5001@d41d8cd9",
        "@esy-cross/ninja-build@1.8.2001@d41d8cd9"
      ],
      "devDependencies": []
    },
    "esy-help2man@github:esy-packages/esy-help2man#c8e6931d1dcf58a81bd801145a777fd3b115c443@d41d8cd9": {
      "id":
        "esy-help2man@github:esy-packages/esy-help2man#c8e6931d1dcf58a81bd801145a777fd3b115c443@d41d8cd9",
      "name": "esy-help2man",
      "version":
        "github:esy-packages/esy-help2man#c8e6931d1dcf58a81bd801145a777fd3b115c443",
      "source": {
        "type": "install",
        "source": [
          "github:esy-packages/esy-help2man#c8e6931d1dcf58a81bd801145a777fd3b115c443"
        ]
      },
      "overrides": [],
      "dependencies": [],
      "devDependencies": []
    },
    "esy-harfbuzz@1.9.1008@d41d8cd9": {
      "id": "esy-harfbuzz@1.9.1008@d41d8cd9",
      "name": "esy-harfbuzz",
      "version": "1.9.1008",
      "source": {
        "type": "install",
        "source": [
          "archive:https://registry.npmjs.org/esy-harfbuzz/-/esy-harfbuzz-1.9.1008.tgz#sha1:b83d1e80752d6f334f6c3e37b5b857d7d13adb67"
        ]
      },
      "overrides": [],
      "dependencies": [ "esy-cmake@0.3.5@d41d8cd9" ],
      "devDependencies": []
    },
    "esy-freetype2@2.9.1007@d41d8cd9": {
      "id": "esy-freetype2@2.9.1007@d41d8cd9",
      "name": "esy-freetype2",
      "version": "2.9.1007",
      "source": {
        "type": "install",
        "source": [
          "archive:https://registry.npmjs.org/esy-freetype2/-/esy-freetype2-2.9.1007.tgz#sha1:6ef0ac0142837e44cc6e845868b0fb592dd72b74"
        ]
      },
      "overrides": [],
      "dependencies": [ "esy-cmake@0.3.5@d41d8cd9" ],
      "devDependencies": []
    },
    "esy-cmake@0.3.5@d41d8cd9": {
      "id": "esy-cmake@0.3.5@d41d8cd9",
      "name": "esy-cmake",
      "version": "0.3.5",
      "source": {
        "type": "install",
        "source": [
          "archive:https://registry.npmjs.org/esy-cmake/-/esy-cmake-0.3.5.tgz#sha1:2df0bdfe9317fbcded5f463fca1f346464494c7a"
        ]
      },
      "overrides": [],
      "dependencies": [],
      "devDependencies": []
    },
    "esy-autoconf@github:esy-packages/esy-autoconf#fb93edf@d41d8cd9": {
      "id": "esy-autoconf@github:esy-packages/esy-autoconf#fb93edf@d41d8cd9",
      "name": "esy-autoconf",
      "version": "github:esy-packages/esy-autoconf#fb93edf",
      "source": {
        "type": "install",
        "source": [ "github:esy-packages/esy-autoconf#fb93edf" ]
      },
      "overrides": [],
      "dependencies": [
        "esy-help2man@github:esy-packages/esy-help2man#c8e6931d1dcf58a81bd801145a777fd3b115c443@d41d8cd9"
      ],
      "devDependencies": []
    },
    "esy-astyle@github:zbaylin/esy-astyle#59bc21a@d41d8cd9": {
      "id": "esy-astyle@github:zbaylin/esy-astyle#59bc21a@d41d8cd9",
      "name": "esy-astyle",
      "version": "github:zbaylin/esy-astyle#59bc21a",
      "source": {
        "type": "install",
        "source": [ "github:zbaylin/esy-astyle#59bc21a" ]
      },
      "overrides": [],
      "dependencies": [ "esy-cmake@0.3.5@d41d8cd9" ],
      "devDependencies": [ "esy-cmake@0.3.5@d41d8cd9" ]
    },
    "@revery/esy-cmake@0.3.5001@d41d8cd9": {
      "id": "@revery/esy-cmake@0.3.5001@d41d8cd9",
      "name": "@revery/esy-cmake",
      "version": "0.3.5001",
      "source": {
        "type": "install",
        "source": [
          "archive:https://registry.npmjs.org/@revery/esy-cmake/-/esy-cmake-0.3.5001.tgz#sha1:19d35421b8ec11c545a16071fc23c5ceb03a2bcb"
        ]
      },
      "overrides": [],
      "dependencies": [],
      "devDependencies": []
    },
    "@reason-native/rely@3.2.1@d41d8cd9": {
      "id": "@reason-native/rely@3.2.1@d41d8cd9",
      "name": "@reason-native/rely",
      "version": "3.2.1",
      "source": {
        "type": "install",
        "source": [
          "archive:https://registry.npmjs.org/@reason-native/rely/-/rely-3.2.1.tgz#sha1:7945ac6a51773a97b8f8cfd97d2855ac7ac4ecb2"
        ]
      },
      "overrides": [],
      "dependencies": [
        "ocaml@4.10.0@d41d8cd9", "@reason-native/pastel@0.1.0@d41d8cd9",
        "@reason-native/file-context-printer@0.0.3@d41d8cd9",
        "@reason-native/cli@0.0.1-alpha@d41d8cd9",
        "@opam/re@opam:1.9.0@d4d5e13d", "@opam/junit@opam:2.0.2@0b7bd730",
        "@opam/dune@opam:2.6.1@e1bf507c", "@esy-ocaml/reason@3.6.0@d41d8cd9"
      ],
      "devDependencies": []
    },
    "@reason-native/pastel@0.1.0@d41d8cd9": {
      "id": "@reason-native/pastel@0.1.0@d41d8cd9",
      "name": "@reason-native/pastel",
      "version": "0.1.0",
      "source": {
        "type": "install",
        "source": [
          "archive:https://registry.npmjs.org/@reason-native/pastel/-/pastel-0.1.0.tgz#sha1:2b262a654b8d807215df74768e628e9b05b3f5e3"
        ]
      },
      "overrides": [],
      "dependencies": [
        "ocaml@4.10.0@d41d8cd9", "@opam/dune@opam:2.6.1@e1bf507c",
        "@esy-ocaml/reason@3.6.0@d41d8cd9"
      ],
      "devDependencies": []
    },
    "@reason-native/file-context-printer@0.0.3@d41d8cd9": {
      "id": "@reason-native/file-context-printer@0.0.3@d41d8cd9",
      "name": "@reason-native/file-context-printer",
      "version": "0.0.3",
      "source": {
        "type": "install",
        "source": [
          "archive:https://registry.npmjs.org/@reason-native/file-context-printer/-/file-context-printer-0.0.3.tgz#sha1:b92eec7b10107ccb27528f9eea9bb51252bca491"
        ]
      },
      "overrides": [],
      "dependencies": [
        "ocaml@4.10.0@d41d8cd9", "@reason-native/pastel@0.1.0@d41d8cd9",
        "@opam/re@opam:1.9.0@d4d5e13d", "@opam/dune@opam:2.6.1@e1bf507c",
        "@esy-ocaml/reason@3.6.0@d41d8cd9"
      ],
      "devDependencies": []
    },
    "@reason-native/console@0.1.0@d41d8cd9": {
      "id": "@reason-native/console@0.1.0@d41d8cd9",
      "name": "@reason-native/console",
      "version": "0.1.0",
      "source": {
        "type": "install",
        "source": [
          "archive:https://registry.npmjs.org/@reason-native/console/-/console-0.1.0.tgz#sha1:3b56f0e9e1be8464329793df29020aa90e71c22c"
        ]
      },
      "overrides": [],
      "dependencies": [
        "ocaml@4.10.0@d41d8cd9", "@opam/dune@opam:2.6.1@e1bf507c",
        "@esy-ocaml/reason@3.6.0@d41d8cd9"
      ],
      "devDependencies": []
    },
    "@reason-native/cli@0.0.1-alpha@d41d8cd9": {
      "id": "@reason-native/cli@0.0.1-alpha@d41d8cd9",
      "name": "@reason-native/cli",
      "version": "0.0.1-alpha",
      "source": {
        "type": "install",
        "source": [
          "archive:https://registry.npmjs.org/@reason-native/cli/-/cli-0.0.1-alpha.tgz#sha1:0b911053fa7cc661eac10ead50d6ea6cc1fcd94d"
        ]
      },
      "overrides": [],
      "dependencies": [
        "ocaml@4.10.0@d41d8cd9", "@reason-native/pastel@0.1.0@d41d8cd9",
        "@opam/re@opam:1.9.0@d4d5e13d", "@opam/dune@opam:2.6.1@e1bf507c",
        "@esy-ocaml/reason@3.6.0@d41d8cd9"
      ],
      "devDependencies": []
    },
    "@reason-native-web/ssl@0.5.9007@d41d8cd9": {
      "id": "@reason-native-web/ssl@0.5.9007@d41d8cd9",
      "name": "@reason-native-web/ssl",
      "version": "0.5.9007",
      "source": {
        "type": "install",
        "source": [
          "archive:https://registry.npmjs.org/@reason-native-web/ssl/-/ssl-0.5.9007.tgz#sha1:2eceef610fb593f10605dbde0cbcec153bf7b744"
        ]
      },
      "overrides": [],
      "dependencies": [
        "ocaml@4.10.0@d41d8cd9",
        "@reason-native-web/esy-openssl@1.1.1006@d41d8cd9",
        "@opam/dune-configurator@opam:2.6.1@33e0efbb",
        "@opam/dune@opam:2.6.1@e1bf507c",
        "@opam/conf-pkg-config@opam:1.2@d86c8f53",
        "@opam/base-unix@opam:base@87d0b2eb"
      ],
      "devDependencies": []
    },
    "@reason-native-web/piaf@1.4.0@d41d8cd9": {
      "id": "@reason-native-web/piaf@1.4.0@d41d8cd9",
      "name": "@reason-native-web/piaf",
      "version": "1.4.0",
      "source": {
        "type": "install",
        "source": [
          "archive:https://registry.npmjs.org/@reason-native-web/piaf/-/piaf-1.4.0.tgz#sha1:da2d1a07b553989e032f51986873c4bdff936ed5"
        ]
      },
      "overrides": [],
      "dependencies": [
        "ocaml@4.10.0@d41d8cd9",
        "@reason-native-web/lwt_ssl@1.1.3005@d41d8cd9",
        "@reason-native-web/h2-lwt-unix@0.6.1002@d41d8cd9",
        "@reason-native-web/h1-lwt-unix@1.2.2001@d41d8cd9",
        "@reason-native-web/gluten-lwt-unix@0.2.1@d41d8cd9",
        "@opam/uri@opam:3.1.0@826aaae7",
        "@opam/ocaml-syntax-shims@opam:1.0.0@a9aa3bfa",
        "@opam/magic-mime@opam:1.1.2@980f82fb",
        "@opam/lwt@opam:4.5.0@677655b4", "@opam/logs@opam:0.7.0@1d03143e",
        "@opam/dune@opam:2.6.1@e1bf507c",
        "@opam/bigstringaf@opam:0.6.1@35f5e6d1"
      ],
      "devDependencies": []
    },
    "@reason-native-web/lwt_ssl@1.1.3005@d41d8cd9": {
      "id": "@reason-native-web/lwt_ssl@1.1.3005@d41d8cd9",
      "name": "@reason-native-web/lwt_ssl",
      "version": "1.1.3005",
      "source": {
        "type": "install",
        "source": [
          "archive:https://registry.npmjs.org/@reason-native-web/lwt_ssl/-/lwt_ssl-1.1.3005.tgz#sha1:6ac76e006175e3b320b8a1c690f50cebb5699050"
        ]
      },
      "overrides": [],
      "dependencies": [
        "ocaml@4.10.0@d41d8cd9", "@reason-native-web/ssl@0.5.9007@d41d8cd9",
        "@opam/lwt@opam:4.5.0@677655b4", "@opam/dune@opam:2.6.1@e1bf507c",
        "@opam/base-unix@opam:base@87d0b2eb"
      ],
      "devDependencies": []
    },
    "@reason-native-web/h2-lwt-unix@0.6.1002@d41d8cd9": {
      "id": "@reason-native-web/h2-lwt-unix@0.6.1002@d41d8cd9",
      "name": "@reason-native-web/h2-lwt-unix",
      "version": "0.6.1002",
      "source": {
        "type": "install",
        "source": [
          "archive:https://registry.npmjs.org/@reason-native-web/h2-lwt-unix/-/h2-lwt-unix-0.6.1002.tgz#sha1:9bf1998a7a62ddfc712d22cf04a045cfc2017d8e"
        ]
      },
      "overrides": [],
      "dependencies": [
        "ocaml@4.10.0@d41d8cd9",
        "@reason-native-web/h2-lwt@0.6.1002@d41d8cd9",
        "@reason-native-web/gluten-lwt-unix@0.2.1@d41d8cd9",
        "@opam/lwt@opam:4.5.0@677655b4",
        "@opam/faraday-lwt-unix@opam:0.7.1@4854f547",
        "@opam/dune@opam:2.6.1@e1bf507c"
      ],
      "devDependencies": []
    },
    "@reason-native-web/h2-lwt@0.6.1002@d41d8cd9": {
      "id": "@reason-native-web/h2-lwt@0.6.1002@d41d8cd9",
      "name": "@reason-native-web/h2-lwt",
      "version": "0.6.1002",
      "source": {
        "type": "install",
        "source": [
          "archive:https://registry.npmjs.org/@reason-native-web/h2-lwt/-/h2-lwt-0.6.1002.tgz#sha1:ab32c96ef1d5eabe0685b30c2edfc296cb63d5a8"
        ]
      },
      "overrides": [],
      "dependencies": [
        "ocaml@4.10.0@d41d8cd9", "@reason-native-web/h2@0.6.1002@d41d8cd9",
        "@reason-native-web/gluten-lwt@0.2.1@d41d8cd9",
        "@opam/lwt@opam:4.5.0@677655b4", "@opam/dune@opam:2.6.1@e1bf507c"
      ],
      "devDependencies": []
    },
    "@reason-native-web/h2@0.6.1002@d41d8cd9": {
      "id": "@reason-native-web/h2@0.6.1002@d41d8cd9",
      "name": "@reason-native-web/h2",
      "version": "0.6.1002",
      "source": {
        "type": "install",
        "source": [
          "archive:https://registry.npmjs.org/@reason-native-web/h2/-/h2-0.6.1002.tgz#sha1:6918f1df7d74b3880c78c5a94b9e644de8fa7ecc"
        ]
      },
      "overrides": [],
      "dependencies": [
        "ocaml@4.10.0@d41d8cd9", "@reason-native-web/h1@1.2.2001@d41d8cd9",
        "@opam/psq@opam:0.2.0@247756d4", "@opam/hpack@opam:0.2.0@9f3eae78",
        "@opam/faraday@opam:0.7.1@19546ee5",
        "@opam/dune@opam:2.6.1@e1bf507c",
        "@opam/bigstringaf@opam:0.6.1@35f5e6d1",
        "@opam/base64@opam:3.4.0@f5b9ad9b",
        "@opam/angstrom@opam:0.14.1@07e286b0"
      ],
      "devDependencies": []
    },
    "@reason-native-web/h1-lwt-unix@1.2.2001@d41d8cd9": {
      "id": "@reason-native-web/h1-lwt-unix@1.2.2001@d41d8cd9",
      "name": "@reason-native-web/h1-lwt-unix",
      "version": "1.2.2001",
      "source": {
        "type": "install",
        "source": [
          "archive:https://registry.npmjs.org/@reason-native-web/h1-lwt-unix/-/h1-lwt-unix-1.2.2001.tgz#sha1:29866964b38f357664ebf48af7ee2d4b32db0d4f"
        ]
      },
      "overrides": [],
      "dependencies": [
        "ocaml@4.10.0@d41d8cd9",
        "@reason-native-web/h1-lwt@1.2.2001@d41d8cd9",
        "@reason-native-web/gluten-lwt-unix@0.2.1@d41d8cd9",
        "@opam/lwt@opam:4.5.0@677655b4",
        "@opam/faraday-lwt-unix@opam:0.7.1@4854f547",
        "@opam/dune@opam:2.6.1@e1bf507c"
      ],
      "devDependencies": []
    },
    "@reason-native-web/h1-lwt@1.2.2001@d41d8cd9": {
      "id": "@reason-native-web/h1-lwt@1.2.2001@d41d8cd9",
      "name": "@reason-native-web/h1-lwt",
      "version": "1.2.2001",
      "source": {
        "type": "install",
        "source": [
          "archive:https://registry.npmjs.org/@reason-native-web/h1-lwt/-/h1-lwt-1.2.2001.tgz#sha1:fae16630d9e002e5ba12cd67c88258a26171bca6"
        ]
      },
      "overrides": [],
      "dependencies": [
        "ocaml@4.10.0@d41d8cd9", "@reason-native-web/h1@1.2.2001@d41d8cd9",
        "@reason-native-web/gluten-lwt@0.2.1@d41d8cd9",
        "@opam/lwt@opam:4.5.0@677655b4", "@opam/dune@opam:2.6.1@e1bf507c"
      ],
      "devDependencies": []
    },
    "@reason-native-web/h1@1.2.2001@d41d8cd9": {
      "id": "@reason-native-web/h1@1.2.2001@d41d8cd9",
      "name": "@reason-native-web/h1",
      "version": "1.2.2001",
      "source": {
        "type": "install",
        "source": [
          "archive:https://registry.npmjs.org/@reason-native-web/h1/-/h1-1.2.2001.tgz#sha1:48ff58f10bbcc2931742b951dcbd6c821e2da0f5"
        ]
      },
      "overrides": [],
      "dependencies": [
        "ocaml@4.10.0@d41d8cd9", "@opam/result@opam:1.5@6b753c82",
        "@opam/faraday@opam:0.7.1@19546ee5",
        "@opam/dune@opam:2.6.1@e1bf507c",
        "@opam/bigstringaf@opam:0.6.1@35f5e6d1",
        "@opam/angstrom@opam:0.14.1@07e286b0"
      ],
      "devDependencies": []
    },
    "@reason-native-web/gluten-lwt-unix@0.2.1@d41d8cd9": {
      "id": "@reason-native-web/gluten-lwt-unix@0.2.1@d41d8cd9",
      "name": "@reason-native-web/gluten-lwt-unix",
      "version": "0.2.1",
      "source": {
        "type": "install",
        "source": [
          "archive:https://registry.npmjs.org/@reason-native-web/gluten-lwt-unix/-/gluten-lwt-unix-0.2.1.tgz#sha1:e661685c6c72ef38b48318279ed16434824563f9"
        ]
      },
      "overrides": [],
      "dependencies": [
        "ocaml@4.10.0@d41d8cd9",
        "@reason-native-web/lwt_ssl@1.1.3005@d41d8cd9",
        "@reason-native-web/gluten-lwt@0.2.1@d41d8cd9",
        "@opam/lwt@opam:4.5.0@677655b4",
        "@opam/faraday-lwt-unix@opam:0.7.1@4854f547",
        "@opam/dune@opam:2.6.1@e1bf507c"
      ],
      "devDependencies": []
    },
    "@reason-native-web/gluten-lwt@0.2.1@d41d8cd9": {
      "id": "@reason-native-web/gluten-lwt@0.2.1@d41d8cd9",
      "name": "@reason-native-web/gluten-lwt",
      "version": "0.2.1",
      "source": {
        "type": "install",
        "source": [
          "archive:https://registry.npmjs.org/@reason-native-web/gluten-lwt/-/gluten-lwt-0.2.1.tgz#sha1:0d35a7de4abd2b55e4afc57d902c9f36a4d6e3e4"
        ]
      },
      "overrides": [],
      "dependencies": [
        "ocaml@4.10.0@d41d8cd9", "@reason-native-web/gluten@0.2.1@d41d8cd9",
        "@opam/lwt@opam:4.5.0@677655b4", "@opam/dune@opam:2.6.1@e1bf507c"
      ],
      "devDependencies": []
    },
    "@reason-native-web/gluten@0.2.1@d41d8cd9": {
      "id": "@reason-native-web/gluten@0.2.1@d41d8cd9",
      "name": "@reason-native-web/gluten",
      "version": "0.2.1",
      "source": {
        "type": "install",
        "source": [
          "archive:https://registry.npmjs.org/@reason-native-web/gluten/-/gluten-0.2.1.tgz#sha1:cbc732d5d238f845c54d466bb5da7380feb66b72"
        ]
      },
      "overrides": [],
      "dependencies": [
        "ocaml@4.10.0@d41d8cd9", "@reason-native-web/h1@1.2.2001@d41d8cd9",
<<<<<<< HEAD
        "@opam/dune@opam:2.5.0@aef1678b",
=======
        "@opam/dune@opam:2.6.1@e1bf507c",
>>>>>>> 52207a7a
        "@opam/bigstringaf@opam:0.6.1@35f5e6d1"
      ],
      "devDependencies": []
    },
    "@reason-native-web/esy-openssl@1.1.1006@d41d8cd9": {
      "id": "@reason-native-web/esy-openssl@1.1.1006@d41d8cd9",
      "name": "@reason-native-web/esy-openssl",
      "version": "1.1.1006",
      "source": {
        "type": "install",
        "source": [
          "archive:https://registry.npmjs.org/@reason-native-web/esy-openssl/-/esy-openssl-1.1.1006.tgz#sha1:4154a9b17d9ebdc1c983a3075513b5cd276873ac"
        ]
      },
      "overrides": [],
      "dependencies": [
        "@opam/conf-pkg-config@opam:1.2@d86c8f53",
        "@opam/conf-autoconf@opam:0.1@27b3f7cf"
      ],
      "devDependencies": []
    },
    "@opam/zed@opam:3.1.0@86c55416": {
      "id": "@opam/zed@opam:3.1.0@86c55416",
      "name": "@opam/zed",
      "version": "opam:3.1.0",
      "source": {
        "type": "install",
        "source": [
          "archive:https://opam.ocaml.org/cache/md5/51/51e8676ba972e5ad727633c161e404b1#md5:51e8676ba972e5ad727633c161e404b1",
          "archive:https://github.com/ocaml-community/zed/archive/3.1.0.tar.gz#md5:51e8676ba972e5ad727633c161e404b1"
        ],
        "opam": {
          "name": "zed",
          "version": "3.1.0",
          "path": "esy.lock/opam/zed.3.1.0"
        }
      },
      "overrides": [],
      "dependencies": [
        "ocaml@4.10.0@d41d8cd9", "@opam/react@opam:1.2.1@0e11855f",
        "@opam/dune@opam:2.6.1@e1bf507c",
        "@opam/charInfo_width@opam:1.1.0@b400bb29",
        "@opam/camomile@opam:1.0.2@51b42ad8",
        "@opam/base-bytes@opam:base@19d0c2ff",
        "@esy-ocaml/substs@0.0.1@d41d8cd9"
      ],
      "devDependencies": [
        "ocaml@4.10.0@d41d8cd9", "@opam/react@opam:1.2.1@0e11855f",
        "@opam/dune@opam:2.6.1@e1bf507c",
        "@opam/charInfo_width@opam:1.1.0@b400bb29",
        "@opam/camomile@opam:1.0.2@51b42ad8",
        "@opam/base-bytes@opam:base@19d0c2ff"
      ]
    },
    "@opam/yojson@opam:1.7.0@7056d985": {
      "id": "@opam/yojson@opam:1.7.0@7056d985",
      "name": "@opam/yojson",
      "version": "opam:1.7.0",
      "source": {
        "type": "install",
        "source": [
          "archive:https://opam.ocaml.org/cache/md5/b8/b89d39ca3f8c532abe5f547ad3b8f84d#md5:b89d39ca3f8c532abe5f547ad3b8f84d",
          "archive:https://github.com/ocaml-community/yojson/releases/download/1.7.0/yojson-1.7.0.tbz#md5:b89d39ca3f8c532abe5f547ad3b8f84d"
        ],
        "opam": {
          "name": "yojson",
          "version": "1.7.0",
          "path": "esy.lock/opam/yojson.1.7.0"
        }
      },
      "overrides": [],
      "dependencies": [
        "ocaml@4.10.0@d41d8cd9", "@opam/easy-format@opam:1.3.2@0484b3c4",
        "@opam/dune@opam:2.6.1@e1bf507c", "@opam/cppo@opam:1.6.6@f4f83858",
        "@opam/biniou@opam:1.2.1@d7570399",
        "@esy-ocaml/substs@0.0.1@d41d8cd9"
      ],
      "devDependencies": [
        "ocaml@4.10.0@d41d8cd9", "@opam/easy-format@opam:1.3.2@0484b3c4",
        "@opam/dune@opam:2.6.1@e1bf507c", "@opam/biniou@opam:1.2.1@d7570399"
      ]
    },
    "@opam/uutf@opam:1.0.2@4440868f": {
      "id": "@opam/uutf@opam:1.0.2@4440868f",
      "name": "@opam/uutf",
      "version": "opam:1.0.2",
      "source": {
        "type": "install",
        "source": [
          "archive:https://opam.ocaml.org/cache/md5/a7/a7c542405a39630c689a82bd7ef2292c#md5:a7c542405a39630c689a82bd7ef2292c",
          "archive:http://erratique.ch/software/uutf/releases/uutf-1.0.2.tbz#md5:a7c542405a39630c689a82bd7ef2292c"
        ],
        "opam": {
          "name": "uutf",
          "version": "1.0.2",
          "path": "esy.lock/opam/uutf.1.0.2"
        }
      },
      "overrides": [],
      "dependencies": [
        "ocaml@4.10.0@d41d8cd9", "@opam/uchar@opam:0.0.2@c8218eea",
        "@opam/topkg@opam:1.0.1@a42c631e",
        "@opam/ocamlfind@opam:1.8.1@ff07b0f9",
        "@opam/ocamlbuild@opam:0.14.0@6ac75d03",
        "@esy-ocaml/substs@0.0.1@d41d8cd9"
      ],
      "devDependencies": [
        "ocaml@4.10.0@d41d8cd9", "@opam/uchar@opam:0.0.2@c8218eea"
      ]
    },
    "@opam/uucp@opam:13.0.0@e9b515e0": {
      "id": "@opam/uucp@opam:13.0.0@e9b515e0",
      "name": "@opam/uucp",
      "version": "opam:13.0.0",
      "source": {
        "type": "install",
        "source": [
          "archive:https://opam.ocaml.org/cache/md5/07/07e706249ddb2d02f0fa298804d3c739#md5:07e706249ddb2d02f0fa298804d3c739",
          "archive:https://erratique.ch/software/uucp/releases/uucp-13.0.0.tbz#md5:07e706249ddb2d02f0fa298804d3c739"
        ],
        "opam": {
          "name": "uucp",
          "version": "13.0.0",
          "path": "esy.lock/opam/uucp.13.0.0"
        }
      },
      "overrides": [],
      "dependencies": [
        "ocaml@4.10.0@d41d8cd9", "@opam/uutf@opam:1.0.2@4440868f",
        "@opam/topkg@opam:1.0.1@a42c631e",
        "@opam/ocamlfind@opam:1.8.1@ff07b0f9",
        "@opam/ocamlbuild@opam:0.14.0@6ac75d03",
        "@esy-ocaml/substs@0.0.1@d41d8cd9"
      ],
      "devDependencies": [ "ocaml@4.10.0@d41d8cd9" ]
    },
    "@opam/uri@opam:3.1.0@826aaae7": {
      "id": "@opam/uri@opam:3.1.0@826aaae7",
      "name": "@opam/uri",
      "version": "opam:3.1.0",
      "source": {
        "type": "install",
        "source": [
          "archive:https://opam.ocaml.org/cache/sha256/c4/c452823fd870cf7cffe51aef3e9ca646a382dc6f87282f2b16bfe30a7515ac43#sha256:c452823fd870cf7cffe51aef3e9ca646a382dc6f87282f2b16bfe30a7515ac43",
          "archive:https://github.com/mirage/ocaml-uri/releases/download/v3.1.0/uri-v3.1.0.tbz#sha256:c452823fd870cf7cffe51aef3e9ca646a382dc6f87282f2b16bfe30a7515ac43"
        ],
        "opam": {
          "name": "uri",
          "version": "3.1.0",
          "path": "esy.lock/opam/uri.3.1.0"
        }
      },
      "overrides": [],
      "dependencies": [
        "ocaml@4.10.0@d41d8cd9", "@opam/stringext@opam:1.6.0@104bc94b",
        "@opam/re@opam:1.9.0@d4d5e13d", "@opam/dune@opam:2.6.1@e1bf507c",
        "@esy-ocaml/substs@0.0.1@d41d8cd9"
      ],
      "devDependencies": [
        "ocaml@4.10.0@d41d8cd9", "@opam/stringext@opam:1.6.0@104bc94b",
        "@opam/re@opam:1.9.0@d4d5e13d", "@opam/dune@opam:2.6.1@e1bf507c"
      ]
    },
    "@opam/uchar@opam:0.0.2@c8218eea": {
      "id": "@opam/uchar@opam:0.0.2@c8218eea",
      "name": "@opam/uchar",
      "version": "opam:0.0.2",
      "source": {
        "type": "install",
        "source": [
          "archive:https://opam.ocaml.org/cache/md5/c9/c9ba2c738d264c420c642f7bb1cf4a36#md5:c9ba2c738d264c420c642f7bb1cf4a36",
          "archive:https://github.com/ocaml/uchar/releases/download/v0.0.2/uchar-0.0.2.tbz#md5:c9ba2c738d264c420c642f7bb1cf4a36"
        ],
        "opam": {
          "name": "uchar",
          "version": "0.0.2",
          "path": "esy.lock/opam/uchar.0.0.2"
        }
      },
      "overrides": [],
      "dependencies": [
        "ocaml@4.10.0@d41d8cd9", "@opam/ocamlbuild@opam:0.14.0@6ac75d03",
        "@esy-ocaml/substs@0.0.1@d41d8cd9"
      ],
      "devDependencies": [ "ocaml@4.10.0@d41d8cd9" ]
    },
    "@opam/tyxml@opam:4.4.0@1dca5713": {
      "id": "@opam/tyxml@opam:4.4.0@1dca5713",
      "name": "@opam/tyxml",
      "version": "opam:4.4.0",
      "source": {
        "type": "install",
        "source": [
          "archive:https://opam.ocaml.org/cache/sha256/51/516394dd4a5c31726997c51d66aa31cacb91e3c46d4e16c7699130e204042530#sha256:516394dd4a5c31726997c51d66aa31cacb91e3c46d4e16c7699130e204042530",
          "archive:https://github.com/ocsigen/tyxml/releases/download/4.4.0/tyxml-4.4.0.tbz#sha256:516394dd4a5c31726997c51d66aa31cacb91e3c46d4e16c7699130e204042530"
        ],
        "opam": {
          "name": "tyxml",
          "version": "4.4.0",
          "path": "esy.lock/opam/tyxml.4.4.0"
        }
      },
      "overrides": [],
      "dependencies": [
        "ocaml@4.10.0@d41d8cd9", "@opam/uutf@opam:1.0.2@4440868f",
        "@opam/seq@opam:base@d8d7de1d", "@opam/re@opam:1.9.0@d4d5e13d",
        "@opam/dune@opam:2.6.1@e1bf507c", "@esy-ocaml/substs@0.0.1@d41d8cd9"
      ],
      "devDependencies": [
        "ocaml@4.10.0@d41d8cd9", "@opam/uutf@opam:1.0.2@4440868f",
        "@opam/seq@opam:base@d8d7de1d", "@opam/re@opam:1.9.0@d4d5e13d",
        "@opam/dune@opam:2.6.1@e1bf507c"
      ]
    },
    "@opam/trie@opam:1.0.0@d2efc587": {
      "id": "@opam/trie@opam:1.0.0@d2efc587",
      "name": "@opam/trie",
      "version": "opam:1.0.0",
      "source": {
        "type": "install",
        "source": [
          "archive:https://opam.ocaml.org/cache/md5/84/84519b5f8bd92490bfc68a52f706ba14#md5:84519b5f8bd92490bfc68a52f706ba14",
          "archive:https://github.com/kandu/trie/archive/1.0.0.tar.gz#md5:84519b5f8bd92490bfc68a52f706ba14"
        ],
        "opam": {
          "name": "trie",
          "version": "1.0.0",
          "path": "esy.lock/opam/trie.1.0.0"
        }
      },
      "overrides": [],
      "dependencies": [
        "ocaml@4.10.0@d41d8cd9", "@opam/dune@opam:2.6.1@e1bf507c",
        "@esy-ocaml/substs@0.0.1@d41d8cd9"
      ],
      "devDependencies": [
        "ocaml@4.10.0@d41d8cd9", "@opam/dune@opam:2.6.1@e1bf507c"
      ]
    },
    "@opam/topkg@opam:1.0.1@a42c631e": {
      "id": "@opam/topkg@opam:1.0.1@a42c631e",
      "name": "@opam/topkg",
      "version": "opam:1.0.1",
      "source": {
        "type": "install",
        "source": [
          "archive:https://opam.ocaml.org/cache/md5/16/16b90e066d8972a5ef59655e7c28b3e9#md5:16b90e066d8972a5ef59655e7c28b3e9",
          "archive:http://erratique.ch/software/topkg/releases/topkg-1.0.1.tbz#md5:16b90e066d8972a5ef59655e7c28b3e9"
        ],
        "opam": {
          "name": "topkg",
          "version": "1.0.1",
          "path": "esy.lock/opam/topkg.1.0.1"
        }
      },
      "overrides": [],
      "dependencies": [
        "ocaml@4.10.0@d41d8cd9", "@opam/ocamlfind@opam:1.8.1@ff07b0f9",
        "@opam/ocamlbuild@opam:0.14.0@6ac75d03",
        "@esy-ocaml/substs@0.0.1@d41d8cd9"
      ],
      "devDependencies": [
        "ocaml@4.10.0@d41d8cd9", "@opam/ocamlbuild@opam:0.14.0@6ac75d03"
      ]
    },
    "@opam/stringext@opam:1.6.0@104bc94b": {
      "id": "@opam/stringext@opam:1.6.0@104bc94b",
      "name": "@opam/stringext",
      "version": "opam:1.6.0",
      "source": {
        "type": "install",
        "source": [
          "archive:https://opam.ocaml.org/cache/sha256/db/db41f5d52e9eab17615f110b899dfeb27dd7e7f89cd35ae43827c5119db206ea#sha256:db41f5d52e9eab17615f110b899dfeb27dd7e7f89cd35ae43827c5119db206ea",
          "archive:https://github.com/rgrinberg/stringext/releases/download/1.6.0/stringext-1.6.0.tbz#sha256:db41f5d52e9eab17615f110b899dfeb27dd7e7f89cd35ae43827c5119db206ea"
        ],
        "opam": {
          "name": "stringext",
          "version": "1.6.0",
          "path": "esy.lock/opam/stringext.1.6.0"
        }
      },
      "overrides": [],
      "dependencies": [
        "ocaml@4.10.0@d41d8cd9", "@opam/dune@opam:2.6.1@e1bf507c",
        "@opam/base-bytes@opam:base@19d0c2ff",
        "@esy-ocaml/substs@0.0.1@d41d8cd9"
      ],
      "devDependencies": [
        "ocaml@4.10.0@d41d8cd9", "@opam/dune@opam:2.6.1@e1bf507c",
        "@opam/base-bytes@opam:base@19d0c2ff"
      ]
    },
    "@opam/stdlib-shims@opam:0.1.0@d957c903": {
      "id": "@opam/stdlib-shims@opam:0.1.0@d957c903",
      "name": "@opam/stdlib-shims",
      "version": "opam:0.1.0",
      "source": {
        "type": "install",
        "source": [
          "archive:https://opam.ocaml.org/cache/md5/12/12b5704eed70c6bff5ac39a16db1425d#md5:12b5704eed70c6bff5ac39a16db1425d",
          "archive:https://github.com/ocaml/stdlib-shims/releases/download/0.1.0/stdlib-shims-0.1.0.tbz#md5:12b5704eed70c6bff5ac39a16db1425d"
        ],
        "opam": {
          "name": "stdlib-shims",
          "version": "0.1.0",
          "path": "esy.lock/opam/stdlib-shims.0.1.0"
        }
      },
      "overrides": [],
      "dependencies": [
        "ocaml@4.10.0@d41d8cd9", "@opam/dune@opam:2.6.1@e1bf507c",
        "@esy-ocaml/substs@0.0.1@d41d8cd9"
      ],
      "devDependencies": [
        "ocaml@4.10.0@d41d8cd9", "@opam/dune@opam:2.6.1@e1bf507c"
      ]
    },
    "@opam/stdio@opam:v0.14.0@a624e254": {
      "id": "@opam/stdio@opam:v0.14.0@a624e254",
      "name": "@opam/stdio",
      "version": "opam:v0.14.0",
      "source": {
        "type": "install",
        "source": [
          "archive:https://opam.ocaml.org/cache/md5/4c/4cbdf15f0be88c3258aaeff9e04e00e9#md5:4cbdf15f0be88c3258aaeff9e04e00e9",
          "archive:https://ocaml.janestreet.com/ocaml-core/v0.14/files/stdio-v0.14.0.tar.gz#md5:4cbdf15f0be88c3258aaeff9e04e00e9"
        ],
        "opam": {
          "name": "stdio",
          "version": "v0.14.0",
          "path": "esy.lock/opam/stdio.v0.14.0"
        }
      },
      "overrides": [],
      "dependencies": [
        "ocaml@4.10.0@d41d8cd9", "@opam/dune@opam:2.6.1@e1bf507c",
        "@opam/base@opam:v0.14.0@b8817fc1",
        "@esy-ocaml/substs@0.0.1@d41d8cd9"
      ],
      "devDependencies": [
        "ocaml@4.10.0@d41d8cd9", "@opam/dune@opam:2.6.1@e1bf507c",
        "@opam/base@opam:v0.14.0@b8817fc1"
      ]
    },
    "@opam/sexplib0@opam:v0.14.0@ddeb6438": {
      "id": "@opam/sexplib0@opam:v0.14.0@ddeb6438",
      "name": "@opam/sexplib0",
      "version": "opam:v0.14.0",
      "source": {
        "type": "install",
        "source": [
          "archive:https://opam.ocaml.org/cache/md5/37/37aff0af8f8f6f759249475684aebdc4#md5:37aff0af8f8f6f759249475684aebdc4",
          "archive:https://ocaml.janestreet.com/ocaml-core/v0.14/files/sexplib0-v0.14.0.tar.gz#md5:37aff0af8f8f6f759249475684aebdc4"
        ],
        "opam": {
          "name": "sexplib0",
          "version": "v0.14.0",
          "path": "esy.lock/opam/sexplib0.v0.14.0"
        }
      },
      "overrides": [],
      "dependencies": [
        "ocaml@4.10.0@d41d8cd9", "@opam/dune@opam:2.6.1@e1bf507c",
        "@esy-ocaml/substs@0.0.1@d41d8cd9"
      ],
      "devDependencies": [
        "ocaml@4.10.0@d41d8cd9", "@opam/dune@opam:2.6.1@e1bf507c"
      ]
    },
    "@opam/seq@opam:base@d8d7de1d": {
      "id": "@opam/seq@opam:base@d8d7de1d",
      "name": "@opam/seq",
      "version": "opam:base",
      "source": {
        "type": "install",
        "source": [ "no-source:" ],
        "opam": {
          "name": "seq",
          "version": "base",
          "path": "esy.lock/opam/seq.base"
        }
      },
      "overrides": [],
      "dependencies": [
        "ocaml@4.10.0@d41d8cd9", "@esy-ocaml/substs@0.0.1@d41d8cd9"
      ],
      "devDependencies": [ "ocaml@4.10.0@d41d8cd9" ]
    },
    "@opam/rresult@opam:0.6.0@4b185e72": {
      "id": "@opam/rresult@opam:0.6.0@4b185e72",
      "name": "@opam/rresult",
      "version": "opam:0.6.0",
      "source": {
        "type": "install",
        "source": [
          "archive:https://opam.ocaml.org/cache/md5/ab/aba88cffa29081714468c2c7bcdf7fb1#md5:aba88cffa29081714468c2c7bcdf7fb1",
          "archive:http://erratique.ch/software/rresult/releases/rresult-0.6.0.tbz#md5:aba88cffa29081714468c2c7bcdf7fb1"
        ],
        "opam": {
          "name": "rresult",
          "version": "0.6.0",
          "path": "esy.lock/opam/rresult.0.6.0"
        }
      },
      "overrides": [],
      "dependencies": [
        "ocaml@4.10.0@d41d8cd9", "@opam/topkg@opam:1.0.1@a42c631e",
        "@opam/result@opam:1.5@6b753c82",
        "@opam/ocamlfind@opam:1.8.1@ff07b0f9",
        "@opam/ocamlbuild@opam:0.14.0@6ac75d03",
        "@esy-ocaml/substs@0.0.1@d41d8cd9"
      ],
      "devDependencies": [
        "ocaml@4.10.0@d41d8cd9", "@opam/result@opam:1.5@6b753c82"
      ]
    },
    "@opam/result@opam:1.5@6b753c82": {
      "id": "@opam/result@opam:1.5@6b753c82",
      "name": "@opam/result",
      "version": "opam:1.5",
      "source": {
        "type": "install",
        "source": [
          "archive:https://opam.ocaml.org/cache/md5/1b/1b82dec78849680b49ae9a8a365b831b#md5:1b82dec78849680b49ae9a8a365b831b",
          "archive:https://github.com/janestreet/result/releases/download/1.5/result-1.5.tbz#md5:1b82dec78849680b49ae9a8a365b831b"
        ],
        "opam": {
          "name": "result",
          "version": "1.5",
          "path": "esy.lock/opam/result.1.5"
        }
      },
      "overrides": [],
      "dependencies": [
        "ocaml@4.10.0@d41d8cd9", "@opam/dune@opam:2.6.1@e1bf507c",
        "@esy-ocaml/substs@0.0.1@d41d8cd9"
      ],
      "devDependencies": [
        "ocaml@4.10.0@d41d8cd9", "@opam/dune@opam:2.6.1@e1bf507c"
      ]
    },
    "@opam/react@opam:1.2.1@0e11855f": {
      "id": "@opam/react@opam:1.2.1@0e11855f",
      "name": "@opam/react",
      "version": "opam:1.2.1",
      "source": {
        "type": "install",
        "source": [
          "archive:https://opam.ocaml.org/cache/md5/ce/ce1454438ce4e9d2931248d3abba1fcc#md5:ce1454438ce4e9d2931248d3abba1fcc",
          "archive:http://erratique.ch/software/react/releases/react-1.2.1.tbz#md5:ce1454438ce4e9d2931248d3abba1fcc"
        ],
        "opam": {
          "name": "react",
          "version": "1.2.1",
          "path": "esy.lock/opam/react.1.2.1"
        }
      },
      "overrides": [],
      "dependencies": [
        "ocaml@4.10.0@d41d8cd9", "@opam/topkg@opam:1.0.1@a42c631e",
        "@opam/ocamlfind@opam:1.8.1@ff07b0f9",
        "@opam/ocamlbuild@opam:0.14.0@6ac75d03",
        "@esy-ocaml/substs@0.0.1@d41d8cd9"
      ],
      "devDependencies": [ "ocaml@4.10.0@d41d8cd9" ]
    },
    "@opam/re@opam:1.9.0@d4d5e13d": {
      "id": "@opam/re@opam:1.9.0@d4d5e13d",
      "name": "@opam/re",
      "version": "opam:1.9.0",
      "source": {
        "type": "install",
        "source": [
          "archive:https://opam.ocaml.org/cache/md5/bd/bddaed4f386a22cace7850c9c7dac296#md5:bddaed4f386a22cace7850c9c7dac296",
          "archive:https://github.com/ocaml/ocaml-re/releases/download/1.9.0/re-1.9.0.tbz#md5:bddaed4f386a22cace7850c9c7dac296"
        ],
        "opam": {
          "name": "re",
          "version": "1.9.0",
          "path": "esy.lock/opam/re.1.9.0"
        }
      },
      "overrides": [],
      "dependencies": [
        "ocaml@4.10.0@d41d8cd9", "@opam/seq@opam:base@d8d7de1d",
        "@opam/dune@opam:2.6.1@e1bf507c", "@esy-ocaml/substs@0.0.1@d41d8cd9"
      ],
      "devDependencies": [
        "ocaml@4.10.0@d41d8cd9", "@opam/seq@opam:base@d8d7de1d",
        "@opam/dune@opam:2.6.1@e1bf507c"
      ]
    },
    "@opam/ptime@opam:0.8.5@0051d642": {
      "id": "@opam/ptime@opam:0.8.5@0051d642",
      "name": "@opam/ptime",
      "version": "opam:0.8.5",
      "source": {
        "type": "install",
        "source": [
          "archive:https://opam.ocaml.org/cache/md5/4d/4d48055d623ecf2db792439b3e96a520#md5:4d48055d623ecf2db792439b3e96a520",
          "archive:https://erratique.ch/software/ptime/releases/ptime-0.8.5.tbz#md5:4d48055d623ecf2db792439b3e96a520"
        ],
        "opam": {
          "name": "ptime",
          "version": "0.8.5",
          "path": "esy.lock/opam/ptime.0.8.5"
        }
      },
      "overrides": [],
      "dependencies": [
        "ocaml@4.10.0@d41d8cd9", "@opam/topkg@opam:1.0.1@a42c631e",
        "@opam/result@opam:1.5@6b753c82",
        "@opam/ocamlfind@opam:1.8.1@ff07b0f9",
        "@opam/ocamlbuild@opam:0.14.0@6ac75d03",
        "@esy-ocaml/substs@0.0.1@d41d8cd9"
      ],
      "devDependencies": [
        "ocaml@4.10.0@d41d8cd9", "@opam/result@opam:1.5@6b753c82"
      ]
    },
    "@opam/psq@opam:0.2.0@247756d4": {
      "id": "@opam/psq@opam:0.2.0@247756d4",
      "name": "@opam/psq",
      "version": "opam:0.2.0",
      "source": {
        "type": "install",
        "source": [
          "archive:https://opam.ocaml.org/cache/md5/b9/b94fb15f8878172bf58446b7d0fb7c1e#md5:b94fb15f8878172bf58446b7d0fb7c1e",
          "archive:https://github.com/pqwy/psq/releases/download/v0.2.0/psq-v0.2.0.tbz#md5:b94fb15f8878172bf58446b7d0fb7c1e"
        ],
        "opam": {
          "name": "psq",
          "version": "0.2.0",
          "path": "esy.lock/opam/psq.0.2.0"
        }
      },
      "overrides": [],
      "dependencies": [
        "ocaml@4.10.0@d41d8cd9", "@opam/seq@opam:base@d8d7de1d",
        "@opam/dune@opam:2.6.1@e1bf507c", "@esy-ocaml/substs@0.0.1@d41d8cd9"
      ],
      "devDependencies": [
        "ocaml@4.10.0@d41d8cd9", "@opam/seq@opam:base@d8d7de1d",
        "@opam/dune@opam:2.6.1@e1bf507c"
      ]
    },
    "@opam/printbox@opam:0.5@82f5d436": {
      "id": "@opam/printbox@opam:0.5@82f5d436",
      "name": "@opam/printbox",
      "version": "opam:0.5",
      "source": {
        "type": "install",
        "source": [
          "archive:https://opam.ocaml.org/cache/md5/2c/2cd18b6198d58c27d1bbec4d18836353#md5:2cd18b6198d58c27d1bbec4d18836353",
          "archive:https://github.com/c-cube/printbox/archive/0.5.tar.gz#md5:2cd18b6198d58c27d1bbec4d18836353"
        ],
        "opam": {
          "name": "printbox",
          "version": "0.5",
          "path": "esy.lock/opam/printbox.0.5"
        }
      },
      "overrides": [],
      "dependencies": [
        "ocaml@4.10.0@d41d8cd9", "@opam/uutf@opam:1.0.2@4440868f",
        "@opam/uucp@opam:13.0.0@e9b515e0", "@opam/tyxml@opam:4.4.0@1dca5713",
        "@opam/dune@opam:2.6.1@e1bf507c",
        "@opam/base-bytes@opam:base@19d0c2ff",
        "@esy-ocaml/substs@0.0.1@d41d8cd9"
      ],
      "devDependencies": [
        "ocaml@4.10.0@d41d8cd9", "@opam/dune@opam:2.6.1@e1bf507c",
        "@opam/base-bytes@opam:base@19d0c2ff"
      ]
    },
    "@opam/ppxlib@opam:0.14.0@c02ad40d": {
      "id": "@opam/ppxlib@opam:0.14.0@c02ad40d",
      "name": "@opam/ppxlib",
      "version": "opam:0.14.0",
      "source": {
        "type": "install",
        "source": [
          "archive:https://opam.ocaml.org/cache/sha256/a1/a1a398f7c8f670d7de80468ff4639862b126f4dcac3de416e0c5c4d5860f3854#sha256:a1a398f7c8f670d7de80468ff4639862b126f4dcac3de416e0c5c4d5860f3854",
          "archive:https://github.com/ocaml-ppx/ppxlib/releases/download/0.14.0/ppxlib-0.14.0.tbz#sha256:a1a398f7c8f670d7de80468ff4639862b126f4dcac3de416e0c5c4d5860f3854"
        ],
        "opam": {
          "name": "ppxlib",
          "version": "0.14.0",
          "path": "esy.lock/opam/ppxlib.0.14.0"
        }
      },
      "overrides": [],
      "dependencies": [
        "ocaml@4.10.0@d41d8cd9", "@opam/stdio@opam:v0.14.0@a624e254",
        "@opam/ppx_derivers@opam:1.2.1@ecf0aa45",
        "@opam/ocaml-migrate-parsetree@opam:1.7.3@dbcf3b47",
        "@opam/ocaml-compiler-libs@opam:v0.12.1@5c34eb0d",
        "@opam/dune@opam:2.6.1@e1bf507c", "@opam/base@opam:v0.14.0@b8817fc1",
        "@esy-ocaml/substs@0.0.1@d41d8cd9"
      ],
      "devDependencies": [
        "ocaml@4.10.0@d41d8cd9", "@opam/stdio@opam:v0.14.0@a624e254",
        "@opam/ppx_derivers@opam:1.2.1@ecf0aa45",
        "@opam/ocaml-migrate-parsetree@opam:1.7.3@dbcf3b47",
        "@opam/ocaml-compiler-libs@opam:v0.12.1@5c34eb0d",
        "@opam/dune@opam:2.6.1@e1bf507c", "@opam/base@opam:v0.14.0@b8817fc1"
      ]
    },
    "@opam/ppxfind@opam:1.4@1e01d2a5": {
      "id": "@opam/ppxfind@opam:1.4@1e01d2a5",
      "name": "@opam/ppxfind",
      "version": "opam:1.4",
      "source": {
        "type": "install",
        "source": [
          "archive:https://opam.ocaml.org/cache/sha256/98/98291c69f04f7f7b7cdad1b5d786c70fc595559d4663cc04cb711ac132db4971#sha256:98291c69f04f7f7b7cdad1b5d786c70fc595559d4663cc04cb711ac132db4971",
          "archive:https://github.com/jeremiedimino/ppxfind/releases/download/1.4/ppxfind-1.4.tbz#sha256:98291c69f04f7f7b7cdad1b5d786c70fc595559d4663cc04cb711ac132db4971"
        ],
        "opam": {
          "name": "ppxfind",
          "version": "1.4",
          "path": "esy.lock/opam/ppxfind.1.4"
        }
      },
      "overrides": [],
      "dependencies": [
        "ocaml@4.10.0@d41d8cd9", "@opam/ocamlfind@opam:1.8.1@ff07b0f9",
        "@opam/ocaml-migrate-parsetree@opam:1.7.3@dbcf3b47",
        "@opam/dune@opam:2.6.1@e1bf507c", "@esy-ocaml/substs@0.0.1@d41d8cd9"
      ],
      "devDependencies": [
        "ocaml@4.10.0@d41d8cd9", "@opam/ocamlfind@opam:1.8.1@ff07b0f9",
        "@opam/ocaml-migrate-parsetree@opam:1.7.3@dbcf3b47",
        "@opam/dune@opam:2.6.1@e1bf507c"
      ]
    },
    "@opam/ppx_yojson_conv_lib@opam:v0.14.0@116b53d6": {
      "id": "@opam/ppx_yojson_conv_lib@opam:v0.14.0@116b53d6",
      "name": "@opam/ppx_yojson_conv_lib",
      "version": "opam:v0.14.0",
      "source": {
        "type": "install",
        "source": [
          "archive:https://opam.ocaml.org/cache/md5/e2/e23c5593a7211ad4fb09e26e9a74698a#md5:e23c5593a7211ad4fb09e26e9a74698a",
          "archive:https://ocaml.janestreet.com/ocaml-core/v0.14/files/ppx_yojson_conv_lib-v0.14.0.tar.gz#md5:e23c5593a7211ad4fb09e26e9a74698a"
        ],
        "opam": {
          "name": "ppx_yojson_conv_lib",
          "version": "v0.14.0",
          "path": "esy.lock/opam/ppx_yojson_conv_lib.v0.14.0"
        }
      },
      "overrides": [],
      "dependencies": [
        "ocaml@4.10.0@d41d8cd9", "@opam/yojson@opam:1.7.0@7056d985",
        "@opam/dune@opam:2.6.1@e1bf507c", "@esy-ocaml/substs@0.0.1@d41d8cd9"
      ],
      "devDependencies": [
        "ocaml@4.10.0@d41d8cd9", "@opam/yojson@opam:1.7.0@7056d985",
        "@opam/dune@opam:2.6.1@e1bf507c"
      ]
    },
    "@opam/ppx_tools_versioned@opam:5.4.0@48c10ee1": {
      "id": "@opam/ppx_tools_versioned@opam:5.4.0@48c10ee1",
      "name": "@opam/ppx_tools_versioned",
      "version": "opam:5.4.0",
      "source": {
        "type": "install",
        "source": [
          "archive:https://opam.ocaml.org/cache/md5/3e/3e809a11cae99f57c051d3d0100311f6#md5:3e809a11cae99f57c051d3d0100311f6",
          "archive:https://github.com/ocaml-ppx/ppx_tools_versioned/archive/5.4.0.tar.gz#md5:3e809a11cae99f57c051d3d0100311f6"
        ],
        "opam": {
          "name": "ppx_tools_versioned",
          "version": "5.4.0",
          "path": "esy.lock/opam/ppx_tools_versioned.5.4.0"
        }
      },
      "overrides": [],
      "dependencies": [
        "ocaml@4.10.0@d41d8cd9",
        "@opam/ocaml-migrate-parsetree@opam:1.7.3@dbcf3b47",
        "@opam/dune@opam:2.6.1@e1bf507c", "@esy-ocaml/substs@0.0.1@d41d8cd9"
      ],
      "devDependencies": [
        "ocaml@4.10.0@d41d8cd9",
        "@opam/ocaml-migrate-parsetree@opam:1.7.3@dbcf3b47",
        "@opam/dune@opam:2.6.1@e1bf507c"
      ]
    },
    "@opam/ppx_tools@opam:6.2@62a3aff2": {
      "id": "@opam/ppx_tools@opam:6.2@62a3aff2",
      "name": "@opam/ppx_tools",
      "version": "opam:6.2",
      "source": {
        "type": "install",
        "source": [
          "archive:https://opam.ocaml.org/cache/md5/68/68b05e0794c475c384b9285d1156d1f3#md5:68b05e0794c475c384b9285d1156d1f3",
          "archive:https://github.com/ocaml-ppx/ppx_tools/archive/6.2.tar.gz#md5:68b05e0794c475c384b9285d1156d1f3"
        ],
        "opam": {
          "name": "ppx_tools",
          "version": "6.2",
          "path": "esy.lock/opam/ppx_tools.6.2"
        }
      },
      "overrides": [],
      "dependencies": [
        "ocaml@4.10.0@d41d8cd9", "@opam/dune@opam:2.6.1@e1bf507c",
        "@esy-ocaml/substs@0.0.1@d41d8cd9"
      ],
      "devDependencies": [
        "ocaml@4.10.0@d41d8cd9", "@opam/dune@opam:2.6.1@e1bf507c"
      ]
    },
    "@opam/ppx_deriving@opam:4.5@bb81afdc": {
      "id": "@opam/ppx_deriving@opam:4.5@bb81afdc",
      "name": "@opam/ppx_deriving",
      "version": "opam:4.5",
      "source": {
        "type": "install",
        "source": [
          "archive:https://opam.ocaml.org/cache/sha512/f7/f79153c5231ba1e03a3491fde95ca82ecb62fe05b60a649a374d2fbc5ea5dd9242126de7dfbe917c22fd7077c026c940e18c6b36c5ce0ec4bb6e07f11d2b710b#sha512:f79153c5231ba1e03a3491fde95ca82ecb62fe05b60a649a374d2fbc5ea5dd9242126de7dfbe917c22fd7077c026c940e18c6b36c5ce0ec4bb6e07f11d2b710b",
          "archive:https://github.com/ocaml-ppx/ppx_deriving/archive/v4.5.tar.gz#sha512:f79153c5231ba1e03a3491fde95ca82ecb62fe05b60a649a374d2fbc5ea5dd9242126de7dfbe917c22fd7077c026c940e18c6b36c5ce0ec4bb6e07f11d2b710b"
        ],
        "opam": {
          "name": "ppx_deriving",
          "version": "4.5",
          "path": "esy.lock/opam/ppx_deriving.4.5"
        }
      },
      "overrides": [],
      "dependencies": [
        "ocaml@4.10.0@d41d8cd9", "@opam/result@opam:1.5@6b753c82",
        "@opam/ppxfind@opam:1.4@1e01d2a5",
        "@opam/ppx_tools@opam:6.2@62a3aff2",
        "@opam/ppx_derivers@opam:1.2.1@ecf0aa45",
        "@opam/ocaml-migrate-parsetree@opam:1.7.3@dbcf3b47",
        "@opam/dune@opam:2.6.1@e1bf507c", "@opam/cppo@opam:1.6.6@f4f83858",
        "@esy-ocaml/substs@0.0.1@d41d8cd9"
      ],
      "devDependencies": [
        "ocaml@4.10.0@d41d8cd9", "@opam/result@opam:1.5@6b753c82",
        "@opam/ppx_tools@opam:6.2@62a3aff2",
        "@opam/ppx_derivers@opam:1.2.1@ecf0aa45",
        "@opam/ocaml-migrate-parsetree@opam:1.7.3@dbcf3b47",
        "@opam/dune@opam:2.6.1@e1bf507c"
      ]
    },
    "@opam/ppx_derivers@opam:1.2.1@ecf0aa45": {
      "id": "@opam/ppx_derivers@opam:1.2.1@ecf0aa45",
      "name": "@opam/ppx_derivers",
      "version": "opam:1.2.1",
      "source": {
        "type": "install",
        "source": [
          "archive:https://opam.ocaml.org/cache/md5/5d/5dc2bf130c1db3c731fe0fffc5648b41#md5:5dc2bf130c1db3c731fe0fffc5648b41",
          "archive:https://github.com/ocaml-ppx/ppx_derivers/archive/1.2.1.tar.gz#md5:5dc2bf130c1db3c731fe0fffc5648b41"
        ],
        "opam": {
          "name": "ppx_derivers",
          "version": "1.2.1",
          "path": "esy.lock/opam/ppx_derivers.1.2.1"
        }
      },
      "overrides": [],
      "dependencies": [
        "ocaml@4.10.0@d41d8cd9", "@opam/dune@opam:2.6.1@e1bf507c",
        "@esy-ocaml/substs@0.0.1@d41d8cd9"
      ],
      "devDependencies": [
        "ocaml@4.10.0@d41d8cd9", "@opam/dune@opam:2.6.1@e1bf507c"
      ]
    },
    "@opam/omd@github:ocaml/omd:omd.opam#1535e3c@d41d8cd9": {
      "id": "@opam/omd@github:ocaml/omd:omd.opam#1535e3c@d41d8cd9",
      "name": "@opam/omd",
      "version": "github:ocaml/omd:omd.opam#1535e3c",
      "source": {
        "type": "install",
        "source": [ "github:ocaml/omd:omd.opam#1535e3c" ]
      },
      "overrides": [],
      "dependencies": [
        "@opam/uchar@opam:0.0.2@c8218eea", "@opam/dune@opam:2.6.1@e1bf507c",
        "@opam/base-bytes@opam:base@19d0c2ff",
        "@opam/base-bigarray@opam:base@b03491b0",
        "@esy-ocaml/substs@0.0.1@d41d8cd9"
      ],
      "devDependencies": [
        "@opam/uchar@opam:0.0.2@c8218eea",
        "@opam/base-bytes@opam:base@19d0c2ff",
        "@opam/base-bigarray@opam:base@b03491b0"
      ]
    },
    "@opam/ocplib-endian@opam:1.1@84c1ca88": {
      "id": "@opam/ocplib-endian@opam:1.1@84c1ca88",
      "name": "@opam/ocplib-endian",
      "version": "opam:1.1",
      "source": {
        "type": "install",
        "source": [
          "archive:https://opam.ocaml.org/cache/md5/de/dedf4d69c1b87b3c6c7234f632399285#md5:dedf4d69c1b87b3c6c7234f632399285",
          "archive:https://github.com/OCamlPro/ocplib-endian/archive/1.1.tar.gz#md5:dedf4d69c1b87b3c6c7234f632399285"
        ],
        "opam": {
          "name": "ocplib-endian",
          "version": "1.1",
          "path": "esy.lock/opam/ocplib-endian.1.1"
        }
      },
      "overrides": [],
      "dependencies": [
        "ocaml@4.10.0@d41d8cd9", "@opam/dune@opam:2.6.1@e1bf507c",
        "@opam/cppo@opam:1.6.6@f4f83858",
        "@opam/base-bytes@opam:base@19d0c2ff",
        "@esy-ocaml/substs@0.0.1@d41d8cd9"
      ],
      "devDependencies": [
        "ocaml@4.10.0@d41d8cd9", "@opam/dune@opam:2.6.1@e1bf507c",
        "@opam/base-bytes@opam:base@19d0c2ff"
      ]
    },
    "@opam/ocamlfind-secondary@opam:1.8.1@1afa38b2": {
      "id": "@opam/ocamlfind-secondary@opam:1.8.1@1afa38b2",
      "name": "@opam/ocamlfind-secondary",
      "version": "opam:1.8.1",
      "source": {
        "type": "install",
        "source": [
          "archive:https://opam.ocaml.org/cache/md5/18/18ca650982c15536616dea0e422cbd8c#md5:18ca650982c15536616dea0e422cbd8c",
          "archive:http://download2.camlcity.org/download/findlib-1.8.1.tar.gz#md5:18ca650982c15536616dea0e422cbd8c",
          "archive:http://download.camlcity.org/download/findlib-1.8.1.tar.gz#md5:18ca650982c15536616dea0e422cbd8c"
        ],
        "opam": {
          "name": "ocamlfind-secondary",
          "version": "1.8.1",
          "path": "esy.lock/opam/ocamlfind-secondary.1.8.1"
        }
      },
      "overrides": [
        {
          "opamoverride":
            "esy.lock/overrides/opam__s__ocamlfind_secondary_opam__c__1.8.1_opam_override"
        }
      ],
      "dependencies": [
        "@opam/ocamlfind@opam:1.8.1@ff07b0f9",
        "@opam/ocaml-secondary-compiler@opam:4.08.1-1@85df5d8f",
        "@esy-ocaml/substs@0.0.1@d41d8cd9"
      ],
      "devDependencies": [
        "@opam/ocamlfind@opam:1.8.1@ff07b0f9",
        "@opam/ocaml-secondary-compiler@opam:4.08.1-1@85df5d8f"
      ]
    },
    "@opam/ocamlfind@opam:1.8.1@ff07b0f9": {
      "id": "@opam/ocamlfind@opam:1.8.1@ff07b0f9",
      "name": "@opam/ocamlfind",
      "version": "opam:1.8.1",
      "source": {
        "type": "install",
        "source": [
          "archive:https://opam.ocaml.org/cache/md5/18/18ca650982c15536616dea0e422cbd8c#md5:18ca650982c15536616dea0e422cbd8c",
          "archive:http://download2.camlcity.org/download/findlib-1.8.1.tar.gz#md5:18ca650982c15536616dea0e422cbd8c",
          "archive:http://download.camlcity.org/download/findlib-1.8.1.tar.gz#md5:18ca650982c15536616dea0e422cbd8c"
        ],
        "opam": {
          "name": "ocamlfind",
          "version": "1.8.1",
          "path": "esy.lock/opam/ocamlfind.1.8.1"
        }
      },
      "overrides": [
        {
          "opamoverride":
            "esy.lock/overrides/opam__s__ocamlfind_opam__c__1.8.1_opam_override"
        }
      ],
      "dependencies": [
        "ocaml@4.10.0@d41d8cd9", "@opam/conf-m4@opam:1@3b2b148a",
        "@esy-ocaml/substs@0.0.1@d41d8cd9"
      ],
      "devDependencies": [ "ocaml@4.10.0@d41d8cd9" ]
    },
    "@opam/ocamlbuild@opam:0.14.0@6ac75d03": {
      "id": "@opam/ocamlbuild@opam:0.14.0@6ac75d03",
      "name": "@opam/ocamlbuild",
      "version": "opam:0.14.0",
      "source": {
        "type": "install",
        "source": [
          "archive:https://opam.ocaml.org/cache/sha256/87/87b29ce96958096c0a1a8eeafeb6268077b2d11e1bf2b3de0f5ebc9cf8d42e78#sha256:87b29ce96958096c0a1a8eeafeb6268077b2d11e1bf2b3de0f5ebc9cf8d42e78",
          "archive:https://github.com/ocaml/ocamlbuild/archive/0.14.0.tar.gz#sha256:87b29ce96958096c0a1a8eeafeb6268077b2d11e1bf2b3de0f5ebc9cf8d42e78"
        ],
        "opam": {
          "name": "ocamlbuild",
          "version": "0.14.0",
          "path": "esy.lock/opam/ocamlbuild.0.14.0"
        }
      },
      "overrides": [
        {
          "opamoverride":
            "esy.lock/overrides/opam__s__ocamlbuild_opam__c__0.14.0_opam_override"
        }
      ],
      "dependencies": [
        "ocaml@4.10.0@d41d8cd9", "@esy-ocaml/substs@0.0.1@d41d8cd9"
      ],
      "devDependencies": [ "ocaml@4.10.0@d41d8cd9" ]
    },
    "@opam/ocaml-syntax-shims@opam:1.0.0@a9aa3bfa": {
      "id": "@opam/ocaml-syntax-shims@opam:1.0.0@a9aa3bfa",
      "name": "@opam/ocaml-syntax-shims",
      "version": "opam:1.0.0",
      "source": {
        "type": "install",
        "source": [
          "archive:https://opam.ocaml.org/cache/sha256/89/89b2e193e90a0c168b6ec5ddf6fef09033681bdcb64e11913c97440a2722e8c8#sha256:89b2e193e90a0c168b6ec5ddf6fef09033681bdcb64e11913c97440a2722e8c8",
          "archive:https://github.com/ocaml-ppx/ocaml-syntax-shims/releases/download/1.0.0/ocaml-syntax-shims-1.0.0.tbz#sha256:89b2e193e90a0c168b6ec5ddf6fef09033681bdcb64e11913c97440a2722e8c8"
        ],
        "opam": {
          "name": "ocaml-syntax-shims",
          "version": "1.0.0",
          "path": "esy.lock/opam/ocaml-syntax-shims.1.0.0"
        }
      },
      "overrides": [],
      "dependencies": [
        "ocaml@4.10.0@d41d8cd9", "@opam/dune@opam:2.6.1@e1bf507c",
        "@esy-ocaml/substs@0.0.1@d41d8cd9"
      ],
      "devDependencies": [
        "ocaml@4.10.0@d41d8cd9", "@opam/dune@opam:2.6.1@e1bf507c"
      ]
    },
    "@opam/ocaml-secondary-compiler@opam:4.08.1-1@85df5d8f": {
      "id": "@opam/ocaml-secondary-compiler@opam:4.08.1-1@85df5d8f",
      "name": "@opam/ocaml-secondary-compiler",
      "version": "opam:4.08.1-1",
      "source": {
        "type": "install",
        "source": [
          "archive:https://opam.ocaml.org/cache/md5/72/723b6bfe8cf5abcbccc6911143f71055#md5:723b6bfe8cf5abcbccc6911143f71055",
          "archive:https://github.com/ocaml/ocaml/archive/4.08.1.tar.gz#md5:723b6bfe8cf5abcbccc6911143f71055"
        ],
        "opam": {
          "name": "ocaml-secondary-compiler",
          "version": "4.08.1-1",
          "path": "esy.lock/opam/ocaml-secondary-compiler.4.08.1-1"
        }
      },
      "overrides": [
        {
          "opamoverride":
            "esy.lock/overrides/opam__s__ocaml_secondary_compiler_opam__c__4.08.1_1_opam_override"
        }
      ],
      "dependencies": [
        "ocaml@4.10.0@d41d8cd9", "@esy-ocaml/substs@0.0.1@d41d8cd9"
      ],
      "devDependencies": [ "ocaml@4.10.0@d41d8cd9" ]
    },
    "@opam/ocaml-migrate-parsetree@opam:1.7.3@dbcf3b47": {
      "id": "@opam/ocaml-migrate-parsetree@opam:1.7.3@dbcf3b47",
      "name": "@opam/ocaml-migrate-parsetree",
      "version": "opam:1.7.3",
      "source": {
        "type": "install",
        "source": [
          "archive:https://opam.ocaml.org/cache/sha256/6d/6d85717bcf476b87f290714872ed4fbde0233dc899c3158a27f439d70224fb55#sha256:6d85717bcf476b87f290714872ed4fbde0233dc899c3158a27f439d70224fb55",
          "archive:https://github.com/ocaml-ppx/ocaml-migrate-parsetree/releases/download/v1.7.3/ocaml-migrate-parsetree-v1.7.3.tbz#sha256:6d85717bcf476b87f290714872ed4fbde0233dc899c3158a27f439d70224fb55"
        ],
        "opam": {
          "name": "ocaml-migrate-parsetree",
          "version": "1.7.3",
          "path": "esy.lock/opam/ocaml-migrate-parsetree.1.7.3"
        }
      },
      "overrides": [],
      "dependencies": [
        "ocaml@4.10.0@d41d8cd9", "@opam/result@opam:1.5@6b753c82",
        "@opam/ppx_derivers@opam:1.2.1@ecf0aa45",
        "@opam/dune@opam:2.6.1@e1bf507c", "@esy-ocaml/substs@0.0.1@d41d8cd9"
      ],
      "devDependencies": [
        "ocaml@4.10.0@d41d8cd9", "@opam/result@opam:1.5@6b753c82",
        "@opam/ppx_derivers@opam:1.2.1@ecf0aa45",
        "@opam/dune@opam:2.6.1@e1bf507c"
      ]
    },
    "@opam/ocaml-lsp-server@github:ocaml/ocaml-lsp:ocaml-lsp-server.opam#38bd51a15c98b4f6ff841e5c914a8cdacee15ea6@d41d8cd9": {
      "id":
        "@opam/ocaml-lsp-server@github:ocaml/ocaml-lsp:ocaml-lsp-server.opam#38bd51a15c98b4f6ff841e5c914a8cdacee15ea6@d41d8cd9",
      "name": "@opam/ocaml-lsp-server",
      "version":
        "github:ocaml/ocaml-lsp:ocaml-lsp-server.opam#38bd51a15c98b4f6ff841e5c914a8cdacee15ea6",
      "source": {
        "type": "install",
        "source": [
          "github:ocaml/ocaml-lsp:ocaml-lsp-server.opam#38bd51a15c98b4f6ff841e5c914a8cdacee15ea6"
        ]
      },
      "overrides": [],
      "dependencies": [
        "ocaml@4.10.0@d41d8cd9", "@opam/yojson@opam:1.7.0@7056d985",
        "@opam/stdlib-shims@opam:0.1.0@d957c903",
        "@opam/ppx_yojson_conv_lib@opam:v0.14.0@116b53d6",
        "@opam/ocamlfind@opam:1.8.1@ff07b0f9",
        "@opam/menhir@opam:20200624@8629ff13",
        "@opam/dune-build-info@opam:2.6.1@611bb155",
        "@opam/dune@opam:2.6.1@e1bf507c", "@esy-ocaml/substs@0.0.1@d41d8cd9"
      ],
      "devDependencies": [
        "ocaml@4.10.0@d41d8cd9", "@opam/yojson@opam:1.7.0@7056d985",
        "@opam/stdlib-shims@opam:0.1.0@d957c903",
        "@opam/ppx_yojson_conv_lib@opam:v0.14.0@116b53d6",
        "@opam/ocamlfind@opam:1.8.1@ff07b0f9",
        "@opam/menhir@opam:20200624@8629ff13",
        "@opam/dune-build-info@opam:2.6.1@611bb155",
        "@opam/dune@opam:2.6.1@e1bf507c"
      ]
    },
    "@opam/ocaml-compiler-libs@opam:v0.12.1@5c34eb0d": {
      "id": "@opam/ocaml-compiler-libs@opam:v0.12.1@5c34eb0d",
      "name": "@opam/ocaml-compiler-libs",
      "version": "opam:v0.12.1",
      "source": {
        "type": "install",
        "source": [
          "archive:https://opam.ocaml.org/cache/md5/2f/2f929af7c764a3f681a5671f271210c4#md5:2f929af7c764a3f681a5671f271210c4",
          "archive:https://github.com/janestreet/ocaml-compiler-libs/archive/v0.12.1.tar.gz#md5:2f929af7c764a3f681a5671f271210c4"
        ],
        "opam": {
          "name": "ocaml-compiler-libs",
          "version": "v0.12.1",
          "path": "esy.lock/opam/ocaml-compiler-libs.v0.12.1"
        }
      },
      "overrides": [],
      "dependencies": [
        "ocaml@4.10.0@d41d8cd9", "@opam/dune@opam:2.6.1@e1bf507c",
        "@esy-ocaml/substs@0.0.1@d41d8cd9"
      ],
      "devDependencies": [
        "ocaml@4.10.0@d41d8cd9", "@opam/dune@opam:2.6.1@e1bf507c"
      ]
    },
    "@opam/mmap@opam:1.1.0@b85334ff": {
      "id": "@opam/mmap@opam:1.1.0@b85334ff",
      "name": "@opam/mmap",
      "version": "opam:1.1.0",
      "source": {
        "type": "install",
        "source": [
          "archive:https://opam.ocaml.org/cache/md5/8c/8c5d5fbc537296dc525867535fb878ba#md5:8c5d5fbc537296dc525867535fb878ba",
          "archive:https://github.com/mirage/mmap/releases/download/v1.1.0/mmap-v1.1.0.tbz#md5:8c5d5fbc537296dc525867535fb878ba"
        ],
        "opam": {
          "name": "mmap",
          "version": "1.1.0",
          "path": "esy.lock/opam/mmap.1.1.0"
        }
      },
      "overrides": [],
      "dependencies": [
        "ocaml@4.10.0@d41d8cd9", "@opam/dune@opam:2.6.1@e1bf507c",
        "@esy-ocaml/substs@0.0.1@d41d8cd9"
      ],
      "devDependencies": [
        "ocaml@4.10.0@d41d8cd9", "@opam/dune@opam:2.6.1@e1bf507c"
      ]
    },
    "@opam/mew_vi@opam:0.5.0@cf66c299": {
      "id": "@opam/mew_vi@opam:0.5.0@cf66c299",
      "name": "@opam/mew_vi",
      "version": "opam:0.5.0",
      "source": {
        "type": "install",
        "source": [
          "archive:https://opam.ocaml.org/cache/md5/34/341e9a9a20383641015bf503952906bc#md5:341e9a9a20383641015bf503952906bc",
          "archive:https://github.com/kandu/mew_vi/archive/0.5.0.tar.gz#md5:341e9a9a20383641015bf503952906bc"
        ],
        "opam": {
          "name": "mew_vi",
          "version": "0.5.0",
          "path": "esy.lock/opam/mew_vi.0.5.0"
        }
      },
      "overrides": [],
      "dependencies": [
        "ocaml@4.10.0@d41d8cd9", "@opam/react@opam:1.2.1@0e11855f",
        "@opam/mew@opam:0.1.0@a74f69d6", "@opam/dune@opam:2.6.1@e1bf507c",
        "@esy-ocaml/substs@0.0.1@d41d8cd9"
      ],
      "devDependencies": [
        "ocaml@4.10.0@d41d8cd9", "@opam/react@opam:1.2.1@0e11855f",
        "@opam/mew@opam:0.1.0@a74f69d6", "@opam/dune@opam:2.6.1@e1bf507c"
      ]
    },
    "@opam/mew@opam:0.1.0@a74f69d6": {
      "id": "@opam/mew@opam:0.1.0@a74f69d6",
      "name": "@opam/mew",
      "version": "opam:0.1.0",
      "source": {
        "type": "install",
        "source": [
          "archive:https://opam.ocaml.org/cache/md5/22/2298149d1415cd804ab4e01f01ea10a0#md5:2298149d1415cd804ab4e01f01ea10a0",
          "archive:https://github.com/kandu/mew/archive/0.1.0.tar.gz#md5:2298149d1415cd804ab4e01f01ea10a0"
        ],
        "opam": {
          "name": "mew",
          "version": "0.1.0",
          "path": "esy.lock/opam/mew.0.1.0"
        }
      },
      "overrides": [],
      "dependencies": [
        "ocaml@4.10.0@d41d8cd9", "@opam/trie@opam:1.0.0@d2efc587",
        "@opam/result@opam:1.5@6b753c82", "@opam/dune@opam:2.6.1@e1bf507c",
        "@esy-ocaml/substs@0.0.1@d41d8cd9"
      ],
      "devDependencies": [
        "ocaml@4.10.0@d41d8cd9", "@opam/trie@opam:1.0.0@d2efc587",
        "@opam/result@opam:1.5@6b753c82", "@opam/dune@opam:2.6.1@e1bf507c"
      ]
    },
    "@opam/merlin-extend@opam:0.5@675b1611": {
      "id": "@opam/merlin-extend@opam:0.5@675b1611",
      "name": "@opam/merlin-extend",
      "version": "opam:0.5",
      "source": {
        "type": "install",
        "source": [
          "archive:https://opam.ocaml.org/cache/sha256/ca/ca3a38c360c7d4827eb4789abf7a6aa4b6e3b4e3c3ef69a5be64dce4601ec227#sha256:ca3a38c360c7d4827eb4789abf7a6aa4b6e3b4e3c3ef69a5be64dce4601ec227",
          "archive:https://github.com/let-def/merlin-extend/releases/download/v0.5/merlin-extend-v0.5.tbz#sha256:ca3a38c360c7d4827eb4789abf7a6aa4b6e3b4e3c3ef69a5be64dce4601ec227"
        ],
        "opam": {
          "name": "merlin-extend",
          "version": "0.5",
          "path": "esy.lock/opam/merlin-extend.0.5"
        }
      },
      "overrides": [],
      "dependencies": [
        "ocaml@4.10.0@d41d8cd9", "@opam/dune@opam:2.6.1@e1bf507c",
        "@opam/cppo@opam:1.6.6@f4f83858", "@esy-ocaml/substs@0.0.1@d41d8cd9"
      ],
      "devDependencies": [
        "ocaml@4.10.0@d41d8cd9", "@opam/dune@opam:2.6.1@e1bf507c"
      ]
    },
    "@opam/menhirSdk@opam:20200624@2a05b5a7": {
      "id": "@opam/menhirSdk@opam:20200624@2a05b5a7",
      "name": "@opam/menhirSdk",
      "version": "opam:20200624",
      "source": {
        "type": "install",
        "source": [
          "archive:https://opam.ocaml.org/cache/md5/c3/c37ff53a4a69059e1f8223067b91bb8b#md5:c37ff53a4a69059e1f8223067b91bb8b",
          "archive:https://gitlab.inria.fr/fpottier/menhir/repository/20200624/archive.tar.gz#md5:c37ff53a4a69059e1f8223067b91bb8b"
        ],
        "opam": {
          "name": "menhirSdk",
          "version": "20200624",
          "path": "esy.lock/opam/menhirSdk.20200624"
        }
      },
      "overrides": [],
      "dependencies": [
        "ocaml@4.10.0@d41d8cd9", "@opam/dune@opam:2.6.1@e1bf507c",
        "@esy-ocaml/substs@0.0.1@d41d8cd9"
      ],
      "devDependencies": [
        "ocaml@4.10.0@d41d8cd9", "@opam/dune@opam:2.6.1@e1bf507c"
      ]
    },
    "@opam/menhirLib@opam:20200624@8bdd2b0e": {
      "id": "@opam/menhirLib@opam:20200624@8bdd2b0e",
      "name": "@opam/menhirLib",
      "version": "opam:20200624",
      "source": {
        "type": "install",
        "source": [
          "archive:https://opam.ocaml.org/cache/md5/c3/c37ff53a4a69059e1f8223067b91bb8b#md5:c37ff53a4a69059e1f8223067b91bb8b",
          "archive:https://gitlab.inria.fr/fpottier/menhir/repository/20200624/archive.tar.gz#md5:c37ff53a4a69059e1f8223067b91bb8b"
        ],
        "opam": {
          "name": "menhirLib",
          "version": "20200624",
          "path": "esy.lock/opam/menhirLib.20200624"
        }
      },
      "overrides": [],
      "dependencies": [
        "ocaml@4.10.0@d41d8cd9", "@opam/dune@opam:2.6.1@e1bf507c",
        "@esy-ocaml/substs@0.0.1@d41d8cd9"
      ],
      "devDependencies": [
        "ocaml@4.10.0@d41d8cd9", "@opam/dune@opam:2.6.1@e1bf507c"
      ]
    },
    "@opam/menhir@opam:20200624@8629ff13": {
      "id": "@opam/menhir@opam:20200624@8629ff13",
      "name": "@opam/menhir",
      "version": "opam:20200624",
      "source": {
        "type": "install",
        "source": [
          "archive:https://opam.ocaml.org/cache/md5/c3/c37ff53a4a69059e1f8223067b91bb8b#md5:c37ff53a4a69059e1f8223067b91bb8b",
          "archive:https://gitlab.inria.fr/fpottier/menhir/repository/20200624/archive.tar.gz#md5:c37ff53a4a69059e1f8223067b91bb8b"
        ],
        "opam": {
          "name": "menhir",
          "version": "20200624",
          "path": "esy.lock/opam/menhir.20200624"
        }
      },
      "overrides": [],
      "dependencies": [
        "ocaml@4.10.0@d41d8cd9", "@opam/menhirSdk@opam:20200624@2a05b5a7",
        "@opam/menhirLib@opam:20200624@8bdd2b0e",
        "@opam/dune@opam:2.6.1@e1bf507c", "@esy-ocaml/substs@0.0.1@d41d8cd9"
      ],
      "devDependencies": [
        "ocaml@4.10.0@d41d8cd9", "@opam/menhirSdk@opam:20200624@2a05b5a7",
        "@opam/menhirLib@opam:20200624@8bdd2b0e",
        "@opam/dune@opam:2.6.1@e1bf507c"
      ]
    },
    "@opam/markup@opam:0.8.2@87975241": {
      "id": "@opam/markup@opam:0.8.2@87975241",
      "name": "@opam/markup",
      "version": "opam:0.8.2",
      "source": {
        "type": "install",
        "source": [
          "archive:https://opam.ocaml.org/cache/md5/0f/0fe6b3a04d941ca40a5efdd082f1183d#md5:0fe6b3a04d941ca40a5efdd082f1183d",
          "archive:https://github.com/aantron/markup.ml/archive/0.8.2.tar.gz#md5:0fe6b3a04d941ca40a5efdd082f1183d"
        ],
        "opam": {
          "name": "markup",
          "version": "0.8.2",
          "path": "esy.lock/opam/markup.0.8.2"
        }
      },
      "overrides": [],
      "dependencies": [
        "ocaml@4.10.0@d41d8cd9", "@opam/uutf@opam:1.0.2@4440868f",
        "@opam/uchar@opam:0.0.2@c8218eea", "@opam/dune@opam:2.6.1@e1bf507c",
        "@esy-ocaml/substs@0.0.1@d41d8cd9"
      ],
      "devDependencies": [
        "ocaml@4.10.0@d41d8cd9", "@opam/uutf@opam:1.0.2@4440868f",
        "@opam/uchar@opam:0.0.2@c8218eea", "@opam/dune@opam:2.6.1@e1bf507c"
      ]
    },
    "@opam/magic-mime@opam:1.1.2@980f82fb": {
      "id": "@opam/magic-mime@opam:1.1.2@980f82fb",
      "name": "@opam/magic-mime",
      "version": "opam:1.1.2",
      "source": {
        "type": "install",
        "source": [
          "archive:https://opam.ocaml.org/cache/sha256/0c/0c590bbc747531b56d392ee8f063d879df1e2026ba2dfa2d1bc98c9a9acb04eb#sha256:0c590bbc747531b56d392ee8f063d879df1e2026ba2dfa2d1bc98c9a9acb04eb",
          "archive:https://github.com/mirage/ocaml-magic-mime/releases/download/v1.1.2/magic-mime-v1.1.2.tbz#sha256:0c590bbc747531b56d392ee8f063d879df1e2026ba2dfa2d1bc98c9a9acb04eb"
        ],
        "opam": {
          "name": "magic-mime",
          "version": "1.1.2",
          "path": "esy.lock/opam/magic-mime.1.1.2"
        }
      },
      "overrides": [],
      "dependencies": [
        "ocaml@4.10.0@d41d8cd9", "@opam/dune@opam:2.6.1@e1bf507c",
        "@esy-ocaml/substs@0.0.1@d41d8cd9"
      ],
      "devDependencies": [
        "ocaml@4.10.0@d41d8cd9", "@opam/dune@opam:2.6.1@e1bf507c"
      ]
    },
    "@opam/lwt_react@opam:1.1.3@72987fcf": {
      "id": "@opam/lwt_react@opam:1.1.3@72987fcf",
      "name": "@opam/lwt_react",
      "version": "opam:1.1.3",
      "source": {
        "type": "install",
        "source": [
          "archive:https://opam.ocaml.org/cache/md5/1a/1a72b5ae4245707c12656632a25fc18c#md5:1a72b5ae4245707c12656632a25fc18c",
          "archive:https://github.com/ocsigen/lwt/archive/4.3.0.tar.gz#md5:1a72b5ae4245707c12656632a25fc18c"
        ],
        "opam": {
          "name": "lwt_react",
          "version": "1.1.3",
          "path": "esy.lock/opam/lwt_react.1.1.3"
        }
      },
      "overrides": [],
      "dependencies": [
        "ocaml@4.10.0@d41d8cd9", "@opam/react@opam:1.2.1@0e11855f",
        "@opam/lwt@opam:4.5.0@677655b4", "@opam/dune@opam:2.6.1@e1bf507c",
        "@esy-ocaml/substs@0.0.1@d41d8cd9"
      ],
      "devDependencies": [
        "ocaml@4.10.0@d41d8cd9", "@opam/react@opam:1.2.1@0e11855f",
        "@opam/lwt@opam:4.5.0@677655b4", "@opam/dune@opam:2.6.1@e1bf507c"
      ]
    },
    "@opam/lwt_ppx@opam:2.0.1@ab0debb8": {
      "id": "@opam/lwt_ppx@opam:2.0.1@ab0debb8",
      "name": "@opam/lwt_ppx",
      "version": "opam:2.0.1",
      "source": {
        "type": "install",
        "source": [
          "archive:https://opam.ocaml.org/cache/md5/d5/d5783fcff4fbfa7f79c9303776e4d144#md5:d5783fcff4fbfa7f79c9303776e4d144",
          "archive:https://github.com/ocsigen/lwt/archive/5.2.0.tar.gz#md5:d5783fcff4fbfa7f79c9303776e4d144"
        ],
        "opam": {
          "name": "lwt_ppx",
          "version": "2.0.1",
          "path": "esy.lock/opam/lwt_ppx.2.0.1"
        }
      },
      "overrides": [],
      "dependencies": [
        "ocaml@4.10.0@d41d8cd9",
        "@opam/ppx_tools_versioned@opam:5.4.0@48c10ee1",
        "@opam/ocaml-migrate-parsetree@opam:1.7.3@dbcf3b47",
        "@opam/lwt@opam:4.5.0@677655b4", "@opam/dune@opam:2.6.1@e1bf507c",
        "@esy-ocaml/substs@0.0.1@d41d8cd9"
      ],
      "devDependencies": [
        "ocaml@4.10.0@d41d8cd9",
        "@opam/ppx_tools_versioned@opam:5.4.0@48c10ee1",
        "@opam/ocaml-migrate-parsetree@opam:1.7.3@dbcf3b47",
        "@opam/lwt@opam:4.5.0@677655b4", "@opam/dune@opam:2.6.1@e1bf507c"
      ]
    },
    "@opam/lwt_log@opam:1.1.1@2d7a797f": {
      "id": "@opam/lwt_log@opam:1.1.1@2d7a797f",
      "name": "@opam/lwt_log",
      "version": "opam:1.1.1",
      "source": {
        "type": "install",
        "source": [
          "archive:https://opam.ocaml.org/cache/md5/02/02e93be62288037870ae5b1ce099fe59#md5:02e93be62288037870ae5b1ce099fe59",
          "archive:https://github.com/aantron/lwt_log/archive/1.1.1.tar.gz#md5:02e93be62288037870ae5b1ce099fe59"
        ],
        "opam": {
          "name": "lwt_log",
          "version": "1.1.1",
          "path": "esy.lock/opam/lwt_log.1.1.1"
        }
      },
      "overrides": [],
      "dependencies": [
        "@opam/lwt@opam:4.5.0@677655b4", "@opam/dune@opam:2.6.1@e1bf507c",
        "@esy-ocaml/substs@0.0.1@d41d8cd9"
      ],
      "devDependencies": [
        "@opam/lwt@opam:4.5.0@677655b4", "@opam/dune@opam:2.6.1@e1bf507c"
      ]
    },
    "@opam/lwt@opam:4.5.0@677655b4": {
      "id": "@opam/lwt@opam:4.5.0@677655b4",
      "name": "@opam/lwt",
      "version": "opam:4.5.0",
      "source": {
        "type": "install",
        "source": [
          "archive:https://opam.ocaml.org/cache/md5/1b/1b2fa7df39a70be1925acdabb8b3f8aa#md5:1b2fa7df39a70be1925acdabb8b3f8aa",
          "archive:https://github.com/ocsigen/lwt/archive/4.5.0.tar.gz#md5:1b2fa7df39a70be1925acdabb8b3f8aa"
        ],
        "opam": {
          "name": "lwt",
          "version": "4.5.0",
          "path": "esy.lock/opam/lwt.4.5.0"
        }
      },
      "overrides": [],
      "dependencies": [
        "ocaml@4.10.0@d41d8cd9", "@opam/seq@opam:base@d8d7de1d",
        "@opam/result@opam:1.5@6b753c82",
        "@opam/ocplib-endian@opam:1.1@84c1ca88",
        "@opam/mmap@opam:1.1.0@b85334ff",
        "@opam/dune-configurator@opam:2.6.1@33e0efbb",
        "@opam/dune@opam:2.6.1@e1bf507c", "@opam/cppo@opam:1.6.6@f4f83858",
        "@opam/base-unix@opam:base@87d0b2eb",
        "@opam/base-threads@opam:base@36803084",
        "@esy-ocaml/substs@0.0.1@d41d8cd9"
      ],
      "devDependencies": [
        "ocaml@4.10.0@d41d8cd9", "@opam/seq@opam:base@d8d7de1d",
        "@opam/result@opam:1.5@6b753c82",
        "@opam/ocplib-endian@opam:1.1@84c1ca88",
        "@opam/mmap@opam:1.1.0@b85334ff",
        "@opam/dune-configurator@opam:2.6.1@33e0efbb",
        "@opam/dune@opam:2.6.1@e1bf507c"
      ]
    },
    "@opam/lru@github:bryphe/lru:lru.opam#2708c70@d41d8cd9": {
      "id": "@opam/lru@github:bryphe/lru:lru.opam#2708c70@d41d8cd9",
      "name": "@opam/lru",
      "version": "github:bryphe/lru:lru.opam#2708c70",
      "source": {
        "type": "install",
        "source": [ "github:bryphe/lru:lru.opam#2708c70" ]
      },
      "overrides": [],
      "dependencies": [
        "ocaml@4.10.0@d41d8cd9", "@opam/psq@opam:0.2.0@247756d4",
        "@opam/dune@opam:2.6.1@e1bf507c", "@esy-ocaml/substs@0.0.1@d41d8cd9"
      ],
      "devDependencies": [
        "ocaml@4.10.0@d41d8cd9", "@opam/psq@opam:0.2.0@247756d4"
      ]
    },
    "@opam/logs@opam:0.7.0@1d03143e": {
      "id": "@opam/logs@opam:0.7.0@1d03143e",
      "name": "@opam/logs",
      "version": "opam:0.7.0",
      "source": {
        "type": "install",
        "source": [
          "archive:https://opam.ocaml.org/cache/md5/2b/2bf021ca13331775e33cf34ab60246f7#md5:2bf021ca13331775e33cf34ab60246f7",
          "archive:https://erratique.ch/software/logs/releases/logs-0.7.0.tbz#md5:2bf021ca13331775e33cf34ab60246f7"
        ],
        "opam": {
          "name": "logs",
          "version": "0.7.0",
          "path": "esy.lock/opam/logs.0.7.0"
        }
      },
      "overrides": [],
      "dependencies": [
        "ocaml@4.10.0@d41d8cd9", "@opam/topkg@opam:1.0.1@a42c631e",
        "@opam/ocamlfind@opam:1.8.1@ff07b0f9",
        "@opam/ocamlbuild@opam:0.14.0@6ac75d03",
        "@opam/lwt@opam:4.5.0@677655b4", "@opam/fmt@opam:0.8.8@01c3a23c",
        "@opam/base-threads@opam:base@36803084",
        "@esy-ocaml/substs@0.0.1@d41d8cd9"
      ],
      "devDependencies": [ "ocaml@4.10.0@d41d8cd9" ]
    },
    "@opam/lambda-term@opam:3.1.0@8adc2660": {
      "id": "@opam/lambda-term@opam:3.1.0@8adc2660",
      "name": "@opam/lambda-term",
      "version": "opam:3.1.0",
      "source": {
        "type": "install",
        "source": [
          "archive:https://opam.ocaml.org/cache/md5/78/78180c04ecfc8060b23d7d0014f24196#md5:78180c04ecfc8060b23d7d0014f24196",
          "archive:https://github.com/ocaml-community/lambda-term/archive/3.1.0.tar.gz#md5:78180c04ecfc8060b23d7d0014f24196"
        ],
        "opam": {
          "name": "lambda-term",
          "version": "3.1.0",
          "path": "esy.lock/opam/lambda-term.3.1.0"
        }
      },
      "overrides": [],
      "dependencies": [
        "ocaml@4.10.0@d41d8cd9", "@opam/zed@opam:3.1.0@86c55416",
        "@opam/react@opam:1.2.1@0e11855f",
        "@opam/mew_vi@opam:0.5.0@cf66c299",
        "@opam/lwt_react@opam:1.1.3@72987fcf",
        "@opam/lwt_log@opam:1.1.1@2d7a797f", "@opam/lwt@opam:4.5.0@677655b4",
        "@opam/dune@opam:2.6.1@e1bf507c",
        "@opam/camomile@opam:1.0.2@51b42ad8",
        "@esy-ocaml/substs@0.0.1@d41d8cd9"
      ],
      "devDependencies": [
        "ocaml@4.10.0@d41d8cd9", "@opam/zed@opam:3.1.0@86c55416",
        "@opam/react@opam:1.2.1@0e11855f",
        "@opam/mew_vi@opam:0.5.0@cf66c299",
        "@opam/lwt_react@opam:1.1.3@72987fcf",
        "@opam/lwt_log@opam:1.1.1@2d7a797f", "@opam/lwt@opam:4.5.0@677655b4",
        "@opam/dune@opam:2.6.1@e1bf507c",
        "@opam/camomile@opam:1.0.2@51b42ad8"
      ]
    },
    "@opam/junit@opam:2.0.2@0b7bd730": {
      "id": "@opam/junit@opam:2.0.2@0b7bd730",
      "name": "@opam/junit",
      "version": "opam:2.0.2",
      "source": {
        "type": "install",
        "source": [
          "archive:https://opam.ocaml.org/cache/sha256/fd/fda941b653613a4a5731f9b3557364b12baa341daa13c01676c9eb8d64e96b01#sha256:fda941b653613a4a5731f9b3557364b12baa341daa13c01676c9eb8d64e96b01",
          "archive:https://github.com/Khady/ocaml-junit/releases/download/2.0.2/junit-2.0.2.tbz#sha256:fda941b653613a4a5731f9b3557364b12baa341daa13c01676c9eb8d64e96b01"
        ],
        "opam": {
          "name": "junit",
          "version": "2.0.2",
          "path": "esy.lock/opam/junit.2.0.2"
        }
      },
      "overrides": [],
      "dependencies": [
        "@opam/tyxml@opam:4.4.0@1dca5713", "@opam/ptime@opam:0.8.5@0051d642",
        "@opam/dune@opam:2.6.1@e1bf507c", "@esy-ocaml/substs@0.0.1@d41d8cd9"
      ],
      "devDependencies": [
        "@opam/tyxml@opam:4.4.0@1dca5713", "@opam/ptime@opam:0.8.5@0051d642",
        "@opam/dune@opam:2.6.1@e1bf507c"
      ]
    },
    "@opam/integers@opam:0.4.0@f7acfaeb": {
      "id": "@opam/integers@opam:0.4.0@f7acfaeb",
      "name": "@opam/integers",
      "version": "opam:0.4.0",
      "source": {
        "type": "install",
        "source": [
          "archive:https://opam.ocaml.org/cache/md5/c1/c1492352e6525048790508c57aad93c3#md5:c1492352e6525048790508c57aad93c3",
          "archive:https://github.com/ocamllabs/ocaml-integers/archive/0.4.0.tar.gz#md5:c1492352e6525048790508c57aad93c3"
        ],
        "opam": {
          "name": "integers",
          "version": "0.4.0",
          "path": "esy.lock/opam/integers.0.4.0"
        }
      },
      "overrides": [],
      "dependencies": [
        "ocaml@4.10.0@d41d8cd9", "@opam/dune@opam:2.6.1@e1bf507c",
        "@esy-ocaml/substs@0.0.1@d41d8cd9"
      ],
      "devDependencies": [
        "ocaml@4.10.0@d41d8cd9", "@opam/dune@opam:2.6.1@e1bf507c"
      ]
    },
    "@opam/hpack@opam:0.2.0@9f3eae78": {
      "id": "@opam/hpack@opam:0.2.0@9f3eae78",
      "name": "@opam/hpack",
      "version": "opam:0.2.0",
      "source": {
        "type": "install",
        "source": [
          "archive:https://opam.ocaml.org/cache/md5/c8/c883927ce8a9f3f7159ef7b20988f051#md5:c883927ce8a9f3f7159ef7b20988f051",
          "archive:https://github.com/anmonteiro/ocaml-h2/releases/download/0.2.0/h2-0.2.0.tbz#md5:c883927ce8a9f3f7159ef7b20988f051"
        ],
        "opam": {
          "name": "hpack",
          "version": "0.2.0",
          "path": "esy.lock/opam/hpack.0.2.0"
        }
      },
      "overrides": [],
      "dependencies": [
        "ocaml@4.10.0@d41d8cd9", "@opam/faraday@opam:0.7.1@19546ee5",
        "@opam/dune@opam:2.6.1@e1bf507c",
        "@opam/angstrom@opam:0.14.1@07e286b0",
        "@esy-ocaml/substs@0.0.1@d41d8cd9"
      ],
      "devDependencies": [
        "ocaml@4.10.0@d41d8cd9", "@opam/faraday@opam:0.7.1@19546ee5",
        "@opam/dune@opam:2.6.1@e1bf507c",
        "@opam/angstrom@opam:0.14.1@07e286b0"
      ]
    },
    "@opam/fpath@opam:0.7.2@45477b93": {
      "id": "@opam/fpath@opam:0.7.2@45477b93",
      "name": "@opam/fpath",
      "version": "opam:0.7.2",
      "source": {
        "type": "install",
        "source": [
          "archive:https://opam.ocaml.org/cache/md5/52/52c7ecb0bf180088336f3c645875fa41#md5:52c7ecb0bf180088336f3c645875fa41",
          "archive:http://erratique.ch/software/fpath/releases/fpath-0.7.2.tbz#md5:52c7ecb0bf180088336f3c645875fa41"
        ],
        "opam": {
          "name": "fpath",
          "version": "0.7.2",
          "path": "esy.lock/opam/fpath.0.7.2"
        }
      },
      "overrides": [],
      "dependencies": [
        "ocaml@4.10.0@d41d8cd9", "@opam/topkg@opam:1.0.1@a42c631e",
        "@opam/result@opam:1.5@6b753c82",
        "@opam/ocamlfind@opam:1.8.1@ff07b0f9",
        "@opam/ocamlbuild@opam:0.14.0@6ac75d03",
        "@opam/astring@opam:0.8.4@1215f84d",
        "@esy-ocaml/substs@0.0.1@d41d8cd9"
      ],
      "devDependencies": [
        "ocaml@4.10.0@d41d8cd9", "@opam/result@opam:1.5@6b753c82",
        "@opam/astring@opam:0.8.4@1215f84d"
      ]
    },
    "@opam/fmt@opam:0.8.8@01c3a23c": {
      "id": "@opam/fmt@opam:0.8.8@01c3a23c",
      "name": "@opam/fmt",
      "version": "opam:0.8.8",
      "source": {
        "type": "install",
        "source": [
          "archive:https://opam.ocaml.org/cache/md5/47/473490fcfdf3ff0a8ccee226b873d4b2#md5:473490fcfdf3ff0a8ccee226b873d4b2",
          "archive:https://erratique.ch/software/fmt/releases/fmt-0.8.8.tbz#md5:473490fcfdf3ff0a8ccee226b873d4b2"
        ],
        "opam": {
          "name": "fmt",
          "version": "0.8.8",
          "path": "esy.lock/opam/fmt.0.8.8"
        }
      },
      "overrides": [],
      "dependencies": [
        "ocaml@4.10.0@d41d8cd9", "@opam/topkg@opam:1.0.1@a42c631e",
        "@opam/stdlib-shims@opam:0.1.0@d957c903",
        "@opam/seq@opam:base@d8d7de1d",
        "@opam/ocamlfind@opam:1.8.1@ff07b0f9",
        "@opam/ocamlbuild@opam:0.14.0@6ac75d03",
        "@opam/base-unix@opam:base@87d0b2eb",
        "@esy-ocaml/substs@0.0.1@d41d8cd9"
      ],
      "devDependencies": [
        "ocaml@4.10.0@d41d8cd9", "@opam/stdlib-shims@opam:0.1.0@d957c903",
        "@opam/seq@opam:base@d8d7de1d"
      ]
    },
    "@opam/fix@opam:20200131@0ecd2f01": {
      "id": "@opam/fix@opam:20200131@0ecd2f01",
      "name": "@opam/fix",
      "version": "opam:20200131",
      "source": {
        "type": "install",
        "source": [
          "archive:https://opam.ocaml.org/cache/md5/99/991ff031666c662eaab638d2e0f4ac1d#md5:991ff031666c662eaab638d2e0f4ac1d",
          "archive:https://gitlab.inria.fr/fpottier/fix/repository/20200131/archive.tar.gz#md5:991ff031666c662eaab638d2e0f4ac1d"
        ],
        "opam": {
          "name": "fix",
          "version": "20200131",
          "path": "esy.lock/opam/fix.20200131"
        }
      },
      "overrides": [],
      "dependencies": [
        "ocaml@4.10.0@d41d8cd9", "@opam/dune@opam:2.6.1@e1bf507c",
        "@esy-ocaml/substs@0.0.1@d41d8cd9"
      ],
      "devDependencies": [
        "ocaml@4.10.0@d41d8cd9", "@opam/dune@opam:2.6.1@e1bf507c"
      ]
    },
    "@opam/faraday-lwt-unix@opam:0.7.1@4854f547": {
      "id": "@opam/faraday-lwt-unix@opam:0.7.1@4854f547",
      "name": "@opam/faraday-lwt-unix",
      "version": "opam:0.7.1",
      "source": {
        "type": "install",
        "source": [
          "archive:https://opam.ocaml.org/cache/md5/09/09396dbb4a08323194e092b6bff4aaf6#md5:09396dbb4a08323194e092b6bff4aaf6",
          "archive:https://github.com/inhabitedtype/faraday/archive/0.7.1.tar.gz#md5:09396dbb4a08323194e092b6bff4aaf6"
        ],
        "opam": {
          "name": "faraday-lwt-unix",
          "version": "0.7.1",
          "path": "esy.lock/opam/faraday-lwt-unix.0.7.1"
        }
      },
      "overrides": [],
      "dependencies": [
        "ocaml@4.10.0@d41d8cd9", "@opam/lwt@opam:4.5.0@677655b4",
        "@opam/faraday-lwt@opam:0.7.1@e28c97d1",
        "@opam/dune@opam:2.6.1@e1bf507c",
        "@opam/base-unix@opam:base@87d0b2eb",
        "@esy-ocaml/substs@0.0.1@d41d8cd9"
      ],
      "devDependencies": [
        "ocaml@4.10.0@d41d8cd9", "@opam/lwt@opam:4.5.0@677655b4",
        "@opam/faraday-lwt@opam:0.7.1@e28c97d1",
        "@opam/dune@opam:2.6.1@e1bf507c",
        "@opam/base-unix@opam:base@87d0b2eb"
      ]
    },
    "@opam/faraday-lwt@opam:0.7.1@e28c97d1": {
      "id": "@opam/faraday-lwt@opam:0.7.1@e28c97d1",
      "name": "@opam/faraday-lwt",
      "version": "opam:0.7.1",
      "source": {
        "type": "install",
        "source": [
          "archive:https://opam.ocaml.org/cache/md5/09/09396dbb4a08323194e092b6bff4aaf6#md5:09396dbb4a08323194e092b6bff4aaf6",
          "archive:https://github.com/inhabitedtype/faraday/archive/0.7.1.tar.gz#md5:09396dbb4a08323194e092b6bff4aaf6"
        ],
        "opam": {
          "name": "faraday-lwt",
          "version": "0.7.1",
          "path": "esy.lock/opam/faraday-lwt.0.7.1"
        }
      },
      "overrides": [],
      "dependencies": [
        "ocaml@4.10.0@d41d8cd9", "@opam/lwt@opam:4.5.0@677655b4",
        "@opam/faraday@opam:0.7.1@19546ee5",
        "@opam/dune@opam:2.6.1@e1bf507c", "@esy-ocaml/substs@0.0.1@d41d8cd9"
      ],
      "devDependencies": [
        "ocaml@4.10.0@d41d8cd9", "@opam/lwt@opam:4.5.0@677655b4",
        "@opam/faraday@opam:0.7.1@19546ee5", "@opam/dune@opam:2.6.1@e1bf507c"
      ]
    },
    "@opam/faraday@opam:0.7.1@19546ee5": {
      "id": "@opam/faraday@opam:0.7.1@19546ee5",
      "name": "@opam/faraday",
      "version": "opam:0.7.1",
      "source": {
        "type": "install",
        "source": [
          "archive:https://opam.ocaml.org/cache/md5/09/09396dbb4a08323194e092b6bff4aaf6#md5:09396dbb4a08323194e092b6bff4aaf6",
          "archive:https://github.com/inhabitedtype/faraday/archive/0.7.1.tar.gz#md5:09396dbb4a08323194e092b6bff4aaf6"
        ],
        "opam": {
          "name": "faraday",
          "version": "0.7.1",
          "path": "esy.lock/opam/faraday.0.7.1"
        }
      },
      "overrides": [],
      "dependencies": [
        "ocaml@4.10.0@d41d8cd9", "@opam/dune@opam:2.6.1@e1bf507c",
        "@opam/bigstringaf@opam:0.6.1@35f5e6d1",
        "@esy-ocaml/substs@0.0.1@d41d8cd9"
      ],
      "devDependencies": [
        "ocaml@4.10.0@d41d8cd9", "@opam/dune@opam:2.6.1@e1bf507c",
        "@opam/bigstringaf@opam:0.6.1@35f5e6d1"
      ]
    },
    "@opam/easy-format@opam:1.3.2@0484b3c4": {
      "id": "@opam/easy-format@opam:1.3.2@0484b3c4",
      "name": "@opam/easy-format",
      "version": "opam:1.3.2",
      "source": {
        "type": "install",
        "source": [
          "archive:https://opam.ocaml.org/cache/sha256/34/3440c2b882d537ae5e9011eb06abb53f5667e651ea4bb3b460ea8230fa8c1926#sha256:3440c2b882d537ae5e9011eb06abb53f5667e651ea4bb3b460ea8230fa8c1926",
          "archive:https://github.com/mjambon/easy-format/releases/download/1.3.2/easy-format-1.3.2.tbz#sha256:3440c2b882d537ae5e9011eb06abb53f5667e651ea4bb3b460ea8230fa8c1926"
        ],
        "opam": {
          "name": "easy-format",
          "version": "1.3.2",
          "path": "esy.lock/opam/easy-format.1.3.2"
        }
      },
      "overrides": [],
      "dependencies": [
        "ocaml@4.10.0@d41d8cd9", "@opam/dune@opam:2.6.1@e1bf507c",
        "@esy-ocaml/substs@0.0.1@d41d8cd9"
      ],
      "devDependencies": [
        "ocaml@4.10.0@d41d8cd9", "@opam/dune@opam:2.6.1@e1bf507c"
      ]
    },
    "@opam/dune-private-libs@opam:2.6.1@31997d39": {
      "id": "@opam/dune-private-libs@opam:2.6.1@31997d39",
      "name": "@opam/dune-private-libs",
      "version": "opam:2.6.1",
      "source": {
        "type": "install",
        "source": [
          "archive:https://opam.ocaml.org/cache/sha256/5e/5ef959f286448ee172f1cffc86c439a6f7b662676e6015b282db071bb88899a0#sha256:5ef959f286448ee172f1cffc86c439a6f7b662676e6015b282db071bb88899a0",
          "archive:https://github.com/ocaml/dune/releases/download/2.6.1/dune-2.6.1.tbz#sha256:5ef959f286448ee172f1cffc86c439a6f7b662676e6015b282db071bb88899a0"
        ],
        "opam": {
          "name": "dune-private-libs",
          "version": "2.6.1",
          "path": "esy.lock/opam/dune-private-libs.2.6.1"
        }
      },
      "overrides": [],
      "dependencies": [
        "ocaml@4.10.0@d41d8cd9", "@opam/dune@opam:2.6.1@e1bf507c",
        "@esy-ocaml/substs@0.0.1@d41d8cd9"
      ],
      "devDependencies": [
        "ocaml@4.10.0@d41d8cd9", "@opam/dune@opam:2.6.1@e1bf507c"
      ]
    },
    "@opam/dune-configurator@opam:2.6.1@33e0efbb": {
      "id": "@opam/dune-configurator@opam:2.6.1@33e0efbb",
      "name": "@opam/dune-configurator",
      "version": "opam:2.6.1",
      "source": {
        "type": "install",
        "source": [
          "archive:https://opam.ocaml.org/cache/sha256/5e/5ef959f286448ee172f1cffc86c439a6f7b662676e6015b282db071bb88899a0#sha256:5ef959f286448ee172f1cffc86c439a6f7b662676e6015b282db071bb88899a0",
          "archive:https://github.com/ocaml/dune/releases/download/2.6.1/dune-2.6.1.tbz#sha256:5ef959f286448ee172f1cffc86c439a6f7b662676e6015b282db071bb88899a0"
        ],
        "opam": {
          "name": "dune-configurator",
          "version": "2.6.1",
          "path": "esy.lock/opam/dune-configurator.2.6.1"
        }
      },
      "overrides": [],
      "dependencies": [
        "@opam/dune-private-libs@opam:2.6.1@31997d39",
        "@opam/dune@opam:2.6.1@e1bf507c", "@esy-ocaml/substs@0.0.1@d41d8cd9"
      ],
      "devDependencies": [
        "@opam/dune-private-libs@opam:2.6.1@31997d39",
        "@opam/dune@opam:2.6.1@e1bf507c"
      ]
    },
    "@opam/dune-build-info@opam:2.6.1@611bb155": {
      "id": "@opam/dune-build-info@opam:2.6.1@611bb155",
      "name": "@opam/dune-build-info",
      "version": "opam:2.6.1",
      "source": {
        "type": "install",
        "source": [
          "archive:https://opam.ocaml.org/cache/sha256/5e/5ef959f286448ee172f1cffc86c439a6f7b662676e6015b282db071bb88899a0#sha256:5ef959f286448ee172f1cffc86c439a6f7b662676e6015b282db071bb88899a0",
          "archive:https://github.com/ocaml/dune/releases/download/2.6.1/dune-2.6.1.tbz#sha256:5ef959f286448ee172f1cffc86c439a6f7b662676e6015b282db071bb88899a0"
        ],
        "opam": {
          "name": "dune-build-info",
          "version": "2.6.1",
          "path": "esy.lock/opam/dune-build-info.2.6.1"
        }
      },
      "overrides": [],
      "dependencies": [
        "@opam/dune@opam:2.6.1@e1bf507c", "@esy-ocaml/substs@0.0.1@d41d8cd9"
      ],
      "devDependencies": [ "@opam/dune@opam:2.6.1@e1bf507c" ]
    },
    "@opam/dune@opam:2.6.1@e1bf507c": {
      "id": "@opam/dune@opam:2.6.1@e1bf507c",
      "name": "@opam/dune",
      "version": "opam:2.6.1",
      "source": {
        "type": "install",
        "source": [
          "archive:https://opam.ocaml.org/cache/sha256/5e/5ef959f286448ee172f1cffc86c439a6f7b662676e6015b282db071bb88899a0#sha256:5ef959f286448ee172f1cffc86c439a6f7b662676e6015b282db071bb88899a0",
          "archive:https://github.com/ocaml/dune/releases/download/2.6.1/dune-2.6.1.tbz#sha256:5ef959f286448ee172f1cffc86c439a6f7b662676e6015b282db071bb88899a0"
        ],
        "opam": {
          "name": "dune",
          "version": "2.6.1",
          "path": "esy.lock/opam/dune.2.6.1"
        }
      },
      "overrides": [
        {
          "opamoverride":
            "esy.lock/overrides/opam__s__dune_opam__c__2.6.1_opam_override"
        }
      ],
      "dependencies": [
        "ocaml@4.10.0@d41d8cd9",
        "@opam/ocamlfind-secondary@opam:1.8.1@1afa38b2",
        "@opam/base-unix@opam:base@87d0b2eb",
        "@opam/base-threads@opam:base@36803084",
        "@esy-ocaml/substs@0.0.1@d41d8cd9"
      ],
      "devDependencies": [
        "ocaml@4.10.0@d41d8cd9",
        "@opam/ocamlfind-secondary@opam:1.8.1@1afa38b2",
        "@opam/base-unix@opam:base@87d0b2eb",
        "@opam/base-threads@opam:base@36803084"
      ]
    },
    "@opam/ctypes@opam:0.15.1@b0227b2f": {
      "id": "@opam/ctypes@opam:0.15.1@b0227b2f",
      "name": "@opam/ctypes",
      "version": "opam:0.15.1",
      "source": {
        "type": "install",
        "source": [
          "archive:https://opam.ocaml.org/cache/md5/e8/e87b2646f7597e00b8b9a1f5f8e36ee6#md5:e87b2646f7597e00b8b9a1f5f8e36ee6",
          "archive:https://github.com/ocamllabs/ocaml-ctypes/archive/0.15.1.tar.gz#md5:e87b2646f7597e00b8b9a1f5f8e36ee6"
        ],
        "opam": {
          "name": "ctypes",
          "version": "0.15.1",
          "path": "esy.lock/opam/ctypes.0.15.1"
        }
      },
      "overrides": [
        {
          "opamoverride":
            "esy.lock/overrides/opam__s__ctypes_opam__c__0.15.1_opam_override"
        }
      ],
      "dependencies": [
        "ocaml@4.10.0@d41d8cd9", "@opam/ocamlfind@opam:1.8.1@ff07b0f9",
        "@opam/integers@opam:0.4.0@f7acfaeb",
        "@opam/conf-pkg-config@opam:1.2@d86c8f53",
        "@opam/base-bytes@opam:base@19d0c2ff",
        "@esy-ocaml/substs@0.0.1@d41d8cd9"
      ],
      "devDependencies": [
        "ocaml@4.10.0@d41d8cd9", "@opam/integers@opam:0.4.0@f7acfaeb",
        "@opam/base-bytes@opam:base@19d0c2ff"
      ]
    },
    "@opam/cppo@opam:1.6.6@f4f83858": {
      "id": "@opam/cppo@opam:1.6.6@f4f83858",
      "name": "@opam/cppo",
      "version": "opam:1.6.6",
      "source": {
        "type": "install",
        "source": [
          "archive:https://opam.ocaml.org/cache/sha256/e7/e7272996a7789175b87bb998efd079794a8db6625aae990d73f7b4484a07b8a0#sha256:e7272996a7789175b87bb998efd079794a8db6625aae990d73f7b4484a07b8a0",
          "archive:https://github.com/ocaml-community/cppo/releases/download/v1.6.6/cppo-v1.6.6.tbz#sha256:e7272996a7789175b87bb998efd079794a8db6625aae990d73f7b4484a07b8a0"
        ],
        "opam": {
          "name": "cppo",
          "version": "1.6.6",
          "path": "esy.lock/opam/cppo.1.6.6"
        }
      },
      "overrides": [],
      "dependencies": [
        "ocaml@4.10.0@d41d8cd9", "@opam/dune@opam:2.6.1@e1bf507c",
        "@opam/base-unix@opam:base@87d0b2eb",
        "@esy-ocaml/substs@0.0.1@d41d8cd9"
      ],
      "devDependencies": [
        "ocaml@4.10.0@d41d8cd9", "@opam/dune@opam:2.6.1@e1bf507c",
        "@opam/base-unix@opam:base@87d0b2eb"
      ]
    },
    "@opam/conf-pkg-config@opam:1.2@d86c8f53": {
      "id": "@opam/conf-pkg-config@opam:1.2@d86c8f53",
      "name": "@opam/conf-pkg-config",
      "version": "opam:1.2",
      "source": {
        "type": "install",
        "source": [ "no-source:" ],
        "opam": {
          "name": "conf-pkg-config",
          "version": "1.2",
          "path": "esy.lock/opam/conf-pkg-config.1.2"
        }
      },
      "overrides": [
        {
          "opamoverride":
            "esy.lock/overrides/opam__s__conf_pkg_config_opam__c__1.2_opam_override"
        }
      ],
      "dependencies": [
        "yarn-pkg-config@github:esy-ocaml/yarn-pkg-config#db3a0b63883606dd57c54a7158d560d6cba8cd79@d41d8cd9",
        "@esy-ocaml/substs@0.0.1@d41d8cd9"
      ],
      "devDependencies": []
    },
    "@opam/conf-m4@opam:1@3b2b148a": {
      "id": "@opam/conf-m4@opam:1@3b2b148a",
      "name": "@opam/conf-m4",
      "version": "opam:1",
      "source": {
        "type": "install",
        "source": [ "no-source:" ],
        "opam": {
          "name": "conf-m4",
          "version": "1",
          "path": "esy.lock/opam/conf-m4.1"
        }
      },
      "overrides": [],
      "dependencies": [ "@esy-ocaml/substs@0.0.1@d41d8cd9" ],
      "devDependencies": []
    },
    "@opam/conf-autoconf@opam:0.1@27b3f7cf": {
      "id": "@opam/conf-autoconf@opam:0.1@27b3f7cf",
      "name": "@opam/conf-autoconf",
      "version": "opam:0.1",
      "source": {
        "type": "install",
        "source": [ "no-source:" ],
        "opam": {
          "name": "conf-autoconf",
          "version": "0.1",
          "path": "esy.lock/opam/conf-autoconf.0.1"
        }
      },
      "overrides": [
        {
          "opamoverride":
            "esy.lock/overrides/opam__s__conf_autoconf_opam__c__0.1_opam_override"
        }
      ],
      "dependencies": [
        "esy-autoconf@github:esy-packages/esy-autoconf#fb93edf@d41d8cd9",
        "@esy-ocaml/substs@0.0.1@d41d8cd9"
      ],
      "devDependencies": []
    },
    "@opam/charInfo_width@opam:1.1.0@b400bb29": {
      "id": "@opam/charInfo_width@opam:1.1.0@b400bb29",
      "name": "@opam/charInfo_width",
      "version": "opam:1.1.0",
      "source": {
        "type": "install",
        "source": [
          "archive:https://opam.ocaml.org/cache/md5/c4/c4ab038e06f06a29692c05fdd7c268c5#md5:c4ab038e06f06a29692c05fdd7c268c5",
          "archive:https://bitbucket.org/zandoye/charinfo_width/get/1.1.0.tar.gz#md5:c4ab038e06f06a29692c05fdd7c268c5"
        ],
        "opam": {
          "name": "charInfo_width",
          "version": "1.1.0",
          "path": "esy.lock/opam/charInfo_width.1.1.0"
        }
      },
      "overrides": [],
      "dependencies": [
        "ocaml@4.10.0@d41d8cd9", "@opam/result@opam:1.5@6b753c82",
        "@opam/dune@opam:2.6.1@e1bf507c",
        "@opam/camomile@opam:1.0.2@51b42ad8",
        "@esy-ocaml/substs@0.0.1@d41d8cd9"
      ],
      "devDependencies": [
        "ocaml@4.10.0@d41d8cd9", "@opam/result@opam:1.5@6b753c82",
        "@opam/dune@opam:2.6.1@e1bf507c",
        "@opam/camomile@opam:1.0.2@51b42ad8"
      ]
    },
    "@opam/camomile@opam:1.0.2@51b42ad8": {
      "id": "@opam/camomile@opam:1.0.2@51b42ad8",
      "name": "@opam/camomile",
      "version": "opam:1.0.2",
      "source": {
        "type": "install",
        "source": [
          "archive:https://opam.ocaml.org/cache/sha256/f0/f0a419b0affc36500f83b086ffaa36c545560cee5d57e84b729e8f851b3d1632#sha256:f0a419b0affc36500f83b086ffaa36c545560cee5d57e84b729e8f851b3d1632",
          "archive:https://github.com/yoriyuki/Camomile/releases/download/1.0.2/camomile-1.0.2.tbz#sha256:f0a419b0affc36500f83b086ffaa36c545560cee5d57e84b729e8f851b3d1632"
        ],
        "opam": {
          "name": "camomile",
          "version": "1.0.2",
          "path": "esy.lock/opam/camomile.1.0.2"
        }
      },
      "overrides": [],
      "dependencies": [
        "ocaml@4.10.0@d41d8cd9", "@opam/dune@opam:2.6.1@e1bf507c",
        "@esy-ocaml/substs@0.0.1@d41d8cd9"
      ],
      "devDependencies": [
        "ocaml@4.10.0@d41d8cd9", "@opam/dune@opam:2.6.1@e1bf507c"
      ]
    },
    "@opam/bos@opam:0.2.0@df49e63f": {
      "id": "@opam/bos@opam:0.2.0@df49e63f",
      "name": "@opam/bos",
      "version": "opam:0.2.0",
      "source": {
        "type": "install",
        "source": [
          "archive:https://opam.ocaml.org/cache/md5/ae/aeae7447567db459c856ee41b5a66fd2#md5:aeae7447567db459c856ee41b5a66fd2",
          "archive:http://erratique.ch/software/bos/releases/bos-0.2.0.tbz#md5:aeae7447567db459c856ee41b5a66fd2"
        ],
        "opam": {
          "name": "bos",
          "version": "0.2.0",
          "path": "esy.lock/opam/bos.0.2.0"
        }
      },
      "overrides": [],
      "dependencies": [
        "ocaml@4.10.0@d41d8cd9", "@opam/topkg@opam:1.0.1@a42c631e",
        "@opam/rresult@opam:0.6.0@4b185e72",
        "@opam/ocamlfind@opam:1.8.1@ff07b0f9",
        "@opam/ocamlbuild@opam:0.14.0@6ac75d03",
        "@opam/logs@opam:0.7.0@1d03143e", "@opam/fpath@opam:0.7.2@45477b93",
        "@opam/fmt@opam:0.8.8@01c3a23c",
        "@opam/base-unix@opam:base@87d0b2eb",
        "@opam/astring@opam:0.8.4@1215f84d",
        "@esy-ocaml/substs@0.0.1@d41d8cd9"
      ],
      "devDependencies": [
        "ocaml@4.10.0@d41d8cd9", "@opam/rresult@opam:0.6.0@4b185e72",
        "@opam/logs@opam:0.7.0@1d03143e", "@opam/fpath@opam:0.7.2@45477b93",
        "@opam/fmt@opam:0.8.8@01c3a23c",
        "@opam/base-unix@opam:base@87d0b2eb",
        "@opam/astring@opam:0.8.4@1215f84d"
      ]
    },
    "@opam/biniou@opam:1.2.1@d7570399": {
      "id": "@opam/biniou@opam:1.2.1@d7570399",
      "name": "@opam/biniou",
      "version": "opam:1.2.1",
      "source": {
        "type": "install",
        "source": [
          "archive:https://opam.ocaml.org/cache/sha256/35/35546c68b1929a8e6d27a3b39ecd17b38303a0d47e65eb9d1480c2061ea84335#sha256:35546c68b1929a8e6d27a3b39ecd17b38303a0d47e65eb9d1480c2061ea84335",
          "archive:https://github.com/mjambon/biniou/releases/download/1.2.1/biniou-1.2.1.tbz#sha256:35546c68b1929a8e6d27a3b39ecd17b38303a0d47e65eb9d1480c2061ea84335"
        ],
        "opam": {
          "name": "biniou",
          "version": "1.2.1",
          "path": "esy.lock/opam/biniou.1.2.1"
        }
      },
      "overrides": [],
      "dependencies": [
        "ocaml@4.10.0@d41d8cd9", "@opam/easy-format@opam:1.3.2@0484b3c4",
        "@opam/dune@opam:2.6.1@e1bf507c", "@esy-ocaml/substs@0.0.1@d41d8cd9"
      ],
      "devDependencies": [
        "ocaml@4.10.0@d41d8cd9", "@opam/easy-format@opam:1.3.2@0484b3c4",
        "@opam/dune@opam:2.6.1@e1bf507c"
      ]
    },
    "@opam/bigstringaf@opam:0.6.1@35f5e6d1": {
      "id": "@opam/bigstringaf@opam:0.6.1@35f5e6d1",
      "name": "@opam/bigstringaf",
      "version": "opam:0.6.1",
      "source": {
        "type": "install",
        "source": [
          "archive:https://opam.ocaml.org/cache/md5/dc/dccf639273b1eec0e0f142f21319268d#md5:dccf639273b1eec0e0f142f21319268d",
          "archive:https://github.com/inhabitedtype/bigstringaf/archive/0.6.1.tar.gz#md5:dccf639273b1eec0e0f142f21319268d"
        ],
        "opam": {
          "name": "bigstringaf",
          "version": "0.6.1",
          "path": "esy.lock/opam/bigstringaf.0.6.1"
        }
      },
      "overrides": [],
      "dependencies": [
        "ocaml@4.10.0@d41d8cd9", "@opam/dune@opam:2.6.1@e1bf507c",
        "@opam/bigarray-compat@opam:1.0.0@1faefa97",
        "@esy-ocaml/substs@0.0.1@d41d8cd9"
      ],
      "devDependencies": [
        "ocaml@4.10.0@d41d8cd9", "@opam/dune@opam:2.6.1@e1bf507c",
        "@opam/bigarray-compat@opam:1.0.0@1faefa97"
      ]
    },
    "@opam/bigarray-compat@opam:1.0.0@1faefa97": {
      "id": "@opam/bigarray-compat@opam:1.0.0@1faefa97",
      "name": "@opam/bigarray-compat",
      "version": "opam:1.0.0",
      "source": {
        "type": "install",
        "source": [
          "archive:https://opam.ocaml.org/cache/md5/1c/1cc7c25382a8900bada34aadfd66632e#md5:1cc7c25382a8900bada34aadfd66632e",
          "archive:https://github.com/mirage/bigarray-compat/archive/v1.0.0.tar.gz#md5:1cc7c25382a8900bada34aadfd66632e"
        ],
        "opam": {
          "name": "bigarray-compat",
          "version": "1.0.0",
          "path": "esy.lock/opam/bigarray-compat.1.0.0"
        }
      },
      "overrides": [],
      "dependencies": [
        "ocaml@4.10.0@d41d8cd9", "@opam/dune@opam:2.6.1@e1bf507c",
        "@esy-ocaml/substs@0.0.1@d41d8cd9"
      ],
      "devDependencies": [
        "ocaml@4.10.0@d41d8cd9", "@opam/dune@opam:2.6.1@e1bf507c"
      ]
    },
    "@opam/base64@opam:3.4.0@f5b9ad9b": {
      "id": "@opam/base64@opam:3.4.0@f5b9ad9b",
      "name": "@opam/base64",
      "version": "opam:3.4.0",
      "source": {
        "type": "install",
        "source": [
          "archive:https://opam.ocaml.org/cache/sha256/1c/1c9cf655bdd771a4d20014f7f29aadfde7e3821b01772b49f8ba4d4bda2b1634#sha256:1c9cf655bdd771a4d20014f7f29aadfde7e3821b01772b49f8ba4d4bda2b1634",
          "archive:https://github.com/mirage/ocaml-base64/releases/download/v3.4.0/base64-v3.4.0.tbz#sha256:1c9cf655bdd771a4d20014f7f29aadfde7e3821b01772b49f8ba4d4bda2b1634"
        ],
        "opam": {
          "name": "base64",
          "version": "3.4.0",
          "path": "esy.lock/opam/base64.3.4.0"
        }
      },
      "overrides": [],
      "dependencies": [
        "ocaml@4.10.0@d41d8cd9",
        "@opam/dune-configurator@opam:2.6.1@33e0efbb",
        "@opam/dune@opam:2.6.1@e1bf507c",
        "@opam/base-bytes@opam:base@19d0c2ff",
        "@esy-ocaml/substs@0.0.1@d41d8cd9"
      ],
      "devDependencies": [
        "ocaml@4.10.0@d41d8cd9",
        "@opam/dune-configurator@opam:2.6.1@33e0efbb",
        "@opam/dune@opam:2.6.1@e1bf507c",
        "@opam/base-bytes@opam:base@19d0c2ff"
      ]
    },
    "@opam/base-unix@opam:base@87d0b2eb": {
      "id": "@opam/base-unix@opam:base@87d0b2eb",
      "name": "@opam/base-unix",
      "version": "opam:base",
      "source": {
        "type": "install",
        "source": [ "no-source:" ],
        "opam": {
          "name": "base-unix",
          "version": "base",
          "path": "esy.lock/opam/base-unix.base"
        }
      },
      "overrides": [],
      "dependencies": [ "@esy-ocaml/substs@0.0.1@d41d8cd9" ],
      "devDependencies": []
    },
    "@opam/base-threads@opam:base@36803084": {
      "id": "@opam/base-threads@opam:base@36803084",
      "name": "@opam/base-threads",
      "version": "opam:base",
      "source": {
        "type": "install",
        "source": [ "no-source:" ],
        "opam": {
          "name": "base-threads",
          "version": "base",
          "path": "esy.lock/opam/base-threads.base"
        }
      },
      "overrides": [],
      "dependencies": [ "@esy-ocaml/substs@0.0.1@d41d8cd9" ],
      "devDependencies": []
    },
    "@opam/base-bytes@opam:base@19d0c2ff": {
      "id": "@opam/base-bytes@opam:base@19d0c2ff",
      "name": "@opam/base-bytes",
      "version": "opam:base",
      "source": {
        "type": "install",
        "source": [ "no-source:" ],
        "opam": {
          "name": "base-bytes",
          "version": "base",
          "path": "esy.lock/opam/base-bytes.base"
        }
      },
      "overrides": [],
      "dependencies": [
        "ocaml@4.10.0@d41d8cd9", "@opam/ocamlfind@opam:1.8.1@ff07b0f9",
        "@esy-ocaml/substs@0.0.1@d41d8cd9"
      ],
      "devDependencies": [
        "ocaml@4.10.0@d41d8cd9", "@opam/ocamlfind@opam:1.8.1@ff07b0f9"
      ]
    },
    "@opam/base-bigarray@opam:base@b03491b0": {
      "id": "@opam/base-bigarray@opam:base@b03491b0",
      "name": "@opam/base-bigarray",
      "version": "opam:base",
      "source": {
        "type": "install",
        "source": [ "no-source:" ],
        "opam": {
          "name": "base-bigarray",
          "version": "base",
          "path": "esy.lock/opam/base-bigarray.base"
        }
      },
      "overrides": [],
      "dependencies": [ "@esy-ocaml/substs@0.0.1@d41d8cd9" ],
      "devDependencies": []
    },
    "@opam/base@opam:v0.14.0@b8817fc1": {
      "id": "@opam/base@opam:v0.14.0@b8817fc1",
      "name": "@opam/base",
      "version": "opam:v0.14.0",
      "source": {
        "type": "install",
        "source": [
          "archive:https://opam.ocaml.org/cache/md5/5a/5a00382c724e97b6768aaa27481dd3cc#md5:5a00382c724e97b6768aaa27481dd3cc",
          "archive:https://ocaml.janestreet.com/ocaml-core/v0.14/files/base-v0.14.0.tar.gz#md5:5a00382c724e97b6768aaa27481dd3cc"
        ],
        "opam": {
          "name": "base",
          "version": "v0.14.0",
          "path": "esy.lock/opam/base.v0.14.0"
        }
      },
      "overrides": [],
      "dependencies": [
        "ocaml@4.10.0@d41d8cd9", "@opam/sexplib0@opam:v0.14.0@ddeb6438",
        "@opam/dune-configurator@opam:2.6.1@33e0efbb",
        "@opam/dune@opam:2.6.1@e1bf507c", "@esy-ocaml/substs@0.0.1@d41d8cd9"
      ],
      "devDependencies": [
        "ocaml@4.10.0@d41d8cd9", "@opam/sexplib0@opam:v0.14.0@ddeb6438",
        "@opam/dune-configurator@opam:2.6.1@33e0efbb",
        "@opam/dune@opam:2.6.1@e1bf507c"
      ]
    },
    "@opam/atdgen-runtime@opam:2.2.1@6a3a6395": {
      "id": "@opam/atdgen-runtime@opam:2.2.1@6a3a6395",
      "name": "@opam/atdgen-runtime",
      "version": "opam:2.2.1",
      "source": {
        "type": "install",
        "source": [
          "archive:https://opam.ocaml.org/cache/sha256/db/db6b4c1a6293b214a7b7a3da435e681abd1b16b55d5aa246b93d26736d3a559e#sha256:db6b4c1a6293b214a7b7a3da435e681abd1b16b55d5aa246b93d26736d3a559e",
          "archive:https://github.com/ahrefs/atd/releases/download/2.2.1/atd-2.2.1.tbz#sha256:db6b4c1a6293b214a7b7a3da435e681abd1b16b55d5aa246b93d26736d3a559e"
        ],
        "opam": {
          "name": "atdgen-runtime",
          "version": "2.2.1",
          "path": "esy.lock/opam/atdgen-runtime.2.2.1"
        }
      },
      "overrides": [],
      "dependencies": [
        "ocaml@4.10.0@d41d8cd9", "@opam/yojson@opam:1.7.0@7056d985",
        "@opam/re@opam:1.9.0@d4d5e13d", "@opam/dune@opam:2.6.1@e1bf507c",
        "@opam/biniou@opam:1.2.1@d7570399",
        "@esy-ocaml/substs@0.0.1@d41d8cd9"
      ],
      "devDependencies": [
        "ocaml@4.10.0@d41d8cd9", "@opam/yojson@opam:1.7.0@7056d985",
        "@opam/re@opam:1.9.0@d4d5e13d", "@opam/dune@opam:2.6.1@e1bf507c",
        "@opam/biniou@opam:1.2.1@d7570399"
      ]
    },
    "@opam/atdgen@opam:2.2.1@d73fda11": {
      "id": "@opam/atdgen@opam:2.2.1@d73fda11",
      "name": "@opam/atdgen",
      "version": "opam:2.2.1",
      "source": {
        "type": "install",
        "source": [
          "archive:https://opam.ocaml.org/cache/sha256/db/db6b4c1a6293b214a7b7a3da435e681abd1b16b55d5aa246b93d26736d3a559e#sha256:db6b4c1a6293b214a7b7a3da435e681abd1b16b55d5aa246b93d26736d3a559e",
          "archive:https://github.com/ahrefs/atd/releases/download/2.2.1/atd-2.2.1.tbz#sha256:db6b4c1a6293b214a7b7a3da435e681abd1b16b55d5aa246b93d26736d3a559e"
        ],
        "opam": {
          "name": "atdgen",
          "version": "2.2.1",
          "path": "esy.lock/opam/atdgen.2.2.1"
        }
      },
      "overrides": [],
      "dependencies": [
        "ocaml@4.10.0@d41d8cd9", "@opam/yojson@opam:1.7.0@7056d985",
        "@opam/dune@opam:2.6.1@e1bf507c", "@opam/biniou@opam:1.2.1@d7570399",
        "@opam/atdgen-runtime@opam:2.2.1@6a3a6395",
        "@opam/atd@opam:2.2.1@071ab6bd", "@esy-ocaml/substs@0.0.1@d41d8cd9"
      ],
      "devDependencies": [
        "ocaml@4.10.0@d41d8cd9", "@opam/yojson@opam:1.7.0@7056d985",
        "@opam/dune@opam:2.6.1@e1bf507c", "@opam/biniou@opam:1.2.1@d7570399",
        "@opam/atdgen-runtime@opam:2.2.1@6a3a6395",
        "@opam/atd@opam:2.2.1@071ab6bd"
      ]
    },
    "@opam/atd@opam:2.2.1@071ab6bd": {
      "id": "@opam/atd@opam:2.2.1@071ab6bd",
      "name": "@opam/atd",
      "version": "opam:2.2.1",
      "source": {
        "type": "install",
        "source": [
          "archive:https://opam.ocaml.org/cache/sha256/db/db6b4c1a6293b214a7b7a3da435e681abd1b16b55d5aa246b93d26736d3a559e#sha256:db6b4c1a6293b214a7b7a3da435e681abd1b16b55d5aa246b93d26736d3a559e",
          "archive:https://github.com/ahrefs/atd/releases/download/2.2.1/atd-2.2.1.tbz#sha256:db6b4c1a6293b214a7b7a3da435e681abd1b16b55d5aa246b93d26736d3a559e"
        ],
        "opam": {
          "name": "atd",
          "version": "2.2.1",
          "path": "esy.lock/opam/atd.2.2.1"
        }
      },
      "overrides": [],
      "dependencies": [
        "ocaml@4.10.0@d41d8cd9", "@opam/re@opam:1.9.0@d4d5e13d",
        "@opam/menhir@opam:20200624@8629ff13",
        "@opam/easy-format@opam:1.3.2@0484b3c4",
        "@opam/dune@opam:2.6.1@e1bf507c", "@esy-ocaml/substs@0.0.1@d41d8cd9"
      ],
      "devDependencies": [
        "ocaml@4.10.0@d41d8cd9", "@opam/re@opam:1.9.0@d4d5e13d",
        "@opam/menhir@opam:20200624@8629ff13",
        "@opam/easy-format@opam:1.3.2@0484b3c4",
        "@opam/dune@opam:2.6.1@e1bf507c"
      ]
    },
    "@opam/astring@opam:0.8.4@1215f84d": {
      "id": "@opam/astring@opam:0.8.4@1215f84d",
      "name": "@opam/astring",
      "version": "opam:0.8.4",
      "source": {
        "type": "install",
        "source": [
          "archive:https://opam.ocaml.org/cache/md5/54/548fcbf501ca4cb816d219ca4f25f660#md5:548fcbf501ca4cb816d219ca4f25f660",
          "archive:https://erratique.ch/software/astring/releases/astring-0.8.4.tbz#md5:548fcbf501ca4cb816d219ca4f25f660"
        ],
        "opam": {
          "name": "astring",
          "version": "0.8.4",
          "path": "esy.lock/opam/astring.0.8.4"
        }
      },
      "overrides": [],
      "dependencies": [
        "ocaml@4.10.0@d41d8cd9", "@opam/topkg@opam:1.0.1@a42c631e",
        "@opam/ocamlfind@opam:1.8.1@ff07b0f9",
        "@opam/ocamlbuild@opam:0.14.0@6ac75d03",
        "@esy-ocaml/substs@0.0.1@d41d8cd9"
      ],
      "devDependencies": [ "ocaml@4.10.0@d41d8cd9" ]
    },
    "@opam/angstrom@opam:0.14.1@07e286b0": {
      "id": "@opam/angstrom@opam:0.14.1@07e286b0",
      "name": "@opam/angstrom",
      "version": "opam:0.14.1",
      "source": {
        "type": "install",
        "source": [
          "archive:https://opam.ocaml.org/cache/md5/91/915bbcc1adbd0debc1b0a54531c7601a#md5:915bbcc1adbd0debc1b0a54531c7601a",
          "archive:https://github.com/inhabitedtype/angstrom/archive/0.14.1.tar.gz#md5:915bbcc1adbd0debc1b0a54531c7601a"
        ],
        "opam": {
          "name": "angstrom",
          "version": "0.14.1",
          "path": "esy.lock/opam/angstrom.0.14.1"
        }
      },
      "overrides": [],
      "dependencies": [
        "ocaml@4.10.0@d41d8cd9", "@opam/result@opam:1.5@6b753c82",
        "@opam/dune@opam:2.6.1@e1bf507c",
        "@opam/bigstringaf@opam:0.6.1@35f5e6d1",
        "@esy-ocaml/substs@0.0.1@d41d8cd9"
      ],
      "devDependencies": [
        "ocaml@4.10.0@d41d8cd9", "@opam/result@opam:1.5@6b753c82",
        "@opam/dune@opam:2.6.1@e1bf507c",
        "@opam/bigstringaf@opam:0.6.1@35f5e6d1"
      ]
    },
    "@glennsl/timber@1.2.0@d41d8cd9": {
      "id": "@glennsl/timber@1.2.0@d41d8cd9",
      "name": "@glennsl/timber",
      "version": "1.2.0",
      "source": {
        "type": "install",
        "source": [
          "archive:https://registry.npmjs.org/@glennsl/timber/-/timber-1.2.0.tgz#sha1:fd888b470eeef09d00482d1888eaa360e599daf4"
        ]
      },
      "overrides": [],
      "dependencies": [
        "ocaml@4.10.0@d41d8cd9", "@opam/re@opam:1.9.0@d4d5e13d",
        "@opam/logs@opam:0.7.0@1d03143e", "@opam/fmt@opam:0.8.8@01c3a23c",
        "@opam/dune@opam:2.6.1@e1bf507c", "@esy-ocaml/reason@3.6.0@d41d8cd9"
      ],
      "devDependencies": []
    },
    "@esy-ocaml/substs@0.0.1@d41d8cd9": {
      "id": "@esy-ocaml/substs@0.0.1@d41d8cd9",
      "name": "@esy-ocaml/substs",
      "version": "0.0.1",
      "source": {
        "type": "install",
        "source": [
          "archive:https://registry.npmjs.org/@esy-ocaml/substs/-/substs-0.0.1.tgz#sha1:59ebdbbaedcda123fc7ed8fb2b302b7d819e9a46"
        ]
      },
      "overrides": [],
      "dependencies": [],
      "devDependencies": []
    },
    "@esy-ocaml/reason@3.6.0@d41d8cd9": {
      "id": "@esy-ocaml/reason@3.6.0@d41d8cd9",
      "name": "@esy-ocaml/reason",
      "version": "3.6.0",
      "source": {
        "type": "install",
        "source": [
          "archive:https://registry.npmjs.org/@esy-ocaml/reason/-/reason-3.6.0.tgz#sha1:ae98f3335e9e03ff0e01376830a14cd1246b5278"
        ]
      },
      "overrides": [],
      "dependencies": [
        "ocaml@4.10.0@d41d8cd9", "@opam/result@opam:1.5@6b753c82",
        "@opam/ocamlfind@opam:1.8.1@ff07b0f9",
        "@opam/ocaml-migrate-parsetree@opam:1.7.3@dbcf3b47",
        "@opam/merlin-extend@opam:0.5@675b1611",
        "@opam/menhir@opam:20200624@8629ff13",
        "@opam/fix@opam:20200131@0ecd2f01", "@opam/dune@opam:2.6.1@e1bf507c"
      ],
      "devDependencies": []
    },
    "@esy-cross/ninja-build@1.8.2001@d41d8cd9": {
      "id": "@esy-cross/ninja-build@1.8.2001@d41d8cd9",
      "name": "@esy-cross/ninja-build",
      "version": "1.8.2001",
      "source": {
        "type": "install",
        "source": [
          "archive:https://registry.npmjs.org/@esy-cross/ninja-build/-/ninja-build-1.8.2001.tgz#sha1:d223b3b9e73e14ef2f241ddc522fa330f94b8602"
        ]
      },
      "overrides": [],
      "dependencies": [],
      "devDependencies": []
    },
    "@brisk/brisk-reconciler@github:briskml/brisk-reconciler#10cab2d@d41d8cd9": {
      "id":
        "@brisk/brisk-reconciler@github:briskml/brisk-reconciler#10cab2d@d41d8cd9",
      "name": "@brisk/brisk-reconciler",
      "version": "github:briskml/brisk-reconciler#10cab2d",
      "source": {
        "type": "install",
        "source": [ "github:briskml/brisk-reconciler#10cab2d" ]
      },
      "overrides": [],
      "dependencies": [
        "ocaml@4.10.0@d41d8cd9", "@opam/ppxlib@opam:0.14.0@c02ad40d",
        "@opam/dune@opam:2.6.1@e1bf507c", "@esy-ocaml/reason@3.6.0@d41d8cd9"
      ],
      "devDependencies": [ "ocaml@4.10.0@d41d8cd9" ]
    }
  }
}<|MERGE_RESOLUTION|>--- conflicted
+++ resolved
@@ -696,11 +696,7 @@
       "overrides": [],
       "dependencies": [
         "ocaml@4.10.0@d41d8cd9", "@reason-native-web/h1@1.2.2001@d41d8cd9",
-<<<<<<< HEAD
-        "@opam/dune@opam:2.5.0@aef1678b",
-=======
         "@opam/dune@opam:2.6.1@e1bf507c",
->>>>>>> 52207a7a
         "@opam/bigstringaf@opam:0.6.1@35f5e6d1"
       ],
       "devDependencies": []
