{
<<<<<<< HEAD
  "checksum": "320aecbdb817c104b2f684c382b13aae",
  "root": "revery@link-dev:./package.json",
  "node": {
    "yarn-pkg-config@github:esy-ocaml/yarn-pkg-config#34947ac97f898c8a94b1731df45aea16f8fc7b3c@d41d8cd9": {
      "id":
        "yarn-pkg-config@github:esy-ocaml/yarn-pkg-config#34947ac97f898c8a94b1731df45aea16f8fc7b3c@d41d8cd9",
      "name": "yarn-pkg-config",
      "version":
        "github:esy-ocaml/yarn-pkg-config#34947ac97f898c8a94b1731df45aea16f8fc7b3c",
      "source": {
        "type": "install",
        "source": [
          "github:esy-ocaml/yarn-pkg-config#34947ac97f898c8a94b1731df45aea16f8fc7b3c"
        ]
=======
  "checksum": "a105d0341ea72a1a04a6a03c6e2a00f9",
  "root": "revery@link-dev:./package.json",
  "node": {
    "yarn-pkg-config@github:esy-ocaml/yarn-pkg-config#db3a0b6@d41d8cd9": {
      "id":
        "yarn-pkg-config@github:esy-ocaml/yarn-pkg-config#db3a0b6@d41d8cd9",
      "name": "yarn-pkg-config",
      "version": "github:esy-ocaml/yarn-pkg-config#db3a0b6",
      "source": {
        "type": "install",
        "source": [ "github:esy-ocaml/yarn-pkg-config#db3a0b6" ]
>>>>>>> 018f8c2e
      },
      "overrides": [],
      "dependencies": [],
      "devDependencies": []
    },
    "revery@link-dev:./package.json": {
      "id": "revery@link-dev:./package.json",
      "name": "revery",
      "version": "link-dev:./package.json",
      "source": {
        "type": "link-dev",
        "path": ".",
        "manifest": "package.json"
      },
      "overrides": [],
      "dependencies": [
        "reperf@1.4.0@d41d8cd9", "rench@1.9.1@d41d8cd9",
        "rebez@github:jchavarri/rebez#03fa3b7@d41d8cd9",
<<<<<<< HEAD
        "reason-skia@link:../reason-skia", "reason-sdl2@2.10.3011@d41d8cd9",
=======
        "reason-skia@github:manuhornung/reason-skia#d26e3dd@d41d8cd9",
        "reason-sdl2@2.10.3011@d41d8cd9",
>>>>>>> 018f8c2e
        "reason-gl-matrix@0.9.9306@d41d8cd9",
        "reason-fontkit@2.8.3@d41d8cd9",
        "reason-font-manager@2.0.1@d41d8cd9", "flex@1.2.2@d41d8cd9",
        "@reason-native/rely@3.1.0@d41d8cd9",
        "@reason-native/console@0.0.3@d41d8cd9",
        "@opam/lwt_ppx@opam:2.0.0@9a61dd37", "@opam/lwt@opam:4.5.0@677655b4",
        "@opam/js_of_ocaml-lwt@opam:3.5.2@6ea3e3c2",
        "@opam/js_of_ocaml-compiler@opam:3.5.0@9ea7292f",
        "@opam/js_of_ocaml@opam:3.5.2@c5bae178",
        "@esy-ocaml/reason@3.5.2@d41d8cd9",
        "@brisk/brisk-reconciler@github:briskml/brisk-reconciler#0a2e476@d41d8cd9"
      ],
      "devDependencies": [
        "ocaml@4.7.1004@d41d8cd9", "@opam/merlin@opam:3.3.3@d653b06a",
        "@opam/dune@opam:1.11.4@a7ccb7ae"
      ]
    },
    "reperf@1.4.0@d41d8cd9": {
      "id": "reperf@1.4.0@d41d8cd9",
      "name": "reperf",
      "version": "1.4.0",
      "source": {
        "type": "install",
        "source": [
          "archive:https://registry.npmjs.org/reperf/-/reperf-1.4.0.tgz#sha1:a1b6125e1cb7d61654c435b013114991b974dcde"
        ]
      },
      "overrides": [],
      "dependencies": [
        "refmterr@3.3.0@d41d8cd9", "ocaml@4.7.1004@d41d8cd9",
        "@reason-native/pastel@0.1.0@d41d8cd9",
        "@opam/printbox@opam:0.4@8e9022ed",
        "@opam/dune@opam:1.11.4@a7ccb7ae", "@esy-ocaml/reason@3.5.2@d41d8cd9"
      ],
      "devDependencies": []
    },
    "rench@1.9.1@d41d8cd9": {
      "id": "rench@1.9.1@d41d8cd9",
      "name": "rench",
      "version": "1.9.1",
      "source": {
        "type": "install",
        "source": [
          "archive:https://registry.npmjs.org/rench/-/rench-1.9.1.tgz#sha1:ad050a25752890d3ed52a780c6fe35e7634f7451"
        ]
      },
      "overrides": [],
      "dependencies": [
        "refmterr@3.3.0@d41d8cd9", "@reason-native/rely@3.1.0@d41d8cd9",
        "@reason-native/console@0.0.3@d41d8cd9",
        "@opam/lwt@opam:4.5.0@677655b4",
        "@opam/lambda-term@opam:2.0.2@119fb081",
        "@opam/fpath@opam:0.7.2@45477b93", "@opam/dune@opam:1.11.4@a7ccb7ae",
        "@esy-ocaml/reason@3.5.2@d41d8cd9"
      ],
      "devDependencies": []
    },
    "refmterr@3.3.0@d41d8cd9": {
      "id": "refmterr@3.3.0@d41d8cd9",
      "name": "refmterr",
      "version": "3.3.0",
      "source": {
        "type": "install",
        "source": [
          "archive:https://registry.npmjs.org/refmterr/-/refmterr-3.3.0.tgz#sha1:45adde80205093c201b491b3c37dd7740c9b036b"
        ]
      },
      "overrides": [],
      "dependencies": [
        "ocaml@4.7.1004@d41d8cd9", "@reason-native/pastel@0.1.0@d41d8cd9",
        "@reason-native/console@0.0.3@d41d8cd9",
        "@opam/re@opam:1.9.0@d4d5e13d", "@opam/dune@opam:1.11.4@a7ccb7ae",
        "@opam/atdgen@opam:2.0.0@46af0360",
        "@esy-ocaml/reason@3.5.2@d41d8cd9"
      ],
      "devDependencies": []
    },
    "rebez@github:jchavarri/rebez#03fa3b7@d41d8cd9": {
      "id": "rebez@github:jchavarri/rebez#03fa3b7@d41d8cd9",
      "name": "rebez",
      "version": "github:jchavarri/rebez#03fa3b7",
      "source": {
        "type": "install",
        "source": [ "github:jchavarri/rebez#03fa3b7" ]
      },
      "overrides": [],
      "dependencies": [
        "ocaml@4.7.1004@d41d8cd9", "@opam/dune@opam:1.11.4@a7ccb7ae",
        "@esy-ocaml/reason@3.5.2@d41d8cd9"
      ],
      "devDependencies": []
    },
<<<<<<< HEAD
    "reason-skia@link:../reason-skia": {
      "id": "reason-skia@link:../reason-skia",
      "name": "reason-skia",
      "version": "link:../reason-skia",
      "source": { "type": "link", "path": "../reason-skia" },
      "overrides": [],
      "dependencies": [
        "yarn-pkg-config@github:esy-ocaml/yarn-pkg-config#34947ac97f898c8a94b1731df45aea16f8fc7b3c@d41d8cd9",
        "refmterr@3.3.0@d41d8cd9", "esy-skia@link:../esy-skia",
=======
    "reason-skia@github:manuhornung/reason-skia#d26e3dd@d41d8cd9": {
      "id": "reason-skia@github:manuhornung/reason-skia#d26e3dd@d41d8cd9",
      "name": "reason-skia",
      "version": "github:manuhornung/reason-skia#d26e3dd",
      "source": {
        "type": "install",
        "source": [ "github:manuhornung/reason-skia#d26e3dd" ]
      },
      "overrides": [],
      "dependencies": [
        "yarn-pkg-config@github:esy-ocaml/yarn-pkg-config#db3a0b6@d41d8cd9",
        "refmterr@3.3.0@d41d8cd9",
        "esy-skia@github:revery-ui/esy-skia#ff2e46d@d41d8cd9",
>>>>>>> 018f8c2e
        "@opam/lwt@opam:4.5.0@677655b4",
        "@opam/lambda-term@opam:2.0.2@119fb081",
        "@opam/dune@opam:1.11.4@a7ccb7ae",
        "@opam/ctypes-foreign@opam:0.4.0@72ef8de2",
        "@opam/ctypes@opam:0.15.1@f2708d42",
        "@esy-ocaml/reason@3.5.2@d41d8cd9"
      ],
      "devDependencies": []
    },
    "reason-sdl2@2.10.3011@d41d8cd9": {
      "id": "reason-sdl2@2.10.3011@d41d8cd9",
      "name": "reason-sdl2",
      "version": "2.10.3011",
      "source": {
        "type": "install",
        "source": [
          "archive:https://registry.npmjs.org/reason-sdl2/-/reason-sdl2-2.10.3011.tgz#sha1:4b03fa4ba56fe15050168545ac4d6ac7277b6fc1"
        ]
      },
      "overrides": [],
      "dependencies": [
        "refmterr@3.3.0@d41d8cd9", "reason-gl-matrix@0.9.9306@d41d8cd9",
        "esy-sdl2@2.0.10005@d41d8cd9",
        "esy-cmake@github:prometheansacrifice/esy-cmake#2a47392def755@d41d8cd9",
        "@opam/lwt_ppx@opam:2.0.0@9a61dd37", "@opam/lwt@opam:4.5.0@677655b4",
        "@opam/js_of_ocaml-lwt@opam:3.5.2@6ea3e3c2",
        "@opam/js_of_ocaml-compiler@opam:3.5.0@9ea7292f",
        "@opam/js_of_ocaml@opam:3.5.2@c5bae178",
        "@opam/dune@opam:1.11.4@a7ccb7ae", "@esy-ocaml/reason@3.5.2@d41d8cd9"
      ],
      "devDependencies": []
    },
    "reason-gl-matrix@0.9.9306@d41d8cd9": {
      "id": "reason-gl-matrix@0.9.9306@d41d8cd9",
      "name": "reason-gl-matrix",
      "version": "0.9.9306",
      "source": {
        "type": "install",
        "source": [
          "archive:https://registry.npmjs.org/reason-gl-matrix/-/reason-gl-matrix-0.9.9306.tgz#sha1:130c3db5ab9a405a85e3371ab13f99649050489e"
        ]
      },
      "overrides": [],
      "dependencies": [
        "@opam/js_of_ocaml-compiler@opam:3.5.0@9ea7292f",
        "@opam/dune@opam:1.11.4@a7ccb7ae", "@esy-ocaml/reason@3.5.2@d41d8cd9"
      ],
      "devDependencies": []
    },
    "reason-fontkit@2.8.3@d41d8cd9": {
      "id": "reason-fontkit@2.8.3@d41d8cd9",
      "name": "reason-fontkit",
      "version": "2.8.3",
      "source": {
        "type": "install",
        "source": [
          "archive:https://registry.npmjs.org/reason-fontkit/-/reason-fontkit-2.8.3.tgz#sha1:84a0086ea98d071cd783d4b7d6896a80ab547935"
        ]
      },
      "overrides": [],
      "dependencies": [
        "reason-gl-matrix@0.9.9306@d41d8cd9",
        "esy-harfbuzz@1.9.1005@d41d8cd9", "esy-freetype2@2.9.1006@d41d8cd9",
        "@opam/lwt@opam:4.5.0@677655b4", "@opam/dune@opam:1.11.4@a7ccb7ae"
      ],
      "devDependencies": []
    },
    "reason-font-manager@2.0.1@d41d8cd9": {
      "id": "reason-font-manager@2.0.1@d41d8cd9",
      "name": "reason-font-manager",
      "version": "2.0.1",
      "source": {
        "type": "install",
        "source": [
          "archive:https://registry.npmjs.org/reason-font-manager/-/reason-font-manager-2.0.1.tgz#sha1:739cd6de54ad836e810a60afd066fba9fbc15950"
        ]
      },
      "overrides": [],
      "dependencies": [
        "refmterr@3.3.0@d41d8cd9", "ocaml@4.7.1004@d41d8cd9",
        "@reason-native/rely@3.1.0@d41d8cd9",
        "@reason-native/pastel@0.1.0@d41d8cd9",
        "@reason-native/console@0.0.3@d41d8cd9",
        "@esy-ocaml/reason@3.5.2@d41d8cd9"
      ],
      "devDependencies": []
    },
    "ocaml@4.7.1004@d41d8cd9": {
      "id": "ocaml@4.7.1004@d41d8cd9",
      "name": "ocaml",
      "version": "4.7.1004",
      "source": {
        "type": "install",
        "source": [
          "archive:https://registry.npmjs.org/ocaml/-/ocaml-4.7.1004.tgz#sha1:731ca0ddb4d845d2ed2da8af50f70c5ba9092114"
        ]
      },
      "overrides": [],
      "dependencies": [],
      "devDependencies": []
    },
    "flex@1.2.2@d41d8cd9": {
      "id": "flex@1.2.2@d41d8cd9",
      "name": "flex",
      "version": "1.2.2",
      "source": {
        "type": "install",
        "source": [
          "archive:https://registry.npmjs.org/flex/-/flex-1.2.2.tgz#sha1:6b46058d8c909f9ec1ece18ed21b28ae5e611b3e"
        ]
      },
      "overrides": [],
      "dependencies": [
        "refmterr@3.3.0@d41d8cd9", "@opam/dune@opam:1.11.4@a7ccb7ae",
        "@esy-ocaml/reason@3.5.2@d41d8cd9"
      ],
      "devDependencies": []
    },
<<<<<<< HEAD
    "esy-skia@link:../esy-skia": {
      "id": "esy-skia@link:../esy-skia",
      "name": "esy-skia",
      "version": "link:../esy-skia",
      "source": { "type": "link", "path": "../esy-skia" },
=======
    "esy-skia@github:revery-ui/esy-skia#ff2e46d@d41d8cd9": {
      "id": "esy-skia@github:revery-ui/esy-skia#ff2e46d@d41d8cd9",
      "name": "esy-skia",
      "version": "github:revery-ui/esy-skia#ff2e46d",
      "source": {
        "type": "install",
        "source": [ "github:revery-ui/esy-skia#ff2e46d" ]
      },
>>>>>>> 018f8c2e
      "overrides": [],
      "dependencies": [
        "esy-libjpeg-turbo@github:prometheansacrifice/libjpeg-turbo#50e8e32c48@d41d8cd9",
        "@esy-cross/ninja-build@1.8.2001@d41d8cd9"
      ],
      "devDependencies": []
    },
    "esy-sdl2@2.0.10005@d41d8cd9": {
      "id": "esy-sdl2@2.0.10005@d41d8cd9",
      "name": "esy-sdl2",
      "version": "2.0.10005",
      "source": {
        "type": "install",
        "source": [
          "archive:https://registry.npmjs.org/esy-sdl2/-/esy-sdl2-2.0.10005.tgz#sha1:adfb34d5cb0c5a7886c04e63bfef6dc15eda5942"
        ]
      },
      "overrides": [],
      "dependencies": [],
      "devDependencies": []
    },
    "esy-nasm@github:prometheansacrifice/esy-nasm#6240bdbb164476558d3738812fbbe48f66cc904a@d41d8cd9": {
      "id":
        "esy-nasm@github:prometheansacrifice/esy-nasm#6240bdbb164476558d3738812fbbe48f66cc904a@d41d8cd9",
      "name": "esy-nasm",
      "version":
        "github:prometheansacrifice/esy-nasm#6240bdbb164476558d3738812fbbe48f66cc904a",
      "source": {
        "type": "install",
        "source": [
          "github:prometheansacrifice/esy-nasm#6240bdbb164476558d3738812fbbe48f66cc904a"
        ]
      },
      "overrides": [],
      "dependencies": [],
      "devDependencies": []
    },
    "esy-libjpeg-turbo@github:prometheansacrifice/libjpeg-turbo#50e8e32c48@d41d8cd9": {
      "id":
        "esy-libjpeg-turbo@github:prometheansacrifice/libjpeg-turbo#50e8e32c48@d41d8cd9",
      "name": "esy-libjpeg-turbo",
      "version": "github:prometheansacrifice/libjpeg-turbo#50e8e32c48",
      "source": {
        "type": "install",
        "source": [ "github:prometheansacrifice/libjpeg-turbo#50e8e32c48" ]
      },
      "overrides": [],
      "dependencies": [
        "esy-nasm@github:prometheansacrifice/esy-nasm#6240bdbb164476558d3738812fbbe48f66cc904a@d41d8cd9",
        "esy-cmake@github:prometheansacrifice/esy-cmake#2a47392def755@d41d8cd9",
        "@esy-cross/ninja-build@1.8.2001@d41d8cd9"
      ],
      "devDependencies": []
    },
    "esy-harfbuzz@1.9.1005@d41d8cd9": {
      "id": "esy-harfbuzz@1.9.1005@d41d8cd9",
      "name": "esy-harfbuzz",
      "version": "1.9.1005",
      "source": {
        "type": "install",
        "source": [
          "archive:https://registry.npmjs.org/esy-harfbuzz/-/esy-harfbuzz-1.9.1005.tgz#sha1:04651c73d33ce8004e61fde35a7549a7b9e908b6"
        ]
      },
      "overrides": [],
      "dependencies": [
        "esy-cmake@github:prometheansacrifice/esy-cmake#2a47392def755@d41d8cd9"
      ],
      "devDependencies": []
    },
    "esy-freetype2@2.9.1006@d41d8cd9": {
      "id": "esy-freetype2@2.9.1006@d41d8cd9",
      "name": "esy-freetype2",
      "version": "2.9.1006",
      "source": {
        "type": "install",
        "source": [
          "archive:https://registry.npmjs.org/esy-freetype2/-/esy-freetype2-2.9.1006.tgz#sha1:6c32a49543c273b427bbfb56c563e148006978bc"
        ]
      },
      "overrides": [],
      "dependencies": [
        "esy-cmake@github:prometheansacrifice/esy-cmake#2a47392def755@d41d8cd9"
      ],
      "devDependencies": []
    },
    "esy-cmake@github:prometheansacrifice/esy-cmake#2a47392def755@d41d8cd9": {
      "id":
        "esy-cmake@github:prometheansacrifice/esy-cmake#2a47392def755@d41d8cd9",
      "name": "esy-cmake",
      "version": "github:prometheansacrifice/esy-cmake#2a47392def755",
      "source": {
        "type": "install",
        "source": [ "github:prometheansacrifice/esy-cmake#2a47392def755" ]
      },
      "overrides": [],
      "dependencies": [],
      "devDependencies": []
    },
    "@reason-native/rely@3.1.0@d41d8cd9": {
      "id": "@reason-native/rely@3.1.0@d41d8cd9",
      "name": "@reason-native/rely",
      "version": "3.1.0",
      "source": {
        "type": "install",
        "source": [
          "archive:https://registry.npmjs.org/@reason-native/rely/-/rely-3.1.0.tgz#sha1:4f59906dc7c18ba86c998e44d6463b6be866dfc6"
        ]
      },
      "overrides": [],
      "dependencies": [
        "refmterr@3.3.0@d41d8cd9", "ocaml@4.7.1004@d41d8cd9",
        "@reason-native/pastel@0.1.0@d41d8cd9",
        "@reason-native/file-context-printer@0.0.3@d41d8cd9",
        "@opam/re@opam:1.9.0@d4d5e13d", "@opam/junit@opam:2.0.1@1b4d302c",
        "@opam/dune@opam:1.11.4@a7ccb7ae", "@esy-ocaml/reason@3.5.2@d41d8cd9"
      ],
      "devDependencies": []
    },
    "@reason-native/pastel@0.1.0@d41d8cd9": {
      "id": "@reason-native/pastel@0.1.0@d41d8cd9",
      "name": "@reason-native/pastel",
      "version": "0.1.0",
      "source": {
        "type": "install",
        "source": [
          "archive:https://registry.npmjs.org/@reason-native/pastel/-/pastel-0.1.0.tgz#sha1:2b262a654b8d807215df74768e628e9b05b3f5e3"
        ]
      },
      "overrides": [],
      "dependencies": [
        "ocaml@4.7.1004@d41d8cd9", "@opam/dune@opam:1.11.4@a7ccb7ae",
        "@esy-ocaml/reason@3.5.2@d41d8cd9"
      ],
      "devDependencies": []
    },
    "@reason-native/file-context-printer@0.0.3@d41d8cd9": {
      "id": "@reason-native/file-context-printer@0.0.3@d41d8cd9",
      "name": "@reason-native/file-context-printer",
      "version": "0.0.3",
      "source": {
        "type": "install",
        "source": [
          "archive:https://registry.npmjs.org/@reason-native/file-context-printer/-/file-context-printer-0.0.3.tgz#sha1:b92eec7b10107ccb27528f9eea9bb51252bca491"
        ]
      },
      "overrides": [],
      "dependencies": [
        "ocaml@4.7.1004@d41d8cd9", "@reason-native/pastel@0.1.0@d41d8cd9",
        "@opam/re@opam:1.9.0@d4d5e13d", "@opam/dune@opam:1.11.4@a7ccb7ae",
        "@esy-ocaml/reason@3.5.2@d41d8cd9"
      ],
      "devDependencies": []
    },
    "@reason-native/console@0.0.3@d41d8cd9": {
      "id": "@reason-native/console@0.0.3@d41d8cd9",
      "name": "@reason-native/console",
      "version": "0.0.3",
      "source": {
        "type": "install",
        "source": [
          "archive:https://registry.npmjs.org/@reason-native/console/-/console-0.0.3.tgz#sha1:b9b6bdf800e13361cfb4daccb540316c3a11ce38"
        ]
      },
      "overrides": [],
      "dependencies": [
        "ocaml@4.7.1004@d41d8cd9", "@opam/dune@opam:1.11.4@a7ccb7ae",
        "@esy-ocaml/reason@3.5.2@d41d8cd9"
      ],
      "devDependencies": []
    },
    "@opam/zed@opam:2.0.3@62853a38": {
      "id": "@opam/zed@opam:2.0.3@62853a38",
      "name": "@opam/zed",
      "version": "opam:2.0.3",
      "source": {
        "type": "install",
        "source": [
          "archive:https://opam.ocaml.org/cache/md5/87/878123c9114bf3c0bd18a19fb1af73cd#md5:878123c9114bf3c0bd18a19fb1af73cd",
          "archive:https://github.com/ocaml-community/zed/releases/download/2.0.3/zed-2.0.3.tbz#md5:878123c9114bf3c0bd18a19fb1af73cd"
        ],
        "opam": {
          "name": "zed",
          "version": "2.0.3",
          "path": "esy.lock/opam/zed.2.0.3"
        }
      },
      "overrides": [],
      "dependencies": [
        "ocaml@4.7.1004@d41d8cd9", "@opam/react@opam:1.2.1@0e11855f",
        "@opam/dune@opam:1.11.4@a7ccb7ae",
        "@opam/charInfo_width@opam:1.1.0@9d8d61b2",
        "@opam/camomile@opam:1.0.2@51b42ad8",
        "@opam/base-bytes@opam:base@19d0c2ff",
        "@esy-ocaml/substs@0.0.1@d41d8cd9"
      ],
      "devDependencies": [
        "ocaml@4.7.1004@d41d8cd9", "@opam/react@opam:1.2.1@0e11855f",
        "@opam/dune@opam:1.11.4@a7ccb7ae",
        "@opam/charInfo_width@opam:1.1.0@9d8d61b2",
        "@opam/camomile@opam:1.0.2@51b42ad8",
        "@opam/base-bytes@opam:base@19d0c2ff"
      ]
    },
    "@opam/yojson@opam:1.7.0@7056d985": {
      "id": "@opam/yojson@opam:1.7.0@7056d985",
      "name": "@opam/yojson",
      "version": "opam:1.7.0",
      "source": {
        "type": "install",
        "source": [
          "archive:https://opam.ocaml.org/cache/md5/b8/b89d39ca3f8c532abe5f547ad3b8f84d#md5:b89d39ca3f8c532abe5f547ad3b8f84d",
          "archive:https://github.com/ocaml-community/yojson/releases/download/1.7.0/yojson-1.7.0.tbz#md5:b89d39ca3f8c532abe5f547ad3b8f84d"
        ],
        "opam": {
          "name": "yojson",
          "version": "1.7.0",
          "path": "esy.lock/opam/yojson.1.7.0"
        }
      },
      "overrides": [],
      "dependencies": [
        "ocaml@4.7.1004@d41d8cd9", "@opam/easy-format@opam:1.3.2@0484b3c4",
        "@opam/dune@opam:1.11.4@a7ccb7ae", "@opam/cppo@opam:1.6.6@f4f83858",
        "@opam/biniou@opam:1.2.1@d7570399",
        "@esy-ocaml/substs@0.0.1@d41d8cd9"
      ],
      "devDependencies": [
        "ocaml@4.7.1004@d41d8cd9", "@opam/easy-format@opam:1.3.2@0484b3c4",
        "@opam/dune@opam:1.11.4@a7ccb7ae", "@opam/biniou@opam:1.2.1@d7570399"
      ]
    },
    "@opam/uutf@opam:1.0.2@4440868f": {
      "id": "@opam/uutf@opam:1.0.2@4440868f",
      "name": "@opam/uutf",
      "version": "opam:1.0.2",
      "source": {
        "type": "install",
        "source": [
          "archive:https://opam.ocaml.org/cache/md5/a7/a7c542405a39630c689a82bd7ef2292c#md5:a7c542405a39630c689a82bd7ef2292c",
          "archive:http://erratique.ch/software/uutf/releases/uutf-1.0.2.tbz#md5:a7c542405a39630c689a82bd7ef2292c"
        ],
        "opam": {
          "name": "uutf",
          "version": "1.0.2",
          "path": "esy.lock/opam/uutf.1.0.2"
        }
      },
      "overrides": [],
      "dependencies": [
        "ocaml@4.7.1004@d41d8cd9", "@opam/uchar@opam:0.0.2@c8218eea",
        "@opam/topkg@opam:1.0.1@a42c631e",
        "@opam/ocamlfind@opam:1.8.1@ff07b0f9",
        "@opam/ocamlbuild@opam:0.14.0@6ac75d03",
        "@opam/cmdliner@opam:1.0.2@8ab0598a",
        "@esy-ocaml/substs@0.0.1@d41d8cd9"
      ],
      "devDependencies": [
        "ocaml@4.7.1004@d41d8cd9", "@opam/uchar@opam:0.0.2@c8218eea"
      ]
    },
    "@opam/uchar@opam:0.0.2@c8218eea": {
      "id": "@opam/uchar@opam:0.0.2@c8218eea",
      "name": "@opam/uchar",
      "version": "opam:0.0.2",
      "source": {
        "type": "install",
        "source": [
          "archive:https://opam.ocaml.org/cache/md5/c9/c9ba2c738d264c420c642f7bb1cf4a36#md5:c9ba2c738d264c420c642f7bb1cf4a36",
          "archive:https://github.com/ocaml/uchar/releases/download/v0.0.2/uchar-0.0.2.tbz#md5:c9ba2c738d264c420c642f7bb1cf4a36"
        ],
        "opam": {
          "name": "uchar",
          "version": "0.0.2",
          "path": "esy.lock/opam/uchar.0.0.2"
        }
      },
      "overrides": [],
      "dependencies": [
        "ocaml@4.7.1004@d41d8cd9", "@opam/ocamlbuild@opam:0.14.0@6ac75d03",
        "@esy-ocaml/substs@0.0.1@d41d8cd9"
      ],
      "devDependencies": [ "ocaml@4.7.1004@d41d8cd9" ]
    },
    "@opam/tyxml@opam:4.3.0@c1da25f1": {
      "id": "@opam/tyxml@opam:4.3.0@c1da25f1",
      "name": "@opam/tyxml",
      "version": "opam:4.3.0",
      "source": {
        "type": "install",
        "source": [
          "archive:https://opam.ocaml.org/cache/md5/fd/fd834a567f813bf447cab5f4c3a723e2#md5:fd834a567f813bf447cab5f4c3a723e2",
          "archive:https://github.com/ocsigen/tyxml/releases/download/4.3.0/tyxml-4.3.0.tbz#md5:fd834a567f813bf447cab5f4c3a723e2"
        ],
        "opam": {
          "name": "tyxml",
          "version": "4.3.0",
          "path": "esy.lock/opam/tyxml.4.3.0"
        }
      },
      "overrides": [],
      "dependencies": [
        "ocaml@4.7.1004@d41d8cd9", "@opam/uutf@opam:1.0.2@4440868f",
        "@opam/seq@opam:base@d8d7de1d", "@opam/re@opam:1.9.0@d4d5e13d",
        "@opam/dune@opam:1.11.4@a7ccb7ae", "@esy-ocaml/substs@0.0.1@d41d8cd9"
      ],
      "devDependencies": [
        "ocaml@4.7.1004@d41d8cd9", "@opam/uutf@opam:1.0.2@4440868f",
        "@opam/seq@opam:base@d8d7de1d", "@opam/re@opam:1.9.0@d4d5e13d",
        "@opam/dune@opam:1.11.4@a7ccb7ae"
      ]
    },
    "@opam/topkg@opam:1.0.1@a42c631e": {
      "id": "@opam/topkg@opam:1.0.1@a42c631e",
      "name": "@opam/topkg",
      "version": "opam:1.0.1",
      "source": {
        "type": "install",
        "source": [
          "archive:https://opam.ocaml.org/cache/md5/16/16b90e066d8972a5ef59655e7c28b3e9#md5:16b90e066d8972a5ef59655e7c28b3e9",
          "archive:http://erratique.ch/software/topkg/releases/topkg-1.0.1.tbz#md5:16b90e066d8972a5ef59655e7c28b3e9"
        ],
        "opam": {
          "name": "topkg",
          "version": "1.0.1",
          "path": "esy.lock/opam/topkg.1.0.1"
        }
      },
      "overrides": [],
      "dependencies": [
        "ocaml@4.7.1004@d41d8cd9", "@opam/ocamlfind@opam:1.8.1@ff07b0f9",
        "@opam/ocamlbuild@opam:0.14.0@6ac75d03",
        "@esy-ocaml/substs@0.0.1@d41d8cd9"
      ],
      "devDependencies": [
        "ocaml@4.7.1004@d41d8cd9", "@opam/ocamlbuild@opam:0.14.0@6ac75d03"
      ]
    },
    "@opam/stdio@opam:v0.13.0@eb59d879": {
      "id": "@opam/stdio@opam:v0.13.0@eb59d879",
      "name": "@opam/stdio",
      "version": "opam:v0.13.0",
      "source": {
        "type": "install",
        "source": [
          "archive:https://opam.ocaml.org/cache/md5/48/48ef28512ddd51ff9885649dd1fab91d#md5:48ef28512ddd51ff9885649dd1fab91d",
          "archive:https://ocaml.janestreet.com/ocaml-core/v0.13/files/stdio-v0.13.0.tar.gz#md5:48ef28512ddd51ff9885649dd1fab91d"
        ],
        "opam": {
          "name": "stdio",
          "version": "v0.13.0",
          "path": "esy.lock/opam/stdio.v0.13.0"
        }
      },
      "overrides": [],
      "dependencies": [
        "ocaml@4.7.1004@d41d8cd9", "@opam/dune@opam:1.11.4@a7ccb7ae",
        "@opam/base@opam:v0.13.0@93f21415",
        "@esy-ocaml/substs@0.0.1@d41d8cd9"
      ],
      "devDependencies": [
        "ocaml@4.7.1004@d41d8cd9", "@opam/dune@opam:1.11.4@a7ccb7ae",
        "@opam/base@opam:v0.13.0@93f21415"
      ]
    },
    "@opam/sexplib0@opam:v0.13.0@3f54c2be": {
      "id": "@opam/sexplib0@opam:v0.13.0@3f54c2be",
      "name": "@opam/sexplib0",
      "version": "opam:v0.13.0",
      "source": {
        "type": "install",
        "source": [
          "archive:https://opam.ocaml.org/cache/md5/f8/f8a715dffda5599cfae0cb4031d57abe#md5:f8a715dffda5599cfae0cb4031d57abe",
          "archive:https://ocaml.janestreet.com/ocaml-core/v0.13/files/sexplib0-v0.13.0.tar.gz#md5:f8a715dffda5599cfae0cb4031d57abe"
        ],
        "opam": {
          "name": "sexplib0",
          "version": "v0.13.0",
          "path": "esy.lock/opam/sexplib0.v0.13.0"
        }
      },
      "overrides": [],
      "dependencies": [
        "ocaml@4.7.1004@d41d8cd9", "@opam/dune@opam:1.11.4@a7ccb7ae",
        "@esy-ocaml/substs@0.0.1@d41d8cd9"
      ],
      "devDependencies": [
        "ocaml@4.7.1004@d41d8cd9", "@opam/dune@opam:1.11.4@a7ccb7ae"
      ]
    },
    "@opam/seq@opam:base@d8d7de1d": {
      "id": "@opam/seq@opam:base@d8d7de1d",
      "name": "@opam/seq",
      "version": "opam:base",
      "source": {
        "type": "install",
        "source": [ "no-source:" ],
        "opam": {
          "name": "seq",
          "version": "base",
          "path": "esy.lock/opam/seq.base"
        }
      },
      "overrides": [],
      "dependencies": [
        "ocaml@4.7.1004@d41d8cd9", "@esy-ocaml/substs@0.0.1@d41d8cd9"
      ],
      "devDependencies": [ "ocaml@4.7.1004@d41d8cd9" ]
    },
    "@opam/result@opam:1.4@dc720aef": {
      "id": "@opam/result@opam:1.4@dc720aef",
      "name": "@opam/result",
      "version": "opam:1.4",
      "source": {
        "type": "install",
        "source": [
          "archive:https://opam.ocaml.org/cache/md5/d3/d3162dbc501a2af65c8c71e0866541da#md5:d3162dbc501a2af65c8c71e0866541da",
          "archive:https://github.com/janestreet/result/archive/1.4.tar.gz#md5:d3162dbc501a2af65c8c71e0866541da"
        ],
        "opam": {
          "name": "result",
          "version": "1.4",
          "path": "esy.lock/opam/result.1.4"
        }
      },
      "overrides": [],
      "dependencies": [
        "ocaml@4.7.1004@d41d8cd9", "@opam/dune@opam:1.11.4@a7ccb7ae",
        "@esy-ocaml/substs@0.0.1@d41d8cd9"
      ],
      "devDependencies": [
        "ocaml@4.7.1004@d41d8cd9", "@opam/dune@opam:1.11.4@a7ccb7ae"
      ]
    },
    "@opam/react@opam:1.2.1@0e11855f": {
      "id": "@opam/react@opam:1.2.1@0e11855f",
      "name": "@opam/react",
      "version": "opam:1.2.1",
      "source": {
        "type": "install",
        "source": [
          "archive:https://opam.ocaml.org/cache/md5/ce/ce1454438ce4e9d2931248d3abba1fcc#md5:ce1454438ce4e9d2931248d3abba1fcc",
          "archive:http://erratique.ch/software/react/releases/react-1.2.1.tbz#md5:ce1454438ce4e9d2931248d3abba1fcc"
        ],
        "opam": {
          "name": "react",
          "version": "1.2.1",
          "path": "esy.lock/opam/react.1.2.1"
        }
      },
      "overrides": [],
      "dependencies": [
        "ocaml@4.7.1004@d41d8cd9", "@opam/topkg@opam:1.0.1@a42c631e",
        "@opam/ocamlfind@opam:1.8.1@ff07b0f9",
        "@opam/ocamlbuild@opam:0.14.0@6ac75d03",
        "@esy-ocaml/substs@0.0.1@d41d8cd9"
      ],
      "devDependencies": [ "ocaml@4.7.1004@d41d8cd9" ]
    },
    "@opam/re@opam:1.9.0@d4d5e13d": {
      "id": "@opam/re@opam:1.9.0@d4d5e13d",
      "name": "@opam/re",
      "version": "opam:1.9.0",
      "source": {
        "type": "install",
        "source": [
          "archive:https://opam.ocaml.org/cache/md5/bd/bddaed4f386a22cace7850c9c7dac296#md5:bddaed4f386a22cace7850c9c7dac296",
          "archive:https://github.com/ocaml/ocaml-re/releases/download/1.9.0/re-1.9.0.tbz#md5:bddaed4f386a22cace7850c9c7dac296"
        ],
        "opam": {
          "name": "re",
          "version": "1.9.0",
          "path": "esy.lock/opam/re.1.9.0"
        }
      },
      "overrides": [],
      "dependencies": [
        "ocaml@4.7.1004@d41d8cd9", "@opam/seq@opam:base@d8d7de1d",
        "@opam/dune@opam:1.11.4@a7ccb7ae", "@esy-ocaml/substs@0.0.1@d41d8cd9"
      ],
      "devDependencies": [
        "ocaml@4.7.1004@d41d8cd9", "@opam/seq@opam:base@d8d7de1d",
        "@opam/dune@opam:1.11.4@a7ccb7ae"
      ]
    },
    "@opam/ptime@opam:0.8.5@0051d642": {
      "id": "@opam/ptime@opam:0.8.5@0051d642",
      "name": "@opam/ptime",
      "version": "opam:0.8.5",
      "source": {
        "type": "install",
        "source": [
          "archive:https://opam.ocaml.org/cache/md5/4d/4d48055d623ecf2db792439b3e96a520#md5:4d48055d623ecf2db792439b3e96a520",
          "archive:https://erratique.ch/software/ptime/releases/ptime-0.8.5.tbz#md5:4d48055d623ecf2db792439b3e96a520"
        ],
        "opam": {
          "name": "ptime",
          "version": "0.8.5",
          "path": "esy.lock/opam/ptime.0.8.5"
        }
      },
      "overrides": [],
      "dependencies": [
        "ocaml@4.7.1004@d41d8cd9", "@opam/topkg@opam:1.0.1@a42c631e",
        "@opam/result@opam:1.4@dc720aef",
        "@opam/ocamlfind@opam:1.8.1@ff07b0f9",
        "@opam/ocamlbuild@opam:0.14.0@6ac75d03",
        "@opam/js_of_ocaml@opam:3.5.2@c5bae178",
        "@esy-ocaml/substs@0.0.1@d41d8cd9"
      ],
      "devDependencies": [
        "ocaml@4.7.1004@d41d8cd9", "@opam/result@opam:1.4@dc720aef"
      ]
    },
    "@opam/printbox@opam:0.4@8e9022ed": {
      "id": "@opam/printbox@opam:0.4@8e9022ed",
      "name": "@opam/printbox",
      "version": "opam:0.4",
      "source": {
        "type": "install",
        "source": [
          "archive:https://opam.ocaml.org/cache/md5/c3/c32598a4923c055fba05d747d24b7d4f#md5:c32598a4923c055fba05d747d24b7d4f",
          "archive:https://github.com/c-cube/printbox/archive/0.4.tar.gz#md5:c32598a4923c055fba05d747d24b7d4f"
        ],
        "opam": {
          "name": "printbox",
          "version": "0.4",
          "path": "esy.lock/opam/printbox.0.4"
        }
      },
      "overrides": [],
      "dependencies": [
        "ocaml@4.7.1004@d41d8cd9", "@opam/uutf@opam:1.0.2@4440868f",
        "@opam/tyxml@opam:4.3.0@c1da25f1", "@opam/dune@opam:1.11.4@a7ccb7ae",
        "@opam/base-bytes@opam:base@19d0c2ff",
        "@esy-ocaml/substs@0.0.1@d41d8cd9"
      ],
      "devDependencies": [
        "ocaml@4.7.1004@d41d8cd9", "@opam/dune@opam:1.11.4@a7ccb7ae",
        "@opam/base-bytes@opam:base@19d0c2ff"
      ]
    },
    "@opam/ppxlib@opam:0.8.1@67aec471": {
      "id": "@opam/ppxlib@opam:0.8.1@67aec471",
      "name": "@opam/ppxlib",
      "version": "opam:0.8.1",
      "source": {
        "type": "install",
        "source": [
          "archive:https://opam.ocaml.org/cache/sha256/a5/a5cb79ee83bba80304b65bc47f2985382bef89668b1b46f9ffb3734c2f2f7521#sha256:a5cb79ee83bba80304b65bc47f2985382bef89668b1b46f9ffb3734c2f2f7521",
          "archive:https://github.com/ocaml-ppx/ppxlib/releases/download/0.8.1/ppxlib-0.8.1.tbz#sha256:a5cb79ee83bba80304b65bc47f2985382bef89668b1b46f9ffb3734c2f2f7521"
        ],
        "opam": {
          "name": "ppxlib",
          "version": "0.8.1",
          "path": "esy.lock/opam/ppxlib.0.8.1"
        }
      },
      "overrides": [],
      "dependencies": [
        "ocaml@4.7.1004@d41d8cd9", "@opam/stdio@opam:v0.13.0@eb59d879",
        "@opam/ppx_derivers@opam:1.2.1@ecf0aa45",
        "@opam/ocaml-migrate-parsetree@opam:1.5.0@3e319dbc",
        "@opam/ocaml-compiler-libs@opam:v0.12.1@5c34eb0d",
        "@opam/dune@opam:1.11.4@a7ccb7ae",
        "@opam/base@opam:v0.13.0@93f21415",
        "@esy-ocaml/substs@0.0.1@d41d8cd9"
      ],
      "devDependencies": [
        "ocaml@4.7.1004@d41d8cd9", "@opam/stdio@opam:v0.13.0@eb59d879",
        "@opam/ppx_derivers@opam:1.2.1@ecf0aa45",
        "@opam/ocaml-migrate-parsetree@opam:1.5.0@3e319dbc",
        "@opam/ocaml-compiler-libs@opam:v0.12.1@5c34eb0d",
        "@opam/dune@opam:1.11.4@a7ccb7ae", "@opam/base@opam:v0.13.0@93f21415"
      ]
    },
    "@opam/ppx_tools_versioned@opam:5.2.3@4994ec80": {
      "id": "@opam/ppx_tools_versioned@opam:5.2.3@4994ec80",
      "name": "@opam/ppx_tools_versioned",
      "version": "opam:5.2.3",
      "source": {
        "type": "install",
        "source": [
          "archive:https://opam.ocaml.org/cache/md5/b1/b1455e5a4a1bcd9ddbfcf712ccbd4262#md5:b1455e5a4a1bcd9ddbfcf712ccbd4262",
          "archive:https://github.com/ocaml-ppx/ppx_tools_versioned/archive/5.2.3.tar.gz#md5:b1455e5a4a1bcd9ddbfcf712ccbd4262"
        ],
        "opam": {
          "name": "ppx_tools_versioned",
          "version": "5.2.3",
          "path": "esy.lock/opam/ppx_tools_versioned.5.2.3"
        }
      },
      "overrides": [],
      "dependencies": [
        "ocaml@4.7.1004@d41d8cd9",
        "@opam/ocaml-migrate-parsetree@opam:1.5.0@3e319dbc",
        "@opam/dune@opam:1.11.4@a7ccb7ae", "@esy-ocaml/substs@0.0.1@d41d8cd9"
      ],
      "devDependencies": [
        "ocaml@4.7.1004@d41d8cd9",
        "@opam/ocaml-migrate-parsetree@opam:1.5.0@3e319dbc",
        "@opam/dune@opam:1.11.4@a7ccb7ae"
      ]
    },
    "@opam/ppx_derivers@opam:1.2.1@ecf0aa45": {
      "id": "@opam/ppx_derivers@opam:1.2.1@ecf0aa45",
      "name": "@opam/ppx_derivers",
      "version": "opam:1.2.1",
      "source": {
        "type": "install",
        "source": [
          "archive:https://opam.ocaml.org/cache/md5/5d/5dc2bf130c1db3c731fe0fffc5648b41#md5:5dc2bf130c1db3c731fe0fffc5648b41",
          "archive:https://github.com/ocaml-ppx/ppx_derivers/archive/1.2.1.tar.gz#md5:5dc2bf130c1db3c731fe0fffc5648b41"
        ],
        "opam": {
          "name": "ppx_derivers",
          "version": "1.2.1",
          "path": "esy.lock/opam/ppx_derivers.1.2.1"
        }
      },
      "overrides": [],
      "dependencies": [
        "ocaml@4.7.1004@d41d8cd9", "@opam/dune@opam:1.11.4@a7ccb7ae",
        "@esy-ocaml/substs@0.0.1@d41d8cd9"
      ],
      "devDependencies": [
        "ocaml@4.7.1004@d41d8cd9", "@opam/dune@opam:1.11.4@a7ccb7ae"
      ]
    },
    "@opam/ocplib-endian@opam:1.0@aa720242": {
      "id": "@opam/ocplib-endian@opam:1.0@aa720242",
      "name": "@opam/ocplib-endian",
      "version": "opam:1.0",
      "source": {
        "type": "install",
        "source": [
          "archive:https://opam.ocaml.org/cache/md5/74/74b45ba33e189283170a748c2a3ed477#md5:74b45ba33e189283170a748c2a3ed477",
          "archive:https://github.com/OCamlPro/ocplib-endian/archive/1.0.tar.gz#md5:74b45ba33e189283170a748c2a3ed477"
        ],
        "opam": {
          "name": "ocplib-endian",
          "version": "1.0",
          "path": "esy.lock/opam/ocplib-endian.1.0"
        }
      },
      "overrides": [
        {
          "opamoverride":
            "esy.lock/overrides/opam__s__ocplib_endian_opam__c__1.0_opam_override"
        }
      ],
      "dependencies": [
        "ocaml@4.7.1004@d41d8cd9", "@opam/ocamlfind@opam:1.8.1@ff07b0f9",
        "@opam/ocamlbuild@opam:0.14.0@6ac75d03",
        "@opam/cppo@opam:1.6.6@f4f83858",
        "@opam/base-bytes@opam:base@19d0c2ff",
        "@esy-ocaml/substs@0.0.1@d41d8cd9"
      ],
      "devDependencies": [
        "ocaml@4.7.1004@d41d8cd9", "@opam/ocamlfind@opam:1.8.1@ff07b0f9",
        "@opam/cppo@opam:1.6.6@f4f83858",
        "@opam/base-bytes@opam:base@19d0c2ff"
      ]
    },
    "@opam/ocamlfind@opam:1.8.1@ff07b0f9": {
      "id": "@opam/ocamlfind@opam:1.8.1@ff07b0f9",
      "name": "@opam/ocamlfind",
      "version": "opam:1.8.1",
      "source": {
        "type": "install",
        "source": [
          "archive:https://opam.ocaml.org/cache/md5/18/18ca650982c15536616dea0e422cbd8c#md5:18ca650982c15536616dea0e422cbd8c",
          "archive:http://download2.camlcity.org/download/findlib-1.8.1.tar.gz#md5:18ca650982c15536616dea0e422cbd8c",
          "archive:http://download.camlcity.org/download/findlib-1.8.1.tar.gz#md5:18ca650982c15536616dea0e422cbd8c"
        ],
        "opam": {
          "name": "ocamlfind",
          "version": "1.8.1",
          "path": "esy.lock/opam/ocamlfind.1.8.1"
        }
      },
      "overrides": [
        {
          "opamoverride":
            "esy.lock/overrides/opam__s__ocamlfind_opam__c__1.8.1_opam_override"
        }
      ],
      "dependencies": [
        "ocaml@4.7.1004@d41d8cd9", "@opam/conf-m4@opam:1@3b2b148a",
        "@esy-ocaml/substs@0.0.1@d41d8cd9"
      ],
      "devDependencies": [ "ocaml@4.7.1004@d41d8cd9" ]
    },
    "@opam/ocamlbuild@opam:0.14.0@6ac75d03": {
      "id": "@opam/ocamlbuild@opam:0.14.0@6ac75d03",
      "name": "@opam/ocamlbuild",
      "version": "opam:0.14.0",
      "source": {
        "type": "install",
        "source": [
          "archive:https://opam.ocaml.org/cache/sha256/87/87b29ce96958096c0a1a8eeafeb6268077b2d11e1bf2b3de0f5ebc9cf8d42e78#sha256:87b29ce96958096c0a1a8eeafeb6268077b2d11e1bf2b3de0f5ebc9cf8d42e78",
          "archive:https://github.com/ocaml/ocamlbuild/archive/0.14.0.tar.gz#sha256:87b29ce96958096c0a1a8eeafeb6268077b2d11e1bf2b3de0f5ebc9cf8d42e78"
        ],
        "opam": {
          "name": "ocamlbuild",
          "version": "0.14.0",
          "path": "esy.lock/opam/ocamlbuild.0.14.0"
        }
      },
      "overrides": [
        {
          "opamoverride":
            "esy.lock/overrides/opam__s__ocamlbuild_opam__c__0.14.0_opam_override"
        }
      ],
      "dependencies": [
        "ocaml@4.7.1004@d41d8cd9", "@esy-ocaml/substs@0.0.1@d41d8cd9"
      ],
      "devDependencies": [ "ocaml@4.7.1004@d41d8cd9" ]
    },
    "@opam/ocaml-migrate-parsetree@opam:1.5.0@3e319dbc": {
      "id": "@opam/ocaml-migrate-parsetree@opam:1.5.0@3e319dbc",
      "name": "@opam/ocaml-migrate-parsetree",
      "version": "opam:1.5.0",
      "source": {
        "type": "install",
        "source": [
          "archive:https://opam.ocaml.org/cache/sha256/7f/7f56679c9561552762666de5b6b81c8e4cc2e9fd92272e2269878a2eb534e3c0#sha256:7f56679c9561552762666de5b6b81c8e4cc2e9fd92272e2269878a2eb534e3c0",
          "archive:https://github.com/ocaml-ppx/ocaml-migrate-parsetree/releases/download/v1.5.0/ocaml-migrate-parsetree-v1.5.0.tbz#sha256:7f56679c9561552762666de5b6b81c8e4cc2e9fd92272e2269878a2eb534e3c0"
        ],
        "opam": {
          "name": "ocaml-migrate-parsetree",
          "version": "1.5.0",
          "path": "esy.lock/opam/ocaml-migrate-parsetree.1.5.0"
        }
      },
      "overrides": [],
      "dependencies": [
        "ocaml@4.7.1004@d41d8cd9", "@opam/result@opam:1.4@dc720aef",
        "@opam/ppx_derivers@opam:1.2.1@ecf0aa45",
        "@opam/dune@opam:1.11.4@a7ccb7ae", "@esy-ocaml/substs@0.0.1@d41d8cd9"
      ],
      "devDependencies": [
        "ocaml@4.7.1004@d41d8cd9", "@opam/result@opam:1.4@dc720aef",
        "@opam/ppx_derivers@opam:1.2.1@ecf0aa45",
        "@opam/dune@opam:1.11.4@a7ccb7ae"
      ]
    },
    "@opam/ocaml-compiler-libs@opam:v0.12.1@5c34eb0d": {
      "id": "@opam/ocaml-compiler-libs@opam:v0.12.1@5c34eb0d",
      "name": "@opam/ocaml-compiler-libs",
      "version": "opam:v0.12.1",
      "source": {
        "type": "install",
        "source": [
          "archive:https://opam.ocaml.org/cache/md5/2f/2f929af7c764a3f681a5671f271210c4#md5:2f929af7c764a3f681a5671f271210c4",
          "archive:https://github.com/janestreet/ocaml-compiler-libs/archive/v0.12.1.tar.gz#md5:2f929af7c764a3f681a5671f271210c4"
        ],
        "opam": {
          "name": "ocaml-compiler-libs",
          "version": "v0.12.1",
          "path": "esy.lock/opam/ocaml-compiler-libs.v0.12.1"
        }
      },
      "overrides": [],
      "dependencies": [
        "ocaml@4.7.1004@d41d8cd9", "@opam/dune@opam:1.11.4@a7ccb7ae",
        "@esy-ocaml/substs@0.0.1@d41d8cd9"
      ],
      "devDependencies": [
        "ocaml@4.7.1004@d41d8cd9", "@opam/dune@opam:1.11.4@a7ccb7ae"
      ]
    },
    "@opam/mmap@opam:1.1.0@b85334ff": {
      "id": "@opam/mmap@opam:1.1.0@b85334ff",
      "name": "@opam/mmap",
      "version": "opam:1.1.0",
      "source": {
        "type": "install",
        "source": [
          "archive:https://opam.ocaml.org/cache/md5/8c/8c5d5fbc537296dc525867535fb878ba#md5:8c5d5fbc537296dc525867535fb878ba",
          "archive:https://github.com/mirage/mmap/releases/download/v1.1.0/mmap-v1.1.0.tbz#md5:8c5d5fbc537296dc525867535fb878ba"
        ],
        "opam": {
          "name": "mmap",
          "version": "1.1.0",
          "path": "esy.lock/opam/mmap.1.1.0"
        }
      },
      "overrides": [],
      "dependencies": [
        "ocaml@4.7.1004@d41d8cd9", "@opam/dune@opam:1.11.4@a7ccb7ae",
        "@esy-ocaml/substs@0.0.1@d41d8cd9"
      ],
      "devDependencies": [
        "ocaml@4.7.1004@d41d8cd9", "@opam/dune@opam:1.11.4@a7ccb7ae"
      ]
    },
    "@opam/merlin-extend@opam:0.5@a5dd7d4b": {
      "id": "@opam/merlin-extend@opam:0.5@a5dd7d4b",
      "name": "@opam/merlin-extend",
      "version": "opam:0.5",
      "source": {
        "type": "install",
        "source": [
          "archive:https://opam.ocaml.org/cache/sha256/ca/ca3a38c360c7d4827eb4789abf7a6aa4b6e3b4e3c3ef69a5be64dce4601ec227#sha256:ca3a38c360c7d4827eb4789abf7a6aa4b6e3b4e3c3ef69a5be64dce4601ec227",
          "archive:https://github.com/let-def/merlin-extend/releases/download/v0.5/merlin-extend-v0.5.tbz#sha256:ca3a38c360c7d4827eb4789abf7a6aa4b6e3b4e3c3ef69a5be64dce4601ec227"
        ],
        "opam": {
          "name": "merlin-extend",
          "version": "0.5",
          "path": "esy.lock/opam/merlin-extend.0.5"
        }
      },
      "overrides": [],
      "dependencies": [
        "ocaml@4.7.1004@d41d8cd9", "@opam/dune@opam:1.11.4@a7ccb7ae",
        "@opam/cppo@opam:1.6.6@f4f83858", "@esy-ocaml/substs@0.0.1@d41d8cd9"
      ],
      "devDependencies": [
        "ocaml@4.7.1004@d41d8cd9", "@opam/dune@opam:1.11.4@a7ccb7ae"
      ]
    },
    "@opam/merlin@opam:3.3.3@d653b06a": {
      "id": "@opam/merlin@opam:3.3.3@d653b06a",
      "name": "@opam/merlin",
      "version": "opam:3.3.3",
      "source": {
        "type": "install",
        "source": [
          "archive:https://opam.ocaml.org/cache/sha256/72/72909ef47eea1f6fca13b4109a34dccf8fe3923a3c026f1ed1db9eb5ee9aae15#sha256:72909ef47eea1f6fca13b4109a34dccf8fe3923a3c026f1ed1db9eb5ee9aae15",
          "archive:https://github.com/ocaml/merlin/releases/download/v3.3.3/merlin-v3.3.3.tbz#sha256:72909ef47eea1f6fca13b4109a34dccf8fe3923a3c026f1ed1db9eb5ee9aae15"
        ],
        "opam": {
          "name": "merlin",
          "version": "3.3.3",
          "path": "esy.lock/opam/merlin.3.3.3"
        }
      },
      "overrides": [],
      "dependencies": [
        "ocaml@4.7.1004@d41d8cd9", "@opam/yojson@opam:1.7.0@7056d985",
        "@opam/ocamlfind@opam:1.8.1@ff07b0f9",
        "@opam/dune@opam:1.11.4@a7ccb7ae", "@esy-ocaml/substs@0.0.1@d41d8cd9"
      ],
      "devDependencies": [
        "ocaml@4.7.1004@d41d8cd9", "@opam/yojson@opam:1.7.0@7056d985",
        "@opam/ocamlfind@opam:1.8.1@ff07b0f9",
        "@opam/dune@opam:1.11.4@a7ccb7ae"
      ]
    },
    "@opam/menhir@opam:20190924@004407ff": {
      "id": "@opam/menhir@opam:20190924@004407ff",
      "name": "@opam/menhir",
      "version": "opam:20190924",
      "source": {
        "type": "install",
        "source": [
          "archive:https://opam.ocaml.org/cache/md5/67/677f1997fb73177d5a00fa1b8d61c3ef#md5:677f1997fb73177d5a00fa1b8d61c3ef",
          "archive:https://gitlab.inria.fr/fpottier/menhir/repository/20190924/archive.tar.gz#md5:677f1997fb73177d5a00fa1b8d61c3ef"
        ],
        "opam": {
          "name": "menhir",
          "version": "20190924",
          "path": "esy.lock/opam/menhir.20190924"
        }
      },
      "overrides": [],
      "dependencies": [
        "ocaml@4.7.1004@d41d8cd9", "@opam/ocamlfind@opam:1.8.1@ff07b0f9",
        "@opam/ocamlbuild@opam:0.14.0@6ac75d03",
        "@esy-ocaml/substs@0.0.1@d41d8cd9"
      ],
      "devDependencies": [ "ocaml@4.7.1004@d41d8cd9" ]
    },
    "@opam/lwt_react@opam:1.1.3@72987fcf": {
      "id": "@opam/lwt_react@opam:1.1.3@72987fcf",
      "name": "@opam/lwt_react",
      "version": "opam:1.1.3",
      "source": {
        "type": "install",
        "source": [
          "archive:https://opam.ocaml.org/cache/md5/1a/1a72b5ae4245707c12656632a25fc18c#md5:1a72b5ae4245707c12656632a25fc18c",
          "archive:https://github.com/ocsigen/lwt/archive/4.3.0.tar.gz#md5:1a72b5ae4245707c12656632a25fc18c"
        ],
        "opam": {
          "name": "lwt_react",
          "version": "1.1.3",
          "path": "esy.lock/opam/lwt_react.1.1.3"
        }
      },
      "overrides": [],
      "dependencies": [
        "ocaml@4.7.1004@d41d8cd9", "@opam/react@opam:1.2.1@0e11855f",
        "@opam/lwt@opam:4.5.0@677655b4", "@opam/dune@opam:1.11.4@a7ccb7ae",
        "@esy-ocaml/substs@0.0.1@d41d8cd9"
      ],
      "devDependencies": [
        "ocaml@4.7.1004@d41d8cd9", "@opam/react@opam:1.2.1@0e11855f",
        "@opam/lwt@opam:4.5.0@677655b4", "@opam/dune@opam:1.11.4@a7ccb7ae"
      ]
    },
    "@opam/lwt_ppx@opam:2.0.0@9a61dd37": {
      "id": "@opam/lwt_ppx@opam:2.0.0@9a61dd37",
      "name": "@opam/lwt_ppx",
      "version": "opam:2.0.0",
      "source": {
        "type": "install",
        "source": [
          "archive:https://opam.ocaml.org/cache/md5/a4/a4ffc0e3aa692d2e7d800f4cf2dd3db0#md5:a4ffc0e3aa692d2e7d800f4cf2dd3db0",
          "archive:https://github.com/ocsigen/lwt/archive/5.0.0.tar.gz#md5:a4ffc0e3aa692d2e7d800f4cf2dd3db0"
        ],
        "opam": {
          "name": "lwt_ppx",
          "version": "2.0.0",
          "path": "esy.lock/opam/lwt_ppx.2.0.0"
        }
      },
      "overrides": [],
      "dependencies": [
        "ocaml@4.7.1004@d41d8cd9",
        "@opam/ppx_tools_versioned@opam:5.2.3@4994ec80",
        "@opam/ocaml-migrate-parsetree@opam:1.5.0@3e319dbc",
        "@opam/lwt@opam:4.5.0@677655b4", "@opam/dune@opam:1.11.4@a7ccb7ae",
        "@esy-ocaml/substs@0.0.1@d41d8cd9"
      ],
      "devDependencies": [
        "ocaml@4.7.1004@d41d8cd9",
        "@opam/ppx_tools_versioned@opam:5.2.3@4994ec80",
        "@opam/ocaml-migrate-parsetree@opam:1.5.0@3e319dbc",
        "@opam/lwt@opam:4.5.0@677655b4", "@opam/dune@opam:1.11.4@a7ccb7ae"
      ]
    },
    "@opam/lwt_log@opam:1.1.1@2d7a797f": {
      "id": "@opam/lwt_log@opam:1.1.1@2d7a797f",
      "name": "@opam/lwt_log",
      "version": "opam:1.1.1",
      "source": {
        "type": "install",
        "source": [
          "archive:https://opam.ocaml.org/cache/md5/02/02e93be62288037870ae5b1ce099fe59#md5:02e93be62288037870ae5b1ce099fe59",
          "archive:https://github.com/aantron/lwt_log/archive/1.1.1.tar.gz#md5:02e93be62288037870ae5b1ce099fe59"
        ],
        "opam": {
          "name": "lwt_log",
          "version": "1.1.1",
          "path": "esy.lock/opam/lwt_log.1.1.1"
        }
      },
      "overrides": [],
      "dependencies": [
        "@opam/lwt@opam:4.5.0@677655b4", "@opam/dune@opam:1.11.4@a7ccb7ae",
        "@esy-ocaml/substs@0.0.1@d41d8cd9"
      ],
      "devDependencies": [
        "@opam/lwt@opam:4.5.0@677655b4", "@opam/dune@opam:1.11.4@a7ccb7ae"
      ]
    },
    "@opam/lwt@opam:4.5.0@677655b4": {
      "id": "@opam/lwt@opam:4.5.0@677655b4",
      "name": "@opam/lwt",
      "version": "opam:4.5.0",
      "source": {
        "type": "install",
        "source": [
          "archive:https://opam.ocaml.org/cache/md5/1b/1b2fa7df39a70be1925acdabb8b3f8aa#md5:1b2fa7df39a70be1925acdabb8b3f8aa",
          "archive:https://github.com/ocsigen/lwt/archive/4.5.0.tar.gz#md5:1b2fa7df39a70be1925acdabb8b3f8aa"
        ],
        "opam": {
          "name": "lwt",
          "version": "4.5.0",
          "path": "esy.lock/opam/lwt.4.5.0"
        }
      },
      "overrides": [],
      "dependencies": [
        "ocaml@4.7.1004@d41d8cd9", "@opam/seq@opam:base@d8d7de1d",
        "@opam/result@opam:1.4@dc720aef",
        "@opam/ocplib-endian@opam:1.0@aa720242",
        "@opam/mmap@opam:1.1.0@b85334ff",
        "@opam/dune-configurator@opam:1.0.0@4873acd8",
        "@opam/dune@opam:1.11.4@a7ccb7ae", "@opam/cppo@opam:1.6.6@f4f83858",
        "@opam/base-unix@opam:base@87d0b2eb",
        "@opam/base-threads@opam:base@36803084",
        "@esy-ocaml/substs@0.0.1@d41d8cd9"
      ],
      "devDependencies": [
        "ocaml@4.7.1004@d41d8cd9", "@opam/seq@opam:base@d8d7de1d",
        "@opam/result@opam:1.4@dc720aef",
        "@opam/ocplib-endian@opam:1.0@aa720242",
        "@opam/mmap@opam:1.1.0@b85334ff",
        "@opam/dune-configurator@opam:1.0.0@4873acd8",
        "@opam/dune@opam:1.11.4@a7ccb7ae"
      ]
    },
    "@opam/lambda-term@opam:2.0.2@119fb081": {
      "id": "@opam/lambda-term@opam:2.0.2@119fb081",
      "name": "@opam/lambda-term",
      "version": "opam:2.0.2",
      "source": {
        "type": "install",
        "source": [
          "archive:https://opam.ocaml.org/cache/md5/46/4602aa4355705909e406513322b4b27e#md5:4602aa4355705909e406513322b4b27e",
          "archive:https://github.com/ocaml-community/lambda-term/releases/download/2.0.2/lambda-term-2.0.2.tbz#md5:4602aa4355705909e406513322b4b27e"
        ],
        "opam": {
          "name": "lambda-term",
          "version": "2.0.2",
          "path": "esy.lock/opam/lambda-term.2.0.2"
        }
      },
      "overrides": [],
      "dependencies": [
        "ocaml@4.7.1004@d41d8cd9", "@opam/zed@opam:2.0.3@62853a38",
        "@opam/react@opam:1.2.1@0e11855f",
        "@opam/lwt_react@opam:1.1.3@72987fcf",
        "@opam/lwt_log@opam:1.1.1@2d7a797f", "@opam/lwt@opam:4.5.0@677655b4",
        "@opam/dune@opam:1.11.4@a7ccb7ae",
        "@opam/camomile@opam:1.0.2@51b42ad8",
        "@esy-ocaml/substs@0.0.1@d41d8cd9"
      ],
      "devDependencies": [
        "ocaml@4.7.1004@d41d8cd9", "@opam/zed@opam:2.0.3@62853a38",
        "@opam/react@opam:1.2.1@0e11855f",
        "@opam/lwt_react@opam:1.1.3@72987fcf",
        "@opam/lwt_log@opam:1.1.1@2d7a797f", "@opam/lwt@opam:4.5.0@677655b4",
        "@opam/dune@opam:1.11.4@a7ccb7ae",
        "@opam/camomile@opam:1.0.2@51b42ad8"
      ]
    },
    "@opam/junit@opam:2.0.1@1b4d302c": {
      "id": "@opam/junit@opam:2.0.1@1b4d302c",
      "name": "@opam/junit",
      "version": "opam:2.0.1",
      "source": {
        "type": "install",
        "source": [
          "archive:https://opam.ocaml.org/cache/md5/40/40224fb3d4f5e47dc5ff4605587d383b#md5:40224fb3d4f5e47dc5ff4605587d383b",
          "archive:https://github.com/Khady/ocaml-junit/releases/download/2.0.1/junit-2.0.1.tbz#md5:40224fb3d4f5e47dc5ff4605587d383b"
        ],
        "opam": {
          "name": "junit",
          "version": "2.0.1",
          "path": "esy.lock/opam/junit.2.0.1"
        }
      },
      "overrides": [],
      "dependencies": [
        "@opam/tyxml@opam:4.3.0@c1da25f1", "@opam/ptime@opam:0.8.5@0051d642",
        "@opam/dune@opam:1.11.4@a7ccb7ae", "@esy-ocaml/substs@0.0.1@d41d8cd9"
      ],
      "devDependencies": [
        "@opam/tyxml@opam:4.3.0@c1da25f1", "@opam/ptime@opam:0.8.5@0051d642",
        "@opam/dune@opam:1.11.4@a7ccb7ae"
      ]
    },
    "@opam/js_of_ocaml-ppx@opam:3.5.2@db6331d4": {
      "id": "@opam/js_of_ocaml-ppx@opam:3.5.2@db6331d4",
      "name": "@opam/js_of_ocaml-ppx",
      "version": "opam:3.5.2",
      "source": {
        "type": "install",
        "source": [
          "archive:https://opam.ocaml.org/cache/sha256/82/8275a923385e87a33183d35fe5a8d9c1f88780b05069fa39046bb65ecd9cecb7#sha256:8275a923385e87a33183d35fe5a8d9c1f88780b05069fa39046bb65ecd9cecb7",
          "archive:https://github.com/ocsigen/js_of_ocaml/releases/download/3.5.2/js_of_ocaml-3.5.2.tbz#sha256:8275a923385e87a33183d35fe5a8d9c1f88780b05069fa39046bb65ecd9cecb7"
        ],
        "opam": {
          "name": "js_of_ocaml-ppx",
          "version": "3.5.2",
          "path": "esy.lock/opam/js_of_ocaml-ppx.3.5.2"
        }
      },
      "overrides": [],
      "dependencies": [
        "ocaml@4.7.1004@d41d8cd9",
        "@opam/ppx_tools_versioned@opam:5.2.3@4994ec80",
        "@opam/ocaml-migrate-parsetree@opam:1.5.0@3e319dbc",
        "@opam/js_of_ocaml@opam:3.5.2@c5bae178",
        "@opam/dune@opam:1.11.4@a7ccb7ae", "@esy-ocaml/substs@0.0.1@d41d8cd9"
      ],
      "devDependencies": [
        "ocaml@4.7.1004@d41d8cd9",
        "@opam/ppx_tools_versioned@opam:5.2.3@4994ec80",
        "@opam/ocaml-migrate-parsetree@opam:1.5.0@3e319dbc",
        "@opam/js_of_ocaml@opam:3.5.2@c5bae178",
        "@opam/dune@opam:1.11.4@a7ccb7ae"
      ]
    },
    "@opam/js_of_ocaml-lwt@opam:3.5.2@6ea3e3c2": {
      "id": "@opam/js_of_ocaml-lwt@opam:3.5.2@6ea3e3c2",
      "name": "@opam/js_of_ocaml-lwt",
      "version": "opam:3.5.2",
      "source": {
        "type": "install",
        "source": [
          "archive:https://opam.ocaml.org/cache/sha256/82/8275a923385e87a33183d35fe5a8d9c1f88780b05069fa39046bb65ecd9cecb7#sha256:8275a923385e87a33183d35fe5a8d9c1f88780b05069fa39046bb65ecd9cecb7",
          "archive:https://github.com/ocsigen/js_of_ocaml/releases/download/3.5.2/js_of_ocaml-3.5.2.tbz#sha256:8275a923385e87a33183d35fe5a8d9c1f88780b05069fa39046bb65ecd9cecb7"
        ],
        "opam": {
          "name": "js_of_ocaml-lwt",
          "version": "3.5.2",
          "path": "esy.lock/opam/js_of_ocaml-lwt.3.5.2"
        }
      },
      "overrides": [],
      "dependencies": [
        "ocaml@4.7.1004@d41d8cd9", "@opam/lwt_log@opam:1.1.1@2d7a797f",
        "@opam/lwt@opam:4.5.0@677655b4",
        "@opam/js_of_ocaml-ppx@opam:3.5.2@db6331d4",
        "@opam/js_of_ocaml@opam:3.5.2@c5bae178",
        "@opam/dune@opam:1.11.4@a7ccb7ae", "@esy-ocaml/substs@0.0.1@d41d8cd9"
      ],
      "devDependencies": [
        "ocaml@4.7.1004@d41d8cd9", "@opam/lwt@opam:4.5.0@677655b4",
        "@opam/js_of_ocaml-ppx@opam:3.5.2@db6331d4",
        "@opam/js_of_ocaml@opam:3.5.2@c5bae178",
        "@opam/dune@opam:1.11.4@a7ccb7ae"
      ]
    },
    "@opam/js_of_ocaml-compiler@opam:3.5.0@9ea7292f": {
      "id": "@opam/js_of_ocaml-compiler@opam:3.5.0@9ea7292f",
      "name": "@opam/js_of_ocaml-compiler",
      "version": "opam:3.5.0",
      "source": {
        "type": "install",
        "source": [
          "archive:https://opam.ocaml.org/cache/sha256/c1/c19903c11a7e7657a4bb92de9ad910e6daf5afc9da7222dcd8fe8da8867f05b7#sha256:c19903c11a7e7657a4bb92de9ad910e6daf5afc9da7222dcd8fe8da8867f05b7",
          "archive:https://github.com/ocsigen/js_of_ocaml/releases/download/3.5.0/js_of_ocaml-3.5.0.tbz#sha256:c19903c11a7e7657a4bb92de9ad910e6daf5afc9da7222dcd8fe8da8867f05b7"
        ],
        "opam": {
          "name": "js_of_ocaml-compiler",
          "version": "3.5.0",
          "path": "esy.lock/opam/js_of_ocaml-compiler.3.5.0"
        }
      },
      "overrides": [],
      "dependencies": [
        "ocaml@4.7.1004@d41d8cd9", "@opam/yojson@opam:1.7.0@7056d985",
        "@opam/ocamlfind@opam:1.8.1@ff07b0f9",
        "@opam/ocaml-migrate-parsetree@opam:1.5.0@3e319dbc",
        "@opam/dune@opam:1.11.4@a7ccb7ae",
        "@opam/cmdliner@opam:1.0.2@8ab0598a",
        "@esy-ocaml/substs@0.0.1@d41d8cd9"
      ],
      "devDependencies": [
        "ocaml@4.7.1004@d41d8cd9", "@opam/yojson@opam:1.7.0@7056d985",
        "@opam/ocaml-migrate-parsetree@opam:1.5.0@3e319dbc",
        "@opam/dune@opam:1.11.4@a7ccb7ae",
        "@opam/cmdliner@opam:1.0.2@8ab0598a"
      ]
    },
    "@opam/js_of_ocaml@opam:3.5.2@c5bae178": {
      "id": "@opam/js_of_ocaml@opam:3.5.2@c5bae178",
      "name": "@opam/js_of_ocaml",
      "version": "opam:3.5.2",
      "source": {
        "type": "install",
        "source": [
          "archive:https://opam.ocaml.org/cache/sha256/82/8275a923385e87a33183d35fe5a8d9c1f88780b05069fa39046bb65ecd9cecb7#sha256:8275a923385e87a33183d35fe5a8d9c1f88780b05069fa39046bb65ecd9cecb7",
          "archive:https://github.com/ocsigen/js_of_ocaml/releases/download/3.5.2/js_of_ocaml-3.5.2.tbz#sha256:8275a923385e87a33183d35fe5a8d9c1f88780b05069fa39046bb65ecd9cecb7"
        ],
        "opam": {
          "name": "js_of_ocaml",
          "version": "3.5.2",
          "path": "esy.lock/opam/js_of_ocaml.3.5.2"
        }
      },
      "overrides": [],
      "dependencies": [
        "ocaml@4.7.1004@d41d8cd9", "@opam/uchar@opam:0.0.2@c8218eea",
        "@opam/ppx_tools_versioned@opam:5.2.3@4994ec80",
        "@opam/ocaml-migrate-parsetree@opam:1.5.0@3e319dbc",
        "@opam/js_of_ocaml-compiler@opam:3.5.0@9ea7292f",
        "@opam/dune@opam:1.11.4@a7ccb7ae", "@esy-ocaml/substs@0.0.1@d41d8cd9"
      ],
      "devDependencies": [
        "ocaml@4.7.1004@d41d8cd9", "@opam/uchar@opam:0.0.2@c8218eea",
        "@opam/ppx_tools_versioned@opam:5.2.3@4994ec80",
        "@opam/ocaml-migrate-parsetree@opam:1.5.0@3e319dbc",
        "@opam/js_of_ocaml-compiler@opam:3.5.0@9ea7292f",
        "@opam/dune@opam:1.11.4@a7ccb7ae"
      ]
    },
    "@opam/jbuilder@opam:transition@20522f05": {
      "id": "@opam/jbuilder@opam:transition@20522f05",
      "name": "@opam/jbuilder",
      "version": "opam:transition",
      "source": {
        "type": "install",
        "source": [ "no-source:" ],
        "opam": {
          "name": "jbuilder",
          "version": "transition",
          "path": "esy.lock/opam/jbuilder.transition"
        }
      },
      "overrides": [],
      "dependencies": [
        "ocaml@4.7.1004@d41d8cd9", "@opam/dune@opam:1.11.4@a7ccb7ae",
        "@esy-ocaml/substs@0.0.1@d41d8cd9"
      ],
      "devDependencies": [
        "ocaml@4.7.1004@d41d8cd9", "@opam/dune@opam:1.11.4@a7ccb7ae"
      ]
    },
    "@opam/integers@opam:0.3.0@d6eefd3a": {
      "id": "@opam/integers@opam:0.3.0@d6eefd3a",
      "name": "@opam/integers",
      "version": "opam:0.3.0",
      "source": {
        "type": "install",
        "source": [
          "archive:https://opam.ocaml.org/cache/md5/28/28715567848f07aa688a09496041731b#md5:28715567848f07aa688a09496041731b",
          "archive:https://github.com/ocamllabs/ocaml-integers/archive/0.3.0.tar.gz#md5:28715567848f07aa688a09496041731b"
        ],
        "opam": {
          "name": "integers",
          "version": "0.3.0",
          "path": "esy.lock/opam/integers.0.3.0"
        }
      },
      "overrides": [],
      "dependencies": [
        "ocaml@4.7.1004@d41d8cd9", "@opam/dune@opam:1.11.4@a7ccb7ae",
        "@esy-ocaml/substs@0.0.1@d41d8cd9"
      ],
      "devDependencies": [
        "ocaml@4.7.1004@d41d8cd9", "@opam/dune@opam:1.11.4@a7ccb7ae"
      ]
    },
    "@opam/fpath@opam:0.7.2@45477b93": {
      "id": "@opam/fpath@opam:0.7.2@45477b93",
      "name": "@opam/fpath",
      "version": "opam:0.7.2",
      "source": {
        "type": "install",
        "source": [
          "archive:https://opam.ocaml.org/cache/md5/52/52c7ecb0bf180088336f3c645875fa41#md5:52c7ecb0bf180088336f3c645875fa41",
          "archive:http://erratique.ch/software/fpath/releases/fpath-0.7.2.tbz#md5:52c7ecb0bf180088336f3c645875fa41"
        ],
        "opam": {
          "name": "fpath",
          "version": "0.7.2",
          "path": "esy.lock/opam/fpath.0.7.2"
        }
      },
      "overrides": [],
      "dependencies": [
        "ocaml@4.7.1004@d41d8cd9", "@opam/topkg@opam:1.0.1@a42c631e",
        "@opam/result@opam:1.4@dc720aef",
        "@opam/ocamlfind@opam:1.8.1@ff07b0f9",
        "@opam/ocamlbuild@opam:0.14.0@6ac75d03",
        "@opam/astring@opam:0.8.3@4e5e17d5",
        "@esy-ocaml/substs@0.0.1@d41d8cd9"
      ],
      "devDependencies": [
        "ocaml@4.7.1004@d41d8cd9", "@opam/result@opam:1.4@dc720aef",
        "@opam/astring@opam:0.8.3@4e5e17d5"
      ]
    },
    "@opam/easy-format@opam:1.3.2@0484b3c4": {
      "id": "@opam/easy-format@opam:1.3.2@0484b3c4",
      "name": "@opam/easy-format",
      "version": "opam:1.3.2",
      "source": {
        "type": "install",
        "source": [
          "archive:https://opam.ocaml.org/cache/sha256/34/3440c2b882d537ae5e9011eb06abb53f5667e651ea4bb3b460ea8230fa8c1926#sha256:3440c2b882d537ae5e9011eb06abb53f5667e651ea4bb3b460ea8230fa8c1926",
          "archive:https://github.com/mjambon/easy-format/releases/download/1.3.2/easy-format-1.3.2.tbz#sha256:3440c2b882d537ae5e9011eb06abb53f5667e651ea4bb3b460ea8230fa8c1926"
        ],
        "opam": {
          "name": "easy-format",
          "version": "1.3.2",
          "path": "esy.lock/opam/easy-format.1.3.2"
        }
      },
      "overrides": [],
      "dependencies": [
        "ocaml@4.7.1004@d41d8cd9", "@opam/dune@opam:1.11.4@a7ccb7ae",
        "@esy-ocaml/substs@0.0.1@d41d8cd9"
      ],
      "devDependencies": [
        "ocaml@4.7.1004@d41d8cd9", "@opam/dune@opam:1.11.4@a7ccb7ae"
      ]
    },
    "@opam/dune-configurator@opam:1.0.0@4873acd8": {
      "id": "@opam/dune-configurator@opam:1.0.0@4873acd8",
      "name": "@opam/dune-configurator",
      "version": "opam:1.0.0",
      "source": {
        "type": "install",
        "source": [ "no-source:" ],
        "opam": {
          "name": "dune-configurator",
          "version": "1.0.0",
          "path": "esy.lock/opam/dune-configurator.1.0.0"
        }
      },
      "overrides": [],
      "dependencies": [
        "@opam/dune@opam:1.11.4@a7ccb7ae", "@esy-ocaml/substs@0.0.1@d41d8cd9"
      ],
      "devDependencies": [ "@opam/dune@opam:1.11.4@a7ccb7ae" ]
    },
    "@opam/dune@opam:1.11.4@a7ccb7ae": {
      "id": "@opam/dune@opam:1.11.4@a7ccb7ae",
      "name": "@opam/dune",
      "version": "opam:1.11.4",
      "source": {
        "type": "install",
        "source": [
          "archive:https://opam.ocaml.org/cache/sha256/77/77cb5f483221b266ded2b85fc84173ae0089a25134a086be922e82c131456ce6#sha256:77cb5f483221b266ded2b85fc84173ae0089a25134a086be922e82c131456ce6",
          "archive:https://github.com/ocaml/dune/releases/download/1.11.4/dune-build-info-1.11.4.tbz#sha256:77cb5f483221b266ded2b85fc84173ae0089a25134a086be922e82c131456ce6"
        ],
        "opam": {
          "name": "dune",
          "version": "1.11.4",
          "path": "esy.lock/opam/dune.1.11.4"
        }
      },
      "overrides": [],
      "dependencies": [
        "ocaml@4.7.1004@d41d8cd9", "@opam/base-unix@opam:base@87d0b2eb",
        "@opam/base-threads@opam:base@36803084",
        "@esy-ocaml/substs@0.0.1@d41d8cd9"
      ],
      "devDependencies": [
        "ocaml@4.7.1004@d41d8cd9", "@opam/base-unix@opam:base@87d0b2eb",
        "@opam/base-threads@opam:base@36803084"
      ]
    },
    "@opam/ctypes-foreign@opam:0.4.0@72ef8de2": {
      "id": "@opam/ctypes-foreign@opam:0.4.0@72ef8de2",
      "name": "@opam/ctypes-foreign",
      "version": "opam:0.4.0",
      "source": {
        "type": "install",
        "source": [ "no-source:" ],
        "opam": {
          "name": "ctypes-foreign",
          "version": "0.4.0",
          "path": "esy.lock/opam/ctypes-foreign.0.4.0"
        }
      },
      "overrides": [],
      "dependencies": [
        "ocaml@4.7.1004@d41d8cd9", "@esy-ocaml/substs@0.0.1@d41d8cd9"
      ],
      "devDependencies": [ "ocaml@4.7.1004@d41d8cd9" ]
    },
    "@opam/ctypes@opam:0.15.1@f2708d42": {
      "id": "@opam/ctypes@opam:0.15.1@f2708d42",
      "name": "@opam/ctypes",
      "version": "opam:0.15.1",
      "source": {
        "type": "install",
        "source": [
          "archive:https://opam.ocaml.org/cache/md5/e8/e87b2646f7597e00b8b9a1f5f8e36ee6#md5:e87b2646f7597e00b8b9a1f5f8e36ee6",
          "archive:https://github.com/ocamllabs/ocaml-ctypes/archive/0.15.1.tar.gz#md5:e87b2646f7597e00b8b9a1f5f8e36ee6"
        ],
        "opam": {
          "name": "ctypes",
          "version": "0.15.1",
          "path": "esy.lock/opam/ctypes.0.15.1"
        }
      },
      "overrides": [
        {
          "opamoverride":
            "esy.lock/overrides/opam__s__ctypes_opam__c__0.15.1_opam_override"
        }
      ],
      "dependencies": [
        "ocaml@4.7.1004@d41d8cd9", "@opam/ocamlfind@opam:1.8.1@ff07b0f9",
        "@opam/integers@opam:0.3.0@d6eefd3a",
        "@opam/ctypes-foreign@opam:0.4.0@72ef8de2",
        "@opam/conf-pkg-config@opam:1.1@67c69c0c",
        "@opam/base-bytes@opam:base@19d0c2ff",
        "@esy-ocaml/substs@0.0.1@d41d8cd9",
<<<<<<< HEAD
        "@esy-ocaml/libffi@github:esy-ocaml/libffi#599bc3567ecf839240977b6d9aaf0b80f983b5aa@d41d8cd9"
=======
        "@esy-ocaml/libffi@github:esy-ocaml/libffi#599bc3567@d41d8cd9"
>>>>>>> 018f8c2e
      ],
      "devDependencies": [
        "ocaml@4.7.1004@d41d8cd9", "@opam/integers@opam:0.3.0@d6eefd3a",
        "@opam/base-bytes@opam:base@19d0c2ff"
      ]
    },
    "@opam/cppo@opam:1.6.6@f4f83858": {
      "id": "@opam/cppo@opam:1.6.6@f4f83858",
      "name": "@opam/cppo",
      "version": "opam:1.6.6",
      "source": {
        "type": "install",
        "source": [
          "archive:https://opam.ocaml.org/cache/sha256/e7/e7272996a7789175b87bb998efd079794a8db6625aae990d73f7b4484a07b8a0#sha256:e7272996a7789175b87bb998efd079794a8db6625aae990d73f7b4484a07b8a0",
          "archive:https://github.com/ocaml-community/cppo/releases/download/v1.6.6/cppo-v1.6.6.tbz#sha256:e7272996a7789175b87bb998efd079794a8db6625aae990d73f7b4484a07b8a0"
        ],
        "opam": {
          "name": "cppo",
          "version": "1.6.6",
          "path": "esy.lock/opam/cppo.1.6.6"
        }
      },
      "overrides": [],
      "dependencies": [
        "ocaml@4.7.1004@d41d8cd9", "@opam/dune@opam:1.11.4@a7ccb7ae",
        "@opam/base-unix@opam:base@87d0b2eb",
        "@esy-ocaml/substs@0.0.1@d41d8cd9"
      ],
      "devDependencies": [
        "ocaml@4.7.1004@d41d8cd9", "@opam/dune@opam:1.11.4@a7ccb7ae",
        "@opam/base-unix@opam:base@87d0b2eb"
      ]
    },
    "@opam/conf-pkg-config@opam:1.1@67c69c0c": {
      "id": "@opam/conf-pkg-config@opam:1.1@67c69c0c",
      "name": "@opam/conf-pkg-config",
      "version": "opam:1.1",
      "source": {
        "type": "install",
        "source": [ "no-source:" ],
        "opam": {
          "name": "conf-pkg-config",
          "version": "1.1",
          "path": "esy.lock/opam/conf-pkg-config.1.1"
        }
      },
      "overrides": [
        {
          "opamoverride":
            "esy.lock/overrides/opam__s__conf_pkg_config_opam__c__1.1_opam_override"
        }
      ],
      "dependencies": [
<<<<<<< HEAD
        "yarn-pkg-config@github:esy-ocaml/yarn-pkg-config#34947ac97f898c8a94b1731df45aea16f8fc7b3c@d41d8cd9",
=======
        "yarn-pkg-config@github:esy-ocaml/yarn-pkg-config#db3a0b6@d41d8cd9",
>>>>>>> 018f8c2e
        "@esy-ocaml/substs@0.0.1@d41d8cd9"
      ],
      "devDependencies": []
    },
    "@opam/conf-m4@opam:1@3b2b148a": {
      "id": "@opam/conf-m4@opam:1@3b2b148a",
      "name": "@opam/conf-m4",
      "version": "opam:1",
      "source": {
        "type": "install",
        "source": [ "no-source:" ],
        "opam": {
          "name": "conf-m4",
          "version": "1",
          "path": "esy.lock/opam/conf-m4.1"
        }
      },
      "overrides": [],
      "dependencies": [ "@esy-ocaml/substs@0.0.1@d41d8cd9" ],
      "devDependencies": []
    },
    "@opam/cmdliner@opam:1.0.2@8ab0598a": {
      "id": "@opam/cmdliner@opam:1.0.2@8ab0598a",
      "name": "@opam/cmdliner",
      "version": "opam:1.0.2",
      "source": {
        "type": "install",
        "source": [
          "archive:https://opam.ocaml.org/cache/md5/ab/ab2f0130e88e8dcd723ac6154c98a881#md5:ab2f0130e88e8dcd723ac6154c98a881",
          "archive:http://erratique.ch/software/cmdliner/releases/cmdliner-1.0.2.tbz#md5:ab2f0130e88e8dcd723ac6154c98a881"
        ],
        "opam": {
          "name": "cmdliner",
          "version": "1.0.2",
          "path": "esy.lock/opam/cmdliner.1.0.2"
        }
      },
      "overrides": [],
      "dependencies": [
        "ocaml@4.7.1004@d41d8cd9", "@opam/topkg@opam:1.0.1@a42c631e",
        "@opam/result@opam:1.4@dc720aef",
        "@opam/ocamlfind@opam:1.8.1@ff07b0f9",
        "@opam/ocamlbuild@opam:0.14.0@6ac75d03",
        "@esy-ocaml/substs@0.0.1@d41d8cd9"
      ],
      "devDependencies": [
        "ocaml@4.7.1004@d41d8cd9", "@opam/result@opam:1.4@dc720aef"
      ]
    },
    "@opam/charInfo_width@opam:1.1.0@9d8d61b2": {
      "id": "@opam/charInfo_width@opam:1.1.0@9d8d61b2",
      "name": "@opam/charInfo_width",
      "version": "opam:1.1.0",
      "source": {
        "type": "install",
        "source": [
          "archive:https://opam.ocaml.org/cache/md5/c4/c4ab038e06f06a29692c05fdd7c268c5#md5:c4ab038e06f06a29692c05fdd7c268c5",
          "archive:https://bitbucket.org/zandoye/charinfo_width/get/1.1.0.tar.gz#md5:c4ab038e06f06a29692c05fdd7c268c5"
        ],
        "opam": {
          "name": "charInfo_width",
          "version": "1.1.0",
          "path": "esy.lock/opam/charInfo_width.1.1.0"
        }
      },
      "overrides": [],
      "dependencies": [
        "ocaml@4.7.1004@d41d8cd9", "@opam/result@opam:1.4@dc720aef",
        "@opam/dune@opam:1.11.4@a7ccb7ae",
        "@opam/camomile@opam:1.0.2@51b42ad8",
        "@esy-ocaml/substs@0.0.1@d41d8cd9"
      ],
      "devDependencies": [
        "ocaml@4.7.1004@d41d8cd9", "@opam/result@opam:1.4@dc720aef",
        "@opam/dune@opam:1.11.4@a7ccb7ae",
        "@opam/camomile@opam:1.0.2@51b42ad8"
      ]
    },
    "@opam/camomile@opam:1.0.2@51b42ad8": {
      "id": "@opam/camomile@opam:1.0.2@51b42ad8",
      "name": "@opam/camomile",
      "version": "opam:1.0.2",
      "source": {
        "type": "install",
        "source": [
          "archive:https://opam.ocaml.org/cache/sha256/f0/f0a419b0affc36500f83b086ffaa36c545560cee5d57e84b729e8f851b3d1632#sha256:f0a419b0affc36500f83b086ffaa36c545560cee5d57e84b729e8f851b3d1632",
          "archive:https://github.com/yoriyuki/Camomile/releases/download/1.0.2/camomile-1.0.2.tbz#sha256:f0a419b0affc36500f83b086ffaa36c545560cee5d57e84b729e8f851b3d1632"
        ],
        "opam": {
          "name": "camomile",
          "version": "1.0.2",
          "path": "esy.lock/opam/camomile.1.0.2"
        }
      },
      "overrides": [],
      "dependencies": [
        "ocaml@4.7.1004@d41d8cd9", "@opam/dune@opam:1.11.4@a7ccb7ae",
        "@esy-ocaml/substs@0.0.1@d41d8cd9"
      ],
      "devDependencies": [
        "ocaml@4.7.1004@d41d8cd9", "@opam/dune@opam:1.11.4@a7ccb7ae"
      ]
    },
    "@opam/biniou@opam:1.2.1@d7570399": {
      "id": "@opam/biniou@opam:1.2.1@d7570399",
      "name": "@opam/biniou",
      "version": "opam:1.2.1",
      "source": {
        "type": "install",
        "source": [
          "archive:https://opam.ocaml.org/cache/sha256/35/35546c68b1929a8e6d27a3b39ecd17b38303a0d47e65eb9d1480c2061ea84335#sha256:35546c68b1929a8e6d27a3b39ecd17b38303a0d47e65eb9d1480c2061ea84335",
          "archive:https://github.com/mjambon/biniou/releases/download/1.2.1/biniou-1.2.1.tbz#sha256:35546c68b1929a8e6d27a3b39ecd17b38303a0d47e65eb9d1480c2061ea84335"
        ],
        "opam": {
          "name": "biniou",
          "version": "1.2.1",
          "path": "esy.lock/opam/biniou.1.2.1"
        }
      },
      "overrides": [],
      "dependencies": [
        "ocaml@4.7.1004@d41d8cd9", "@opam/easy-format@opam:1.3.2@0484b3c4",
        "@opam/dune@opam:1.11.4@a7ccb7ae", "@esy-ocaml/substs@0.0.1@d41d8cd9"
      ],
      "devDependencies": [
        "ocaml@4.7.1004@d41d8cd9", "@opam/easy-format@opam:1.3.2@0484b3c4",
        "@opam/dune@opam:1.11.4@a7ccb7ae"
      ]
    },
    "@opam/base-unix@opam:base@87d0b2eb": {
      "id": "@opam/base-unix@opam:base@87d0b2eb",
      "name": "@opam/base-unix",
      "version": "opam:base",
      "source": {
        "type": "install",
        "source": [ "no-source:" ],
        "opam": {
          "name": "base-unix",
          "version": "base",
          "path": "esy.lock/opam/base-unix.base"
        }
      },
      "overrides": [],
      "dependencies": [ "@esy-ocaml/substs@0.0.1@d41d8cd9" ],
      "devDependencies": []
    },
    "@opam/base-threads@opam:base@36803084": {
      "id": "@opam/base-threads@opam:base@36803084",
      "name": "@opam/base-threads",
      "version": "opam:base",
      "source": {
        "type": "install",
        "source": [ "no-source:" ],
        "opam": {
          "name": "base-threads",
          "version": "base",
          "path": "esy.lock/opam/base-threads.base"
        }
      },
      "overrides": [],
      "dependencies": [ "@esy-ocaml/substs@0.0.1@d41d8cd9" ],
      "devDependencies": []
    },
    "@opam/base-bytes@opam:base@19d0c2ff": {
      "id": "@opam/base-bytes@opam:base@19d0c2ff",
      "name": "@opam/base-bytes",
      "version": "opam:base",
      "source": {
        "type": "install",
        "source": [ "no-source:" ],
        "opam": {
          "name": "base-bytes",
          "version": "base",
          "path": "esy.lock/opam/base-bytes.base"
        }
      },
      "overrides": [],
      "dependencies": [
        "ocaml@4.7.1004@d41d8cd9", "@opam/ocamlfind@opam:1.8.1@ff07b0f9",
        "@esy-ocaml/substs@0.0.1@d41d8cd9"
      ],
      "devDependencies": [
        "ocaml@4.7.1004@d41d8cd9", "@opam/ocamlfind@opam:1.8.1@ff07b0f9"
      ]
    },
    "@opam/base@opam:v0.13.0@93f21415": {
      "id": "@opam/base@opam:v0.13.0@93f21415",
      "name": "@opam/base",
      "version": "opam:v0.13.0",
      "source": {
        "type": "install",
        "source": [
          "archive:https://opam.ocaml.org/cache/md5/52/527289dbc2c7de748f965d3caae450cb#md5:527289dbc2c7de748f965d3caae450cb",
          "archive:https://ocaml.janestreet.com/ocaml-core/v0.13/files/base-v0.13.0.tar.gz#md5:527289dbc2c7de748f965d3caae450cb"
        ],
        "opam": {
          "name": "base",
          "version": "v0.13.0",
          "path": "esy.lock/opam/base.v0.13.0"
        }
      },
      "overrides": [],
      "dependencies": [
        "ocaml@4.7.1004@d41d8cd9", "@opam/sexplib0@opam:v0.13.0@3f54c2be",
        "@opam/dune-configurator@opam:1.0.0@4873acd8",
        "@opam/dune@opam:1.11.4@a7ccb7ae", "@esy-ocaml/substs@0.0.1@d41d8cd9"
      ],
      "devDependencies": [
        "ocaml@4.7.1004@d41d8cd9", "@opam/sexplib0@opam:v0.13.0@3f54c2be",
        "@opam/dune-configurator@opam:1.0.0@4873acd8",
        "@opam/dune@opam:1.11.4@a7ccb7ae"
      ]
    },
    "@opam/atdgen-runtime@opam:2.0.0@60f6faab": {
      "id": "@opam/atdgen-runtime@opam:2.0.0@60f6faab",
      "name": "@opam/atdgen-runtime",
      "version": "opam:2.0.0",
      "source": {
        "type": "install",
        "source": [
          "archive:https://opam.ocaml.org/cache/md5/14/14e47609397c524ea0eae7c3f14f7ccf#md5:14e47609397c524ea0eae7c3f14f7ccf",
          "archive:https://github.com/mjambon/atd/releases/download/2.0.0/atd-2.0.0.tbz#md5:14e47609397c524ea0eae7c3f14f7ccf"
        ],
        "opam": {
          "name": "atdgen-runtime",
          "version": "2.0.0",
          "path": "esy.lock/opam/atdgen-runtime.2.0.0"
        }
      },
      "overrides": [],
      "dependencies": [
        "ocaml@4.7.1004@d41d8cd9", "@opam/yojson@opam:1.7.0@7056d985",
        "@opam/jbuilder@opam:transition@20522f05",
        "@opam/biniou@opam:1.2.1@d7570399",
        "@esy-ocaml/substs@0.0.1@d41d8cd9"
      ],
      "devDependencies": [
        "ocaml@4.7.1004@d41d8cd9", "@opam/yojson@opam:1.7.0@7056d985",
        "@opam/jbuilder@opam:transition@20522f05",
        "@opam/biniou@opam:1.2.1@d7570399"
      ]
    },
    "@opam/atdgen@opam:2.0.0@46af0360": {
      "id": "@opam/atdgen@opam:2.0.0@46af0360",
      "name": "@opam/atdgen",
      "version": "opam:2.0.0",
      "source": {
        "type": "install",
        "source": [
          "archive:https://opam.ocaml.org/cache/md5/14/14e47609397c524ea0eae7c3f14f7ccf#md5:14e47609397c524ea0eae7c3f14f7ccf",
          "archive:https://github.com/mjambon/atd/releases/download/2.0.0/atd-2.0.0.tbz#md5:14e47609397c524ea0eae7c3f14f7ccf"
        ],
        "opam": {
          "name": "atdgen",
          "version": "2.0.0",
          "path": "esy.lock/opam/atdgen.2.0.0"
        }
      },
      "overrides": [],
      "dependencies": [
        "ocaml@4.7.1004@d41d8cd9", "@opam/yojson@opam:1.7.0@7056d985",
        "@opam/jbuilder@opam:transition@20522f05",
        "@opam/biniou@opam:1.2.1@d7570399",
        "@opam/atdgen-runtime@opam:2.0.0@60f6faab",
        "@opam/atd@opam:2.0.0@e0ddd12f", "@esy-ocaml/substs@0.0.1@d41d8cd9"
      ],
      "devDependencies": [
        "ocaml@4.7.1004@d41d8cd9", "@opam/yojson@opam:1.7.0@7056d985",
        "@opam/jbuilder@opam:transition@20522f05",
        "@opam/biniou@opam:1.2.1@d7570399",
        "@opam/atdgen-runtime@opam:2.0.0@60f6faab",
        "@opam/atd@opam:2.0.0@e0ddd12f"
      ]
    },
    "@opam/atd@opam:2.0.0@e0ddd12f": {
      "id": "@opam/atd@opam:2.0.0@e0ddd12f",
      "name": "@opam/atd",
      "version": "opam:2.0.0",
      "source": {
        "type": "install",
        "source": [
          "archive:https://opam.ocaml.org/cache/md5/14/14e47609397c524ea0eae7c3f14f7ccf#md5:14e47609397c524ea0eae7c3f14f7ccf",
          "archive:https://github.com/mjambon/atd/releases/download/2.0.0/atd-2.0.0.tbz#md5:14e47609397c524ea0eae7c3f14f7ccf"
        ],
        "opam": {
          "name": "atd",
          "version": "2.0.0",
          "path": "esy.lock/opam/atd.2.0.0"
        }
      },
      "overrides": [],
      "dependencies": [
        "ocaml@4.7.1004@d41d8cd9", "@opam/menhir@opam:20190924@004407ff",
        "@opam/jbuilder@opam:transition@20522f05",
        "@opam/easy-format@opam:1.3.2@0484b3c4",
        "@esy-ocaml/substs@0.0.1@d41d8cd9"
      ],
      "devDependencies": [
        "ocaml@4.7.1004@d41d8cd9", "@opam/jbuilder@opam:transition@20522f05",
        "@opam/easy-format@opam:1.3.2@0484b3c4"
      ]
    },
    "@opam/astring@opam:0.8.3@4e5e17d5": {
      "id": "@opam/astring@opam:0.8.3@4e5e17d5",
      "name": "@opam/astring",
      "version": "opam:0.8.3",
      "source": {
        "type": "install",
        "source": [
          "archive:https://opam.ocaml.org/cache/md5/c5/c5bf6352b9ac27fbeab342740f4fa870#md5:c5bf6352b9ac27fbeab342740f4fa870",
          "archive:http://erratique.ch/software/astring/releases/astring-0.8.3.tbz#md5:c5bf6352b9ac27fbeab342740f4fa870"
        ],
        "opam": {
          "name": "astring",
          "version": "0.8.3",
          "path": "esy.lock/opam/astring.0.8.3"
        }
      },
      "overrides": [],
      "dependencies": [
        "ocaml@4.7.1004@d41d8cd9", "@opam/topkg@opam:1.0.1@a42c631e",
        "@opam/ocamlfind@opam:1.8.1@ff07b0f9",
        "@opam/ocamlbuild@opam:0.14.0@6ac75d03",
        "@opam/base-bytes@opam:base@19d0c2ff",
        "@esy-ocaml/substs@0.0.1@d41d8cd9"
      ],
      "devDependencies": [
        "ocaml@4.7.1004@d41d8cd9", "@opam/base-bytes@opam:base@19d0c2ff"
      ]
    },
    "@esy-ocaml/substs@0.0.1@d41d8cd9": {
      "id": "@esy-ocaml/substs@0.0.1@d41d8cd9",
      "name": "@esy-ocaml/substs",
      "version": "0.0.1",
      "source": {
        "type": "install",
        "source": [
          "archive:https://registry.npmjs.org/@esy-ocaml/substs/-/substs-0.0.1.tgz#sha1:59ebdbbaedcda123fc7ed8fb2b302b7d819e9a46"
        ]
      },
      "overrides": [],
      "dependencies": [],
      "devDependencies": []
    },
    "@esy-ocaml/reason@3.5.2@d41d8cd9": {
      "id": "@esy-ocaml/reason@3.5.2@d41d8cd9",
      "name": "@esy-ocaml/reason",
      "version": "3.5.2",
      "source": {
        "type": "install",
        "source": [
          "archive:https://registry.npmjs.org/@esy-ocaml/reason/-/reason-3.5.2.tgz#sha1:ac48b63fd66fbbc1d77ab6a2b7e3a1ba21a8f40b"
        ]
      },
      "overrides": [],
      "dependencies": [
        "ocaml@4.7.1004@d41d8cd9", "@opam/result@opam:1.4@dc720aef",
        "@opam/ocamlfind@opam:1.8.1@ff07b0f9",
        "@opam/ocaml-migrate-parsetree@opam:1.5.0@3e319dbc",
        "@opam/merlin-extend@opam:0.5@a5dd7d4b",
        "@opam/menhir@opam:20190924@004407ff",
        "@opam/dune@opam:1.11.4@a7ccb7ae"
      ],
      "devDependencies": []
    },
<<<<<<< HEAD
    "@esy-ocaml/libffi@github:esy-ocaml/libffi#599bc3567ecf839240977b6d9aaf0b80f983b5aa@d41d8cd9": {
      "id":
        "@esy-ocaml/libffi@github:esy-ocaml/libffi#599bc3567ecf839240977b6d9aaf0b80f983b5aa@d41d8cd9",
      "name": "@esy-ocaml/libffi",
      "version":
        "github:esy-ocaml/libffi#599bc3567ecf839240977b6d9aaf0b80f983b5aa",
      "source": {
        "type": "install",
        "source": [
          "github:esy-ocaml/libffi#599bc3567ecf839240977b6d9aaf0b80f983b5aa"
        ]
=======
    "@esy-ocaml/libffi@github:esy-ocaml/libffi#599bc3567@d41d8cd9": {
      "id": "@esy-ocaml/libffi@github:esy-ocaml/libffi#599bc3567@d41d8cd9",
      "name": "@esy-ocaml/libffi",
      "version": "github:esy-ocaml/libffi#599bc3567",
      "source": {
        "type": "install",
        "source": [ "github:esy-ocaml/libffi#599bc3567" ]
>>>>>>> 018f8c2e
      },
      "overrides": [],
      "dependencies": [],
      "devDependencies": []
    },
    "@esy-cross/ninja-build@1.8.2001@d41d8cd9": {
      "id": "@esy-cross/ninja-build@1.8.2001@d41d8cd9",
      "name": "@esy-cross/ninja-build",
      "version": "1.8.2001",
      "source": {
        "type": "install",
        "source": [
          "archive:https://registry.npmjs.org/@esy-cross/ninja-build/-/ninja-build-1.8.2001.tgz#sha1:d223b3b9e73e14ef2f241ddc522fa330f94b8602"
        ]
      },
      "overrides": [],
      "dependencies": [],
      "devDependencies": []
    },
    "@brisk/brisk-reconciler@github:briskml/brisk-reconciler#0a2e476@d41d8cd9": {
      "id":
        "@brisk/brisk-reconciler@github:briskml/brisk-reconciler#0a2e476@d41d8cd9",
      "name": "@brisk/brisk-reconciler",
      "version": "github:briskml/brisk-reconciler#0a2e476",
      "source": {
        "type": "install",
        "source": [ "github:briskml/brisk-reconciler#0a2e476" ]
      },
      "overrides": [],
      "dependencies": [
        "ocaml@4.7.1004@d41d8cd9", "@opam/ppxlib@opam:0.8.1@67aec471",
        "@opam/dune@opam:1.11.4@a7ccb7ae", "@esy-ocaml/reason@3.5.2@d41d8cd9"
      ],
      "devDependencies": [ "ocaml@4.7.1004@d41d8cd9" ]
    }
  }
}<|MERGE_RESOLUTION|>--- conflicted
+++ resolved
@@ -1,20 +1,4 @@
 {
-<<<<<<< HEAD
-  "checksum": "320aecbdb817c104b2f684c382b13aae",
-  "root": "revery@link-dev:./package.json",
-  "node": {
-    "yarn-pkg-config@github:esy-ocaml/yarn-pkg-config#34947ac97f898c8a94b1731df45aea16f8fc7b3c@d41d8cd9": {
-      "id":
-        "yarn-pkg-config@github:esy-ocaml/yarn-pkg-config#34947ac97f898c8a94b1731df45aea16f8fc7b3c@d41d8cd9",
-      "name": "yarn-pkg-config",
-      "version":
-        "github:esy-ocaml/yarn-pkg-config#34947ac97f898c8a94b1731df45aea16f8fc7b3c",
-      "source": {
-        "type": "install",
-        "source": [
-          "github:esy-ocaml/yarn-pkg-config#34947ac97f898c8a94b1731df45aea16f8fc7b3c"
-        ]
-=======
   "checksum": "a105d0341ea72a1a04a6a03c6e2a00f9",
   "root": "revery@link-dev:./package.json",
   "node": {
@@ -26,7 +10,6 @@
       "source": {
         "type": "install",
         "source": [ "github:esy-ocaml/yarn-pkg-config#db3a0b6" ]
->>>>>>> 018f8c2e
       },
       "overrides": [],
       "dependencies": [],
@@ -45,12 +28,8 @@
       "dependencies": [
         "reperf@1.4.0@d41d8cd9", "rench@1.9.1@d41d8cd9",
         "rebez@github:jchavarri/rebez#03fa3b7@d41d8cd9",
-<<<<<<< HEAD
-        "reason-skia@link:../reason-skia", "reason-sdl2@2.10.3011@d41d8cd9",
-=======
         "reason-skia@github:manuhornung/reason-skia#d26e3dd@d41d8cd9",
         "reason-sdl2@2.10.3011@d41d8cd9",
->>>>>>> 018f8c2e
         "reason-gl-matrix@0.9.9306@d41d8cd9",
         "reason-fontkit@2.8.3@d41d8cd9",
         "reason-font-manager@2.0.1@d41d8cd9", "flex@1.2.2@d41d8cd9",
@@ -143,17 +122,6 @@
       ],
       "devDependencies": []
     },
-<<<<<<< HEAD
-    "reason-skia@link:../reason-skia": {
-      "id": "reason-skia@link:../reason-skia",
-      "name": "reason-skia",
-      "version": "link:../reason-skia",
-      "source": { "type": "link", "path": "../reason-skia" },
-      "overrides": [],
-      "dependencies": [
-        "yarn-pkg-config@github:esy-ocaml/yarn-pkg-config#34947ac97f898c8a94b1731df45aea16f8fc7b3c@d41d8cd9",
-        "refmterr@3.3.0@d41d8cd9", "esy-skia@link:../esy-skia",
-=======
     "reason-skia@github:manuhornung/reason-skia#d26e3dd@d41d8cd9": {
       "id": "reason-skia@github:manuhornung/reason-skia#d26e3dd@d41d8cd9",
       "name": "reason-skia",
@@ -167,7 +135,6 @@
         "yarn-pkg-config@github:esy-ocaml/yarn-pkg-config#db3a0b6@d41d8cd9",
         "refmterr@3.3.0@d41d8cd9",
         "esy-skia@github:revery-ui/esy-skia#ff2e46d@d41d8cd9",
->>>>>>> 018f8c2e
         "@opam/lwt@opam:4.5.0@677655b4",
         "@opam/lambda-term@opam:2.0.2@119fb081",
         "@opam/dune@opam:1.11.4@a7ccb7ae",
@@ -286,13 +253,6 @@
       ],
       "devDependencies": []
     },
-<<<<<<< HEAD
-    "esy-skia@link:../esy-skia": {
-      "id": "esy-skia@link:../esy-skia",
-      "name": "esy-skia",
-      "version": "link:../esy-skia",
-      "source": { "type": "link", "path": "../esy-skia" },
-=======
     "esy-skia@github:revery-ui/esy-skia#ff2e46d@d41d8cd9": {
       "id": "esy-skia@github:revery-ui/esy-skia#ff2e46d@d41d8cd9",
       "name": "esy-skia",
@@ -301,7 +261,6 @@
         "type": "install",
         "source": [ "github:revery-ui/esy-skia#ff2e46d" ]
       },
->>>>>>> 018f8c2e
       "overrides": [],
       "dependencies": [
         "esy-libjpeg-turbo@github:prometheansacrifice/libjpeg-turbo#50e8e32c48@d41d8cd9",
@@ -1681,11 +1640,7 @@
         "@opam/conf-pkg-config@opam:1.1@67c69c0c",
         "@opam/base-bytes@opam:base@19d0c2ff",
         "@esy-ocaml/substs@0.0.1@d41d8cd9",
-<<<<<<< HEAD
-        "@esy-ocaml/libffi@github:esy-ocaml/libffi#599bc3567ecf839240977b6d9aaf0b80f983b5aa@d41d8cd9"
-=======
         "@esy-ocaml/libffi@github:esy-ocaml/libffi#599bc3567@d41d8cd9"
->>>>>>> 018f8c2e
       ],
       "devDependencies": [
         "ocaml@4.7.1004@d41d8cd9", "@opam/integers@opam:0.3.0@d6eefd3a",
@@ -1739,11 +1694,7 @@
         }
       ],
       "dependencies": [
-<<<<<<< HEAD
-        "yarn-pkg-config@github:esy-ocaml/yarn-pkg-config#34947ac97f898c8a94b1731df45aea16f8fc7b3c@d41d8cd9",
-=======
         "yarn-pkg-config@github:esy-ocaml/yarn-pkg-config#db3a0b6@d41d8cd9",
->>>>>>> 018f8c2e
         "@esy-ocaml/substs@0.0.1@d41d8cd9"
       ],
       "devDependencies": []
@@ -2109,19 +2060,6 @@
       ],
       "devDependencies": []
     },
-<<<<<<< HEAD
-    "@esy-ocaml/libffi@github:esy-ocaml/libffi#599bc3567ecf839240977b6d9aaf0b80f983b5aa@d41d8cd9": {
-      "id":
-        "@esy-ocaml/libffi@github:esy-ocaml/libffi#599bc3567ecf839240977b6d9aaf0b80f983b5aa@d41d8cd9",
-      "name": "@esy-ocaml/libffi",
-      "version":
-        "github:esy-ocaml/libffi#599bc3567ecf839240977b6d9aaf0b80f983b5aa",
-      "source": {
-        "type": "install",
-        "source": [
-          "github:esy-ocaml/libffi#599bc3567ecf839240977b6d9aaf0b80f983b5aa"
-        ]
-=======
     "@esy-ocaml/libffi@github:esy-ocaml/libffi#599bc3567@d41d8cd9": {
       "id": "@esy-ocaml/libffi@github:esy-ocaml/libffi#599bc3567@d41d8cd9",
       "name": "@esy-ocaml/libffi",
@@ -2129,7 +2067,6 @@
       "source": {
         "type": "install",
         "source": [ "github:esy-ocaml/libffi#599bc3567" ]
->>>>>>> 018f8c2e
       },
       "overrides": [],
       "dependencies": [],
