{
<<<<<<< HEAD
  "checksum": "d5c1fae25142ee5a4bcbe98ebd70861c",
=======
  "checksum": "b4024b57677ea27a19ca8a7e36b12d3e",
>>>>>>> 0eb67e0f
  "root": "revery@link-dev:./package.json",
  "node": {
    "yarn-pkg-config@github:esy-ocaml/yarn-pkg-config#db3a0b63883606dd57c54a7158d560d6cba8cd79@d41d8cd9": {
      "id":
        "yarn-pkg-config@github:esy-ocaml/yarn-pkg-config#db3a0b63883606dd57c54a7158d560d6cba8cd79@d41d8cd9",
      "name": "yarn-pkg-config",
      "version":
        "github:esy-ocaml/yarn-pkg-config#db3a0b63883606dd57c54a7158d560d6cba8cd79",
      "source": {
        "type": "install",
        "source": [
          "github:esy-ocaml/yarn-pkg-config#db3a0b63883606dd57c54a7158d560d6cba8cd79"
        ]
      },
      "overrides": [],
      "dependencies": [],
      "devDependencies": []
    },
    "revery@link-dev:./package.json": {
      "id": "revery@link-dev:./package.json",
      "name": "revery",
      "version": "link-dev:./package.json",
      "source": {
        "type": "link-dev",
        "path": ".",
        "manifest": "package.json"
      },
      "overrides": [ "bench.json" ],
      "dependencies": [
        "reperf@1.5.0@d41d8cd9", "rench@1.9.1@d41d8cd9",
        "rebez@github:jchavarri/rebez#03fa3b7@d41d8cd9",
        "reason-native-crash-utils@github:onivim/reason-native-crash-utils#38c8f00@d41d8cd9",
        "flex@1.2.3@d41d8cd9", "fetch-native-lwt@0.1.0-alpha.5@d41d8cd9",
        "esy-skia@github:revery-ui/esy-skia#a3785f9@d41d8cd9",
        "esy-sdl2@2.0.10008@d41d8cd9", "esy-freetype2@2.9.1007@d41d8cd9",
        "@revery/esy-harfbuzz@2.6.8000@d41d8cd9",
        "@opam/uutf@opam:1.0.2@4440868f", "@opam/uucp@opam:13.0.0@e9b515e0",
        "@opam/ppx_deriving@opam:4.5@bb81afdc",
        "@opam/omd@github:ocaml/omd:omd.opam#1535e3c@d41d8cd9",
        "@opam/markup@opam:0.8.2@87975241",
        "@opam/lwt_ppx@opam:2.0.1@ab0debb8", "@opam/lwt@opam:4.5.0@677655b4",
        "@opam/lru@github:bryphe/lru:lru.opam#2708c70@d41d8cd9",
        "@opam/dune-configurator@opam:2.5.1@aeb9d8d5",
        "@opam/dune@opam:2.5.0@aef1678b",
        "@opam/ctypes@opam:0.15.1@b0227b2f",
        "@opam/charInfo_width@opam:1.1.0@b400bb29",
        "@opam/bos@opam:0.2.0@df49e63f", "@glennsl/timber@1.2.0@d41d8cd9",
        "@esy-ocaml/reason@3.6.0@d41d8cd9",
        "@brisk/brisk-reconciler@github:briskml/brisk-reconciler#10cab2d@d41d8cd9"
      ],
      "devDependencies": [
        "ocaml@4.10.0@d41d8cd9",
        "esy-astyle@github:zbaylin/esy-astyle#59bc21a@d41d8cd9",
        "@opam/ocaml-lsp-server@github:ocaml/ocaml-lsp:ocaml-lsp-server.opam#38bd51a15c98b4f6ff841e5c914a8cdacee15ea6@d41d8cd9"
      ]
    },
    "reperf@1.5.0@d41d8cd9": {
      "id": "reperf@1.5.0@d41d8cd9",
      "name": "reperf",
      "version": "1.5.0",
      "source": {
        "type": "install",
        "source": [
          "archive:https://registry.npmjs.org/reperf/-/reperf-1.5.0.tgz#sha1:45a23f0f740c81d5040e2cd9ec64d229013c0dad"
        ]
      },
      "overrides": [],
      "dependencies": [
        "refmterr@3.3.2@d41d8cd9", "ocaml@4.10.0@d41d8cd9",
        "@reason-native/pastel@0.1.0@d41d8cd9",
        "@opam/printbox@opam:0.5@82f5d436", "@opam/dune@opam:2.5.0@aef1678b",
        "@esy-ocaml/reason@3.6.0@d41d8cd9"
      ],
      "devDependencies": []
    },
    "rench@1.9.1@d41d8cd9": {
      "id": "rench@1.9.1@d41d8cd9",
      "name": "rench",
      "version": "1.9.1",
      "source": {
        "type": "install",
        "source": [
          "archive:https://registry.npmjs.org/rench/-/rench-1.9.1.tgz#sha1:ad050a25752890d3ed52a780c6fe35e7634f7451"
        ]
      },
      "overrides": [],
      "dependencies": [
        "refmterr@3.3.2@d41d8cd9", "@reason-native/rely@3.2.1@d41d8cd9",
        "@reason-native/console@0.1.0@d41d8cd9",
        "@opam/lwt@opam:4.5.0@677655b4",
        "@opam/lambda-term@opam:3.1.0@8adc2660",
        "@opam/fpath@opam:0.7.2@45477b93", "@opam/dune@opam:2.5.0@aef1678b",
        "@esy-ocaml/reason@3.6.0@d41d8cd9"
      ],
      "devDependencies": []
    },
    "refmterr@3.3.2@d41d8cd9": {
      "id": "refmterr@3.3.2@d41d8cd9",
      "name": "refmterr",
      "version": "3.3.2",
      "source": {
        "type": "install",
        "source": [
          "archive:https://registry.npmjs.org/refmterr/-/refmterr-3.3.2.tgz#sha1:0536990e8a9f69684bdaa1e441904da6722fbb5a"
        ]
      },
      "overrides": [],
      "dependencies": [
        "ocaml@4.10.0@d41d8cd9", "@reason-native/pastel@0.1.0@d41d8cd9",
        "@reason-native/console@0.1.0@d41d8cd9",
        "@opam/re@opam:1.9.0@d4d5e13d", "@opam/dune@opam:2.5.0@aef1678b",
        "@opam/atdgen@opam:2.2.1@d73fda11",
        "@esy-ocaml/reason@3.6.0@d41d8cd9"
      ],
      "devDependencies": []
    },
    "rebez@github:jchavarri/rebez#03fa3b7@d41d8cd9": {
      "id": "rebez@github:jchavarri/rebez#03fa3b7@d41d8cd9",
      "name": "rebez",
      "version": "github:jchavarri/rebez#03fa3b7",
      "source": {
        "type": "install",
        "source": [ "github:jchavarri/rebez#03fa3b7" ]
      },
      "overrides": [],
      "dependencies": [
        "ocaml@4.10.0@d41d8cd9", "@opam/dune@opam:2.5.0@aef1678b",
        "@esy-ocaml/reason@3.6.0@d41d8cd9"
      ],
      "devDependencies": []
    },
    "reason-native-crash-utils@github:onivim/reason-native-crash-utils#38c8f00@d41d8cd9": {
      "id":
        "reason-native-crash-utils@github:onivim/reason-native-crash-utils#38c8f00@d41d8cd9",
      "name": "reason-native-crash-utils",
      "version": "github:onivim/reason-native-crash-utils#38c8f00",
      "source": {
        "type": "install",
        "source": [ "github:onivim/reason-native-crash-utils#38c8f00" ]
      },
      "overrides": [],
      "dependencies": [
        "ocaml@4.10.0@d41d8cd9",
        "@opam/dune-configurator@opam:2.5.1@aeb9d8d5",
        "@opam/dune@opam:2.5.0@aef1678b"
      ],
      "devDependencies": [ "ocaml@4.10.0@d41d8cd9" ]
    },
    "ocaml@4.10.0@d41d8cd9": {
      "id": "ocaml@4.10.0@d41d8cd9",
      "name": "ocaml",
      "version": "4.10.0",
      "source": {
        "type": "install",
        "source": [
          "archive:https://registry.npmjs.org/ocaml/-/ocaml-4.10.0.tgz#sha1:3797ee252dca8dec38d3cdd42162923f56dba433"
        ]
      },
      "overrides": [],
      "dependencies": [],
      "devDependencies": []
    },
    "flex@1.2.3@d41d8cd9": {
      "id": "flex@1.2.3@d41d8cd9",
      "name": "flex",
      "version": "1.2.3",
      "source": {
        "type": "install",
        "source": [
          "archive:https://registry.npmjs.org/flex/-/flex-1.2.3.tgz#sha1:d7c7e4c5ed9077ed85129757dc63a3c53e1a191b"
        ]
      },
      "overrides": [],
      "dependencies": [
        "ocaml@4.10.0@d41d8cd9", "@opam/dune@opam:2.5.0@aef1678b",
        "@esy-ocaml/reason@3.6.0@d41d8cd9"
      ],
      "devDependencies": []
    },
    "fetch-native-lwt@0.1.0-alpha.5@d41d8cd9": {
      "id": "fetch-native-lwt@0.1.0-alpha.5@d41d8cd9",
      "name": "fetch-native-lwt",
      "version": "0.1.0-alpha.5",
      "source": {
        "type": "install",
        "source": [
          "archive:https://registry.npmjs.org/fetch-native-lwt/-/fetch-native-lwt-0.1.0-alpha.5.tgz#sha1:5a0a40149d5d10e233361bb40c42304f538090aa"
        ]
      },
      "overrides": [],
      "dependencies": [
        "ocaml@4.10.0@d41d8cd9", "fetch-core@0.1.0-alpha.5@d41d8cd9",
        "@reason-native-web/piaf@1.3.1000@d41d8cd9",
        "@opam/dune@opam:2.5.0@aef1678b", "@esy-ocaml/reason@3.6.0@d41d8cd9"
      ],
      "devDependencies": []
    },
    "fetch-core@0.1.0-alpha.5@d41d8cd9": {
      "id": "fetch-core@0.1.0-alpha.5@d41d8cd9",
      "name": "fetch-core",
      "version": "0.1.0-alpha.5",
      "source": {
        "type": "install",
        "source": [
          "archive:https://registry.npmjs.org/fetch-core/-/fetch-core-0.1.0-alpha.5.tgz#sha1:71a2420796743056f3efba8da19a540cc910db95"
        ]
      },
      "overrides": [],
      "dependencies": [
        "ocaml@4.10.0@d41d8cd9", "@opam/dune@opam:2.5.0@aef1678b",
        "@esy-ocaml/reason@3.6.0@d41d8cd9"
      ],
      "devDependencies": []
    },
    "esy-skia@github:revery-ui/esy-skia#a3785f9@d41d8cd9": {
      "id": "esy-skia@github:revery-ui/esy-skia#a3785f9@d41d8cd9",
      "name": "esy-skia",
      "version": "github:revery-ui/esy-skia#a3785f9",
      "source": {
        "type": "install",
        "source": [ "github:revery-ui/esy-skia#a3785f9" ]
      },
      "overrides": [],
      "dependencies": [
        "esy-libjpeg-turbo@github:revery-ui/libjpeg-turbo#dbb3dd5@d41d8cd9",
        "@esy-cross/ninja-build@1.8.2001@d41d8cd9"
      ],
      "devDependencies": []
    },
    "esy-sdl2@2.0.10008@d41d8cd9": {
      "id": "esy-sdl2@2.0.10008@d41d8cd9",
      "name": "esy-sdl2",
      "version": "2.0.10008",
      "source": {
        "type": "install",
        "source": [
          "archive:https://registry.npmjs.org/esy-sdl2/-/esy-sdl2-2.0.10008.tgz#sha1:e0cfc18598f54ad8ee461edae3e71483c2f0e09f"
        ]
      },
      "overrides": [],
      "dependencies": [],
      "devDependencies": []
    },
    "esy-nasm@github:revery-ui/esy-nasm#64a802b@d41d8cd9": {
      "id": "esy-nasm@github:revery-ui/esy-nasm#64a802b@d41d8cd9",
      "name": "esy-nasm",
      "version": "github:revery-ui/esy-nasm#64a802b",
      "source": {
        "type": "install",
        "source": [ "github:revery-ui/esy-nasm#64a802b" ]
      },
      "overrides": [],
      "dependencies": [],
      "devDependencies": []
    },
    "esy-libjpeg-turbo@github:revery-ui/libjpeg-turbo#dbb3dd5@d41d8cd9": {
      "id":
        "esy-libjpeg-turbo@github:revery-ui/libjpeg-turbo#dbb3dd5@d41d8cd9",
      "name": "esy-libjpeg-turbo",
      "version": "github:revery-ui/libjpeg-turbo#dbb3dd5",
      "source": {
        "type": "install",
        "source": [ "github:revery-ui/libjpeg-turbo#dbb3dd5" ]
      },
      "overrides": [],
      "dependencies": [
        "esy-nasm@github:revery-ui/esy-nasm#64a802b@d41d8cd9",
        "@revery/esy-cmake@0.3.5001@d41d8cd9",
        "@esy-cross/ninja-build@1.8.2001@d41d8cd9"
      ],
      "devDependencies": []
    },
    "esy-help2man@github:esy-packages/esy-help2man#c8e6931d1dcf58a81bd801145a777fd3b115c443@d41d8cd9": {
      "id":
        "esy-help2man@github:esy-packages/esy-help2man#c8e6931d1dcf58a81bd801145a777fd3b115c443@d41d8cd9",
      "name": "esy-help2man",
      "version":
        "github:esy-packages/esy-help2man#c8e6931d1dcf58a81bd801145a777fd3b115c443",
      "source": {
        "type": "install",
        "source": [
          "github:esy-packages/esy-help2man#c8e6931d1dcf58a81bd801145a777fd3b115c443"
        ]
      },
      "overrides": [],
      "dependencies": [],
      "devDependencies": []
    },
    "esy-freetype2@2.9.1007@d41d8cd9": {
      "id": "esy-freetype2@2.9.1007@d41d8cd9",
      "name": "esy-freetype2",
      "version": "2.9.1007",
      "source": {
        "type": "install",
        "source": [
          "archive:https://registry.npmjs.org/esy-freetype2/-/esy-freetype2-2.9.1007.tgz#sha1:6ef0ac0142837e44cc6e845868b0fb592dd72b74"
        ]
      },
      "overrides": [],
      "dependencies": [ "esy-cmake@0.3.5@d41d8cd9" ],
      "devDependencies": []
    },
    "esy-cmake@0.3.5@d41d8cd9": {
      "id": "esy-cmake@0.3.5@d41d8cd9",
      "name": "esy-cmake",
      "version": "0.3.5",
      "source": {
        "type": "install",
        "source": [
          "archive:https://registry.npmjs.org/esy-cmake/-/esy-cmake-0.3.5.tgz#sha1:2df0bdfe9317fbcded5f463fca1f346464494c7a"
        ]
      },
      "overrides": [],
      "dependencies": [],
      "devDependencies": []
    },
    "esy-autoconf@github:esy-packages/esy-autoconf#fb93edf@d41d8cd9": {
      "id": "esy-autoconf@github:esy-packages/esy-autoconf#fb93edf@d41d8cd9",
      "name": "esy-autoconf",
      "version": "github:esy-packages/esy-autoconf#fb93edf",
      "source": {
        "type": "install",
        "source": [ "github:esy-packages/esy-autoconf#fb93edf" ]
      },
      "overrides": [],
      "dependencies": [
        "esy-help2man@github:esy-packages/esy-help2man#c8e6931d1dcf58a81bd801145a777fd3b115c443@d41d8cd9"
      ],
      "devDependencies": []
    },
    "esy-astyle@github:zbaylin/esy-astyle#59bc21a@d41d8cd9": {
      "id": "esy-astyle@github:zbaylin/esy-astyle#59bc21a@d41d8cd9",
      "name": "esy-astyle",
      "version": "github:zbaylin/esy-astyle#59bc21a",
      "source": {
        "type": "install",
        "source": [ "github:zbaylin/esy-astyle#59bc21a" ]
      },
      "overrides": [],
      "dependencies": [ "esy-cmake@0.3.5@d41d8cd9" ],
      "devDependencies": [ "esy-cmake@0.3.5@d41d8cd9" ]
    },
    "@revery/esy-harfbuzz@2.6.8000@d41d8cd9": {
      "id": "@revery/esy-harfbuzz@2.6.8000@d41d8cd9",
      "name": "@revery/esy-harfbuzz",
      "version": "2.6.8000",
      "source": {
        "type": "install",
        "source": [
          "archive:https://registry.npmjs.org/@revery/esy-harfbuzz/-/esy-harfbuzz-2.6.8000.tgz#sha1:2a78f826c54b1244accec6c8d07c3968efe6ced2"
        ]
      },
      "overrides": [],
      "dependencies": [ "esy-cmake@0.3.5@d41d8cd9" ],
      "devDependencies": []
    },
    "@revery/esy-cmake@0.3.5001@d41d8cd9": {
      "id": "@revery/esy-cmake@0.3.5001@d41d8cd9",
      "name": "@revery/esy-cmake",
      "version": "0.3.5001",
      "source": {
        "type": "install",
        "source": [
          "archive:https://registry.npmjs.org/@revery/esy-cmake/-/esy-cmake-0.3.5001.tgz#sha1:19d35421b8ec11c545a16071fc23c5ceb03a2bcb"
        ]
      },
      "overrides": [],
      "dependencies": [],
      "devDependencies": []
    },
    "@reason-native/rely@3.2.1@d41d8cd9": {
      "id": "@reason-native/rely@3.2.1@d41d8cd9",
      "name": "@reason-native/rely",
      "version": "3.2.1",
      "source": {
        "type": "install",
        "source": [
          "archive:https://registry.npmjs.org/@reason-native/rely/-/rely-3.2.1.tgz#sha1:7945ac6a51773a97b8f8cfd97d2855ac7ac4ecb2"
        ]
      },
      "overrides": [],
      "dependencies": [
        "ocaml@4.10.0@d41d8cd9", "@reason-native/pastel@0.1.0@d41d8cd9",
        "@reason-native/file-context-printer@0.0.3@d41d8cd9",
        "@reason-native/cli@0.0.1-alpha@d41d8cd9",
        "@opam/re@opam:1.9.0@d4d5e13d", "@opam/junit@opam:2.0.2@0b7bd730",
        "@opam/dune@opam:2.5.0@aef1678b", "@esy-ocaml/reason@3.6.0@d41d8cd9"
      ],
      "devDependencies": []
    },
    "@reason-native/pastel@0.1.0@d41d8cd9": {
      "id": "@reason-native/pastel@0.1.0@d41d8cd9",
      "name": "@reason-native/pastel",
      "version": "0.1.0",
      "source": {
        "type": "install",
        "source": [
          "archive:https://registry.npmjs.org/@reason-native/pastel/-/pastel-0.1.0.tgz#sha1:2b262a654b8d807215df74768e628e9b05b3f5e3"
        ]
      },
      "overrides": [],
      "dependencies": [
        "ocaml@4.10.0@d41d8cd9", "@opam/dune@opam:2.5.0@aef1678b",
        "@esy-ocaml/reason@3.6.0@d41d8cd9"
      ],
      "devDependencies": []
    },
    "@reason-native/file-context-printer@0.0.3@d41d8cd9": {
      "id": "@reason-native/file-context-printer@0.0.3@d41d8cd9",
      "name": "@reason-native/file-context-printer",
      "version": "0.0.3",
      "source": {
        "type": "install",
        "source": [
          "archive:https://registry.npmjs.org/@reason-native/file-context-printer/-/file-context-printer-0.0.3.tgz#sha1:b92eec7b10107ccb27528f9eea9bb51252bca491"
        ]
      },
      "overrides": [],
      "dependencies": [
        "ocaml@4.10.0@d41d8cd9", "@reason-native/pastel@0.1.0@d41d8cd9",
        "@opam/re@opam:1.9.0@d4d5e13d", "@opam/dune@opam:2.5.0@aef1678b",
        "@esy-ocaml/reason@3.6.0@d41d8cd9"
      ],
      "devDependencies": []
    },
    "@reason-native/console@0.1.0@d41d8cd9": {
      "id": "@reason-native/console@0.1.0@d41d8cd9",
      "name": "@reason-native/console",
      "version": "0.1.0",
      "source": {
        "type": "install",
        "source": [
          "archive:https://registry.npmjs.org/@reason-native/console/-/console-0.1.0.tgz#sha1:3b56f0e9e1be8464329793df29020aa90e71c22c"
        ]
      },
      "overrides": [],
      "dependencies": [
        "ocaml@4.10.0@d41d8cd9", "@opam/dune@opam:2.5.0@aef1678b",
        "@esy-ocaml/reason@3.6.0@d41d8cd9"
      ],
      "devDependencies": []
    },
    "@reason-native/cli@0.0.1-alpha@d41d8cd9": {
      "id": "@reason-native/cli@0.0.1-alpha@d41d8cd9",
      "name": "@reason-native/cli",
      "version": "0.0.1-alpha",
      "source": {
        "type": "install",
        "source": [
          "archive:https://registry.npmjs.org/@reason-native/cli/-/cli-0.0.1-alpha.tgz#sha1:0b911053fa7cc661eac10ead50d6ea6cc1fcd94d"
        ]
      },
      "overrides": [],
      "dependencies": [
        "ocaml@4.10.0@d41d8cd9", "@reason-native/pastel@0.1.0@d41d8cd9",
        "@opam/re@opam:1.9.0@d4d5e13d", "@opam/dune@opam:2.5.0@aef1678b",
        "@esy-ocaml/reason@3.6.0@d41d8cd9"
      ],
      "devDependencies": []
    },
    "@reason-native-web/ssl@0.5.9007@d41d8cd9": {
      "id": "@reason-native-web/ssl@0.5.9007@d41d8cd9",
      "name": "@reason-native-web/ssl",
      "version": "0.5.9007",
      "source": {
        "type": "install",
        "source": [
          "archive:https://registry.npmjs.org/@reason-native-web/ssl/-/ssl-0.5.9007.tgz#sha1:2eceef610fb593f10605dbde0cbcec153bf7b744"
        ]
      },
      "overrides": [],
      "dependencies": [
        "ocaml@4.10.0@d41d8cd9",
        "@reason-native-web/esy-openssl@1.1.1006@d41d8cd9",
        "@opam/dune-configurator@opam:2.5.1@aeb9d8d5",
        "@opam/dune@opam:2.5.0@aef1678b",
        "@opam/conf-pkg-config@opam:1.2@d86c8f53",
        "@opam/base-unix@opam:base@87d0b2eb"
      ],
      "devDependencies": []
    },
    "@reason-native-web/piaf@1.3.1000@d41d8cd9": {
      "id": "@reason-native-web/piaf@1.3.1000@d41d8cd9",
      "name": "@reason-native-web/piaf",
      "version": "1.3.1000",
      "source": {
        "type": "install",
        "source": [
          "archive:https://registry.npmjs.org/@reason-native-web/piaf/-/piaf-1.3.1000.tgz#sha1:e21820a3e0fe7ac1e2f0d41462c01bfc64d5ac0e"
        ]
      },
      "overrides": [],
      "dependencies": [
        "ocaml@4.10.0@d41d8cd9",
        "@reason-native-web/lwt_ssl@1.1.3005@d41d8cd9",
        "@reason-native-web/h2-lwt-unix@0.6.1001@d41d8cd9",
        "@reason-native-web/h1-lwt-unix@1.2.1001@d41d8cd9",
        "@reason-native-web/gluten-lwt-unix@0.2.1@d41d8cd9",
        "@opam/uri@opam:3.1.0@826aaae7",
        "@opam/ocaml-syntax-shims@opam:1.0.0@a9aa3bfa",
        "@opam/magic-mime@opam:1.1.2@980f82fb",
        "@opam/lwt@opam:4.5.0@677655b4", "@opam/logs@opam:0.7.0@1d03143e",
        "@opam/dune@opam:2.5.0@aef1678b",
        "@opam/bigstringaf@opam:0.6.1@35f5e6d1"
      ],
      "devDependencies": []
    },
    "@reason-native-web/lwt_ssl@1.1.3005@d41d8cd9": {
      "id": "@reason-native-web/lwt_ssl@1.1.3005@d41d8cd9",
      "name": "@reason-native-web/lwt_ssl",
      "version": "1.1.3005",
      "source": {
        "type": "install",
        "source": [
          "archive:https://registry.npmjs.org/@reason-native-web/lwt_ssl/-/lwt_ssl-1.1.3005.tgz#sha1:6ac76e006175e3b320b8a1c690f50cebb5699050"
        ]
      },
      "overrides": [],
      "dependencies": [
        "ocaml@4.10.0@d41d8cd9", "@reason-native-web/ssl@0.5.9007@d41d8cd9",
        "@opam/lwt@opam:4.5.0@677655b4", "@opam/dune@opam:2.5.0@aef1678b",
        "@opam/base-unix@opam:base@87d0b2eb"
      ],
      "devDependencies": []
    },
    "@reason-native-web/h2-lwt-unix@0.6.1001@d41d8cd9": {
      "id": "@reason-native-web/h2-lwt-unix@0.6.1001@d41d8cd9",
      "name": "@reason-native-web/h2-lwt-unix",
      "version": "0.6.1001",
      "source": {
        "type": "install",
        "source": [
          "archive:https://registry.npmjs.org/@reason-native-web/h2-lwt-unix/-/h2-lwt-unix-0.6.1001.tgz#sha1:9f89181b5d2d244c9ee1d8a1e88fd258c4ab6d56"
        ]
      },
      "overrides": [],
      "dependencies": [
        "ocaml@4.10.0@d41d8cd9",
        "@reason-native-web/h2-lwt@0.6.1001@d41d8cd9",
        "@reason-native-web/gluten-lwt-unix@0.2.1@d41d8cd9",
        "@opam/lwt@opam:4.5.0@677655b4",
        "@opam/faraday-lwt-unix@opam:0.7.1@4854f547",
        "@opam/dune@opam:2.5.0@aef1678b"
      ],
      "devDependencies": []
    },
    "@reason-native-web/h2-lwt@0.6.1001@d41d8cd9": {
      "id": "@reason-native-web/h2-lwt@0.6.1001@d41d8cd9",
      "name": "@reason-native-web/h2-lwt",
      "version": "0.6.1001",
      "source": {
        "type": "install",
        "source": [
          "archive:https://registry.npmjs.org/@reason-native-web/h2-lwt/-/h2-lwt-0.6.1001.tgz#sha1:d65c9da48b345c9d7d366cc61e0beaaa0129c457"
        ]
      },
      "overrides": [],
      "dependencies": [
        "ocaml@4.10.0@d41d8cd9", "@reason-native-web/h2@0.6.1001@d41d8cd9",
        "@reason-native-web/gluten-lwt@0.2.1@d41d8cd9",
        "@opam/lwt@opam:4.5.0@677655b4", "@opam/dune@opam:2.5.0@aef1678b"
      ],
      "devDependencies": []
    },
    "@reason-native-web/h2@0.6.1001@d41d8cd9": {
      "id": "@reason-native-web/h2@0.6.1001@d41d8cd9",
      "name": "@reason-native-web/h2",
      "version": "0.6.1001",
      "source": {
        "type": "install",
        "source": [
          "archive:https://registry.npmjs.org/@reason-native-web/h2/-/h2-0.6.1001.tgz#sha1:93b1fc6cd204f3e4b6909ff400527a4136ff27e3"
        ]
      },
      "overrides": [],
      "dependencies": [
        "ocaml@4.10.0@d41d8cd9", "@reason-native-web/h1@1.2.1001@d41d8cd9",
        "@opam/psq@opam:0.2.0@247756d4", "@opam/hpack@opam:0.2.0@9f3eae78",
        "@opam/faraday@opam:0.7.1@19546ee5",
        "@opam/dune@opam:2.5.0@aef1678b",
        "@opam/bigstringaf@opam:0.6.1@35f5e6d1",
        "@opam/base64@opam:3.4.0@f5b9ad9b",
        "@opam/angstrom@opam:0.14.1@07e286b0"
      ],
      "devDependencies": []
    },
    "@reason-native-web/h1-lwt-unix@1.2.1001@d41d8cd9": {
      "id": "@reason-native-web/h1-lwt-unix@1.2.1001@d41d8cd9",
      "name": "@reason-native-web/h1-lwt-unix",
      "version": "1.2.1001",
      "source": {
        "type": "install",
        "source": [
          "archive:https://registry.npmjs.org/@reason-native-web/h1-lwt-unix/-/h1-lwt-unix-1.2.1001.tgz#sha1:ef6c7ab43bc717db58dc8af913f2b68b34de2c5f"
        ]
      },
      "overrides": [],
      "dependencies": [
        "ocaml@4.10.0@d41d8cd9",
        "@reason-native-web/h1-lwt@1.2.1001@d41d8cd9",
        "@reason-native-web/gluten-lwt-unix@0.2.1@d41d8cd9",
        "@opam/lwt@opam:4.5.0@677655b4",
        "@opam/faraday-lwt-unix@opam:0.7.1@4854f547",
        "@opam/dune@opam:2.5.0@aef1678b"
      ],
      "devDependencies": []
    },
    "@reason-native-web/h1-lwt@1.2.1001@d41d8cd9": {
      "id": "@reason-native-web/h1-lwt@1.2.1001@d41d8cd9",
      "name": "@reason-native-web/h1-lwt",
      "version": "1.2.1001",
      "source": {
        "type": "install",
        "source": [
          "archive:https://registry.npmjs.org/@reason-native-web/h1-lwt/-/h1-lwt-1.2.1001.tgz#sha1:e2fef4defebe735128c47484abcc12f55df6d43c"
        ]
      },
      "overrides": [],
      "dependencies": [
        "ocaml@4.10.0@d41d8cd9", "@reason-native-web/h1@1.2.1001@d41d8cd9",
        "@reason-native-web/gluten-lwt@0.2.1@d41d8cd9",
        "@opam/lwt@opam:4.5.0@677655b4", "@opam/dune@opam:2.5.0@aef1678b"
      ],
      "devDependencies": []
    },
    "@reason-native-web/h1@1.2.1001@d41d8cd9": {
      "id": "@reason-native-web/h1@1.2.1001@d41d8cd9",
      "name": "@reason-native-web/h1",
      "version": "1.2.1001",
      "source": {
        "type": "install",
        "source": [
          "archive:https://registry.npmjs.org/@reason-native-web/h1/-/h1-1.2.1001.tgz#sha1:16f1cfeb43009f45e64e91a8aba9c62e80fb27fe"
        ]
      },
      "overrides": [],
      "dependencies": [
        "ocaml@4.10.0@d41d8cd9", "@opam/result@opam:1.5@6b753c82",
        "@opam/faraday@opam:0.7.1@19546ee5",
        "@opam/dune@opam:2.5.0@aef1678b",
        "@opam/bigstringaf@opam:0.6.1@35f5e6d1",
        "@opam/angstrom@opam:0.14.1@07e286b0"
      ],
      "devDependencies": []
    },
    "@reason-native-web/gluten-lwt-unix@0.2.1@d41d8cd9": {
      "id": "@reason-native-web/gluten-lwt-unix@0.2.1@d41d8cd9",
      "name": "@reason-native-web/gluten-lwt-unix",
      "version": "0.2.1",
      "source": {
        "type": "install",
        "source": [
          "archive:https://registry.npmjs.org/@reason-native-web/gluten-lwt-unix/-/gluten-lwt-unix-0.2.1.tgz#sha1:e661685c6c72ef38b48318279ed16434824563f9"
        ]
      },
      "overrides": [],
      "dependencies": [
        "ocaml@4.10.0@d41d8cd9",
        "@reason-native-web/lwt_ssl@1.1.3005@d41d8cd9",
        "@reason-native-web/gluten-lwt@0.2.1@d41d8cd9",
        "@opam/lwt@opam:4.5.0@677655b4",
        "@opam/faraday-lwt-unix@opam:0.7.1@4854f547",
        "@opam/dune@opam:2.5.0@aef1678b"
      ],
      "devDependencies": []
    },
    "@reason-native-web/gluten-lwt@0.2.1@d41d8cd9": {
      "id": "@reason-native-web/gluten-lwt@0.2.1@d41d8cd9",
      "name": "@reason-native-web/gluten-lwt",
      "version": "0.2.1",
      "source": {
        "type": "install",
        "source": [
          "archive:https://registry.npmjs.org/@reason-native-web/gluten-lwt/-/gluten-lwt-0.2.1.tgz#sha1:0d35a7de4abd2b55e4afc57d902c9f36a4d6e3e4"
        ]
      },
      "overrides": [],
      "dependencies": [
        "ocaml@4.10.0@d41d8cd9", "@reason-native-web/gluten@0.2.1@d41d8cd9",
        "@opam/lwt@opam:4.5.0@677655b4", "@opam/dune@opam:2.5.0@aef1678b"
      ],
      "devDependencies": []
    },
    "@reason-native-web/gluten@0.2.1@d41d8cd9": {
      "id": "@reason-native-web/gluten@0.2.1@d41d8cd9",
      "name": "@reason-native-web/gluten",
      "version": "0.2.1",
      "source": {
        "type": "install",
        "source": [
          "archive:https://registry.npmjs.org/@reason-native-web/gluten/-/gluten-0.2.1.tgz#sha1:cbc732d5d238f845c54d466bb5da7380feb66b72"
        ]
      },
      "overrides": [],
      "dependencies": [
        "ocaml@4.10.0@d41d8cd9", "@reason-native-web/h1@1.2.1001@d41d8cd9",
        "@opam/dune@opam:2.5.0@aef1678b",
        "@opam/bigstringaf@opam:0.6.1@35f5e6d1"
      ],
      "devDependencies": []
    },
    "@reason-native-web/esy-openssl@1.1.1006@d41d8cd9": {
      "id": "@reason-native-web/esy-openssl@1.1.1006@d41d8cd9",
      "name": "@reason-native-web/esy-openssl",
      "version": "1.1.1006",
      "source": {
        "type": "install",
        "source": [
          "archive:https://registry.npmjs.org/@reason-native-web/esy-openssl/-/esy-openssl-1.1.1006.tgz#sha1:4154a9b17d9ebdc1c983a3075513b5cd276873ac"
        ]
      },
      "overrides": [],
      "dependencies": [
        "@opam/conf-pkg-config@opam:1.2@d86c8f53",
        "@opam/conf-autoconf@opam:0.1@27b3f7cf"
      ],
      "devDependencies": []
    },
    "@opam/zed@opam:3.1.0@86c55416": {
      "id": "@opam/zed@opam:3.1.0@86c55416",
      "name": "@opam/zed",
      "version": "opam:3.1.0",
      "source": {
        "type": "install",
        "source": [
          "archive:https://opam.ocaml.org/cache/md5/51/51e8676ba972e5ad727633c161e404b1#md5:51e8676ba972e5ad727633c161e404b1",
          "archive:https://github.com/ocaml-community/zed/archive/3.1.0.tar.gz#md5:51e8676ba972e5ad727633c161e404b1"
        ],
        "opam": {
          "name": "zed",
          "version": "3.1.0",
          "path": "bench.esy.lock/opam/zed.3.1.0"
        }
      },
      "overrides": [],
      "dependencies": [
        "ocaml@4.10.0@d41d8cd9", "@opam/react@opam:1.2.1@0e11855f",
        "@opam/dune@opam:2.5.0@aef1678b",
        "@opam/charInfo_width@opam:1.1.0@b400bb29",
        "@opam/camomile@opam:1.0.2@51b42ad8",
        "@opam/base-bytes@opam:base@19d0c2ff",
        "@esy-ocaml/substs@0.0.1@d41d8cd9"
      ],
      "devDependencies": [
        "ocaml@4.10.0@d41d8cd9", "@opam/react@opam:1.2.1@0e11855f",
        "@opam/dune@opam:2.5.0@aef1678b",
        "@opam/charInfo_width@opam:1.1.0@b400bb29",
        "@opam/camomile@opam:1.0.2@51b42ad8",
        "@opam/base-bytes@opam:base@19d0c2ff"
      ]
    },
    "@opam/yojson@opam:1.7.0@7056d985": {
      "id": "@opam/yojson@opam:1.7.0@7056d985",
      "name": "@opam/yojson",
      "version": "opam:1.7.0",
      "source": {
        "type": "install",
        "source": [
          "archive:https://opam.ocaml.org/cache/md5/b8/b89d39ca3f8c532abe5f547ad3b8f84d#md5:b89d39ca3f8c532abe5f547ad3b8f84d",
          "archive:https://github.com/ocaml-community/yojson/releases/download/1.7.0/yojson-1.7.0.tbz#md5:b89d39ca3f8c532abe5f547ad3b8f84d"
        ],
        "opam": {
          "name": "yojson",
          "version": "1.7.0",
          "path": "bench.esy.lock/opam/yojson.1.7.0"
        }
      },
      "overrides": [],
      "dependencies": [
        "ocaml@4.10.0@d41d8cd9", "@opam/easy-format@opam:1.3.2@0484b3c4",
        "@opam/dune@opam:2.5.0@aef1678b", "@opam/cppo@opam:1.6.6@f4f83858",
        "@opam/biniou@opam:1.2.1@d7570399",
        "@esy-ocaml/substs@0.0.1@d41d8cd9"
      ],
      "devDependencies": [
        "ocaml@4.10.0@d41d8cd9", "@opam/easy-format@opam:1.3.2@0484b3c4",
        "@opam/dune@opam:2.5.0@aef1678b", "@opam/biniou@opam:1.2.1@d7570399"
      ]
    },
    "@opam/uutf@opam:1.0.2@4440868f": {
      "id": "@opam/uutf@opam:1.0.2@4440868f",
      "name": "@opam/uutf",
      "version": "opam:1.0.2",
      "source": {
        "type": "install",
        "source": [
          "archive:https://opam.ocaml.org/cache/md5/a7/a7c542405a39630c689a82bd7ef2292c#md5:a7c542405a39630c689a82bd7ef2292c",
          "archive:http://erratique.ch/software/uutf/releases/uutf-1.0.2.tbz#md5:a7c542405a39630c689a82bd7ef2292c"
        ],
        "opam": {
          "name": "uutf",
          "version": "1.0.2",
          "path": "bench.esy.lock/opam/uutf.1.0.2"
        }
      },
      "overrides": [],
      "dependencies": [
        "ocaml@4.10.0@d41d8cd9", "@opam/uchar@opam:0.0.2@c8218eea",
        "@opam/topkg@opam:1.0.1@a42c631e",
        "@opam/ocamlfind@opam:1.8.1@ff07b0f9",
        "@opam/ocamlbuild@opam:0.14.0@6ac75d03",
        "@esy-ocaml/substs@0.0.1@d41d8cd9"
      ],
      "devDependencies": [
        "ocaml@4.10.0@d41d8cd9", "@opam/uchar@opam:0.0.2@c8218eea"
      ]
    },
    "@opam/uucp@opam:13.0.0@e9b515e0": {
      "id": "@opam/uucp@opam:13.0.0@e9b515e0",
      "name": "@opam/uucp",
      "version": "opam:13.0.0",
      "source": {
        "type": "install",
        "source": [
          "archive:https://opam.ocaml.org/cache/md5/07/07e706249ddb2d02f0fa298804d3c739#md5:07e706249ddb2d02f0fa298804d3c739",
          "archive:https://erratique.ch/software/uucp/releases/uucp-13.0.0.tbz#md5:07e706249ddb2d02f0fa298804d3c739"
        ],
        "opam": {
          "name": "uucp",
          "version": "13.0.0",
          "path": "bench.esy.lock/opam/uucp.13.0.0"
        }
      },
      "overrides": [],
      "dependencies": [
        "ocaml@4.10.0@d41d8cd9", "@opam/uutf@opam:1.0.2@4440868f",
        "@opam/topkg@opam:1.0.1@a42c631e",
        "@opam/ocamlfind@opam:1.8.1@ff07b0f9",
        "@opam/ocamlbuild@opam:0.14.0@6ac75d03",
        "@esy-ocaml/substs@0.0.1@d41d8cd9"
      ],
      "devDependencies": [ "ocaml@4.10.0@d41d8cd9" ]
    },
    "@opam/uri@opam:3.1.0@826aaae7": {
      "id": "@opam/uri@opam:3.1.0@826aaae7",
      "name": "@opam/uri",
      "version": "opam:3.1.0",
      "source": {
        "type": "install",
        "source": [
          "archive:https://opam.ocaml.org/cache/sha256/c4/c452823fd870cf7cffe51aef3e9ca646a382dc6f87282f2b16bfe30a7515ac43#sha256:c452823fd870cf7cffe51aef3e9ca646a382dc6f87282f2b16bfe30a7515ac43",
          "archive:https://github.com/mirage/ocaml-uri/releases/download/v3.1.0/uri-v3.1.0.tbz#sha256:c452823fd870cf7cffe51aef3e9ca646a382dc6f87282f2b16bfe30a7515ac43"
        ],
        "opam": {
          "name": "uri",
          "version": "3.1.0",
          "path": "bench.esy.lock/opam/uri.3.1.0"
        }
      },
      "overrides": [],
      "dependencies": [
        "ocaml@4.10.0@d41d8cd9", "@opam/stringext@opam:1.6.0@104bc94b",
        "@opam/re@opam:1.9.0@d4d5e13d", "@opam/dune@opam:2.5.0@aef1678b",
        "@esy-ocaml/substs@0.0.1@d41d8cd9"
      ],
      "devDependencies": [
        "ocaml@4.10.0@d41d8cd9", "@opam/stringext@opam:1.6.0@104bc94b",
        "@opam/re@opam:1.9.0@d4d5e13d", "@opam/dune@opam:2.5.0@aef1678b"
      ]
    },
    "@opam/uchar@opam:0.0.2@c8218eea": {
      "id": "@opam/uchar@opam:0.0.2@c8218eea",
      "name": "@opam/uchar",
      "version": "opam:0.0.2",
      "source": {
        "type": "install",
        "source": [
          "archive:https://opam.ocaml.org/cache/md5/c9/c9ba2c738d264c420c642f7bb1cf4a36#md5:c9ba2c738d264c420c642f7bb1cf4a36",
          "archive:https://github.com/ocaml/uchar/releases/download/v0.0.2/uchar-0.0.2.tbz#md5:c9ba2c738d264c420c642f7bb1cf4a36"
        ],
        "opam": {
          "name": "uchar",
          "version": "0.0.2",
          "path": "bench.esy.lock/opam/uchar.0.0.2"
        }
      },
      "overrides": [],
      "dependencies": [
        "ocaml@4.10.0@d41d8cd9", "@opam/ocamlbuild@opam:0.14.0@6ac75d03",
        "@esy-ocaml/substs@0.0.1@d41d8cd9"
      ],
      "devDependencies": [ "ocaml@4.10.0@d41d8cd9" ]
    },
    "@opam/tyxml@opam:4.4.0@1dca5713": {
      "id": "@opam/tyxml@opam:4.4.0@1dca5713",
      "name": "@opam/tyxml",
      "version": "opam:4.4.0",
      "source": {
        "type": "install",
        "source": [
          "archive:https://opam.ocaml.org/cache/sha256/51/516394dd4a5c31726997c51d66aa31cacb91e3c46d4e16c7699130e204042530#sha256:516394dd4a5c31726997c51d66aa31cacb91e3c46d4e16c7699130e204042530",
          "archive:https://github.com/ocsigen/tyxml/releases/download/4.4.0/tyxml-4.4.0.tbz#sha256:516394dd4a5c31726997c51d66aa31cacb91e3c46d4e16c7699130e204042530"
        ],
        "opam": {
          "name": "tyxml",
          "version": "4.4.0",
          "path": "bench.esy.lock/opam/tyxml.4.4.0"
        }
      },
      "overrides": [],
      "dependencies": [
        "ocaml@4.10.0@d41d8cd9", "@opam/uutf@opam:1.0.2@4440868f",
        "@opam/seq@opam:base@d8d7de1d", "@opam/re@opam:1.9.0@d4d5e13d",
        "@opam/dune@opam:2.5.0@aef1678b", "@esy-ocaml/substs@0.0.1@d41d8cd9"
      ],
      "devDependencies": [
        "ocaml@4.10.0@d41d8cd9", "@opam/uutf@opam:1.0.2@4440868f",
        "@opam/seq@opam:base@d8d7de1d", "@opam/re@opam:1.9.0@d4d5e13d",
        "@opam/dune@opam:2.5.0@aef1678b"
      ]
    },
    "@opam/trie@opam:1.0.0@d2efc587": {
      "id": "@opam/trie@opam:1.0.0@d2efc587",
      "name": "@opam/trie",
      "version": "opam:1.0.0",
      "source": {
        "type": "install",
        "source": [
          "archive:https://opam.ocaml.org/cache/md5/84/84519b5f8bd92490bfc68a52f706ba14#md5:84519b5f8bd92490bfc68a52f706ba14",
          "archive:https://github.com/kandu/trie/archive/1.0.0.tar.gz#md5:84519b5f8bd92490bfc68a52f706ba14"
        ],
        "opam": {
          "name": "trie",
          "version": "1.0.0",
          "path": "bench.esy.lock/opam/trie.1.0.0"
        }
      },
      "overrides": [],
      "dependencies": [
        "ocaml@4.10.0@d41d8cd9", "@opam/dune@opam:2.5.0@aef1678b",
        "@esy-ocaml/substs@0.0.1@d41d8cd9"
      ],
      "devDependencies": [
        "ocaml@4.10.0@d41d8cd9", "@opam/dune@opam:2.5.0@aef1678b"
      ]
    },
    "@opam/topkg@opam:1.0.1@a42c631e": {
      "id": "@opam/topkg@opam:1.0.1@a42c631e",
      "name": "@opam/topkg",
      "version": "opam:1.0.1",
      "source": {
        "type": "install",
        "source": [
          "archive:https://opam.ocaml.org/cache/md5/16/16b90e066d8972a5ef59655e7c28b3e9#md5:16b90e066d8972a5ef59655e7c28b3e9",
          "archive:http://erratique.ch/software/topkg/releases/topkg-1.0.1.tbz#md5:16b90e066d8972a5ef59655e7c28b3e9"
        ],
        "opam": {
          "name": "topkg",
          "version": "1.0.1",
          "path": "bench.esy.lock/opam/topkg.1.0.1"
        }
      },
      "overrides": [],
      "dependencies": [
        "ocaml@4.10.0@d41d8cd9", "@opam/ocamlfind@opam:1.8.1@ff07b0f9",
        "@opam/ocamlbuild@opam:0.14.0@6ac75d03",
        "@esy-ocaml/substs@0.0.1@d41d8cd9"
      ],
      "devDependencies": [
        "ocaml@4.10.0@d41d8cd9", "@opam/ocamlbuild@opam:0.14.0@6ac75d03"
      ]
    },
    "@opam/stringext@opam:1.6.0@104bc94b": {
      "id": "@opam/stringext@opam:1.6.0@104bc94b",
      "name": "@opam/stringext",
      "version": "opam:1.6.0",
      "source": {
        "type": "install",
        "source": [
          "archive:https://opam.ocaml.org/cache/sha256/db/db41f5d52e9eab17615f110b899dfeb27dd7e7f89cd35ae43827c5119db206ea#sha256:db41f5d52e9eab17615f110b899dfeb27dd7e7f89cd35ae43827c5119db206ea",
          "archive:https://github.com/rgrinberg/stringext/releases/download/1.6.0/stringext-1.6.0.tbz#sha256:db41f5d52e9eab17615f110b899dfeb27dd7e7f89cd35ae43827c5119db206ea"
        ],
        "opam": {
          "name": "stringext",
          "version": "1.6.0",
          "path": "bench.esy.lock/opam/stringext.1.6.0"
        }
      },
      "overrides": [],
      "dependencies": [
        "ocaml@4.10.0@d41d8cd9", "@opam/dune@opam:2.5.0@aef1678b",
        "@opam/base-bytes@opam:base@19d0c2ff",
        "@esy-ocaml/substs@0.0.1@d41d8cd9"
      ],
      "devDependencies": [
        "ocaml@4.10.0@d41d8cd9", "@opam/dune@opam:2.5.0@aef1678b",
        "@opam/base-bytes@opam:base@19d0c2ff"
      ]
    },
    "@opam/stdlib-shims@opam:0.1.0@d957c903": {
      "id": "@opam/stdlib-shims@opam:0.1.0@d957c903",
      "name": "@opam/stdlib-shims",
      "version": "opam:0.1.0",
      "source": {
        "type": "install",
        "source": [
          "archive:https://opam.ocaml.org/cache/md5/12/12b5704eed70c6bff5ac39a16db1425d#md5:12b5704eed70c6bff5ac39a16db1425d",
          "archive:https://github.com/ocaml/stdlib-shims/releases/download/0.1.0/stdlib-shims-0.1.0.tbz#md5:12b5704eed70c6bff5ac39a16db1425d"
        ],
        "opam": {
          "name": "stdlib-shims",
          "version": "0.1.0",
          "path": "bench.esy.lock/opam/stdlib-shims.0.1.0"
        }
      },
      "overrides": [],
      "dependencies": [
        "ocaml@4.10.0@d41d8cd9", "@opam/dune@opam:2.5.0@aef1678b",
        "@esy-ocaml/substs@0.0.1@d41d8cd9"
      ],
      "devDependencies": [
        "ocaml@4.10.0@d41d8cd9", "@opam/dune@opam:2.5.0@aef1678b"
      ]
    },
    "@opam/stdio@opam:v0.14.0@a624e254": {
      "id": "@opam/stdio@opam:v0.14.0@a624e254",
      "name": "@opam/stdio",
      "version": "opam:v0.14.0",
      "source": {
        "type": "install",
        "source": [
          "archive:https://opam.ocaml.org/cache/md5/4c/4cbdf15f0be88c3258aaeff9e04e00e9#md5:4cbdf15f0be88c3258aaeff9e04e00e9",
          "archive:https://ocaml.janestreet.com/ocaml-core/v0.14/files/stdio-v0.14.0.tar.gz#md5:4cbdf15f0be88c3258aaeff9e04e00e9"
        ],
        "opam": {
          "name": "stdio",
          "version": "v0.14.0",
          "path": "bench.esy.lock/opam/stdio.v0.14.0"
        }
      },
      "overrides": [],
      "dependencies": [
        "ocaml@4.10.0@d41d8cd9", "@opam/dune@opam:2.5.0@aef1678b",
        "@opam/base@opam:v0.14.0@b8817fc1",
        "@esy-ocaml/substs@0.0.1@d41d8cd9"
      ],
      "devDependencies": [
        "ocaml@4.10.0@d41d8cd9", "@opam/dune@opam:2.5.0@aef1678b",
        "@opam/base@opam:v0.14.0@b8817fc1"
      ]
    },
    "@opam/sexplib0@opam:v0.14.0@ddeb6438": {
      "id": "@opam/sexplib0@opam:v0.14.0@ddeb6438",
      "name": "@opam/sexplib0",
      "version": "opam:v0.14.0",
      "source": {
        "type": "install",
        "source": [
          "archive:https://opam.ocaml.org/cache/md5/37/37aff0af8f8f6f759249475684aebdc4#md5:37aff0af8f8f6f759249475684aebdc4",
          "archive:https://ocaml.janestreet.com/ocaml-core/v0.14/files/sexplib0-v0.14.0.tar.gz#md5:37aff0af8f8f6f759249475684aebdc4"
        ],
        "opam": {
          "name": "sexplib0",
          "version": "v0.14.0",
          "path": "bench.esy.lock/opam/sexplib0.v0.14.0"
        }
      },
      "overrides": [],
      "dependencies": [
        "ocaml@4.10.0@d41d8cd9", "@opam/dune@opam:2.5.0@aef1678b",
        "@esy-ocaml/substs@0.0.1@d41d8cd9"
      ],
      "devDependencies": [
        "ocaml@4.10.0@d41d8cd9", "@opam/dune@opam:2.5.0@aef1678b"
      ]
    },
    "@opam/seq@opam:base@d8d7de1d": {
      "id": "@opam/seq@opam:base@d8d7de1d",
      "name": "@opam/seq",
      "version": "opam:base",
      "source": {
        "type": "install",
        "source": [ "no-source:" ],
        "opam": {
          "name": "seq",
          "version": "base",
          "path": "bench.esy.lock/opam/seq.base"
        }
      },
      "overrides": [],
      "dependencies": [
        "ocaml@4.10.0@d41d8cd9", "@esy-ocaml/substs@0.0.1@d41d8cd9"
      ],
      "devDependencies": [ "ocaml@4.10.0@d41d8cd9" ]
    },
    "@opam/rresult@opam:0.6.0@4b185e72": {
      "id": "@opam/rresult@opam:0.6.0@4b185e72",
      "name": "@opam/rresult",
      "version": "opam:0.6.0",
      "source": {
        "type": "install",
        "source": [
          "archive:https://opam.ocaml.org/cache/md5/ab/aba88cffa29081714468c2c7bcdf7fb1#md5:aba88cffa29081714468c2c7bcdf7fb1",
          "archive:http://erratique.ch/software/rresult/releases/rresult-0.6.0.tbz#md5:aba88cffa29081714468c2c7bcdf7fb1"
        ],
        "opam": {
          "name": "rresult",
          "version": "0.6.0",
          "path": "bench.esy.lock/opam/rresult.0.6.0"
        }
      },
      "overrides": [],
      "dependencies": [
        "ocaml@4.10.0@d41d8cd9", "@opam/topkg@opam:1.0.1@a42c631e",
        "@opam/result@opam:1.5@6b753c82",
        "@opam/ocamlfind@opam:1.8.1@ff07b0f9",
        "@opam/ocamlbuild@opam:0.14.0@6ac75d03",
        "@esy-ocaml/substs@0.0.1@d41d8cd9"
      ],
      "devDependencies": [
        "ocaml@4.10.0@d41d8cd9", "@opam/result@opam:1.5@6b753c82"
      ]
    },
    "@opam/result@opam:1.5@6b753c82": {
      "id": "@opam/result@opam:1.5@6b753c82",
      "name": "@opam/result",
      "version": "opam:1.5",
      "source": {
        "type": "install",
        "source": [
          "archive:https://opam.ocaml.org/cache/md5/1b/1b82dec78849680b49ae9a8a365b831b#md5:1b82dec78849680b49ae9a8a365b831b",
          "archive:https://github.com/janestreet/result/releases/download/1.5/result-1.5.tbz#md5:1b82dec78849680b49ae9a8a365b831b"
        ],
        "opam": {
          "name": "result",
          "version": "1.5",
          "path": "bench.esy.lock/opam/result.1.5"
        }
      },
      "overrides": [],
      "dependencies": [
        "ocaml@4.10.0@d41d8cd9", "@opam/dune@opam:2.5.0@aef1678b",
        "@esy-ocaml/substs@0.0.1@d41d8cd9"
      ],
      "devDependencies": [
        "ocaml@4.10.0@d41d8cd9", "@opam/dune@opam:2.5.0@aef1678b"
      ]
    },
    "@opam/react@opam:1.2.1@0e11855f": {
      "id": "@opam/react@opam:1.2.1@0e11855f",
      "name": "@opam/react",
      "version": "opam:1.2.1",
      "source": {
        "type": "install",
        "source": [
          "archive:https://opam.ocaml.org/cache/md5/ce/ce1454438ce4e9d2931248d3abba1fcc#md5:ce1454438ce4e9d2931248d3abba1fcc",
          "archive:http://erratique.ch/software/react/releases/react-1.2.1.tbz#md5:ce1454438ce4e9d2931248d3abba1fcc"
        ],
        "opam": {
          "name": "react",
          "version": "1.2.1",
          "path": "bench.esy.lock/opam/react.1.2.1"
        }
      },
      "overrides": [],
      "dependencies": [
        "ocaml@4.10.0@d41d8cd9", "@opam/topkg@opam:1.0.1@a42c631e",
        "@opam/ocamlfind@opam:1.8.1@ff07b0f9",
        "@opam/ocamlbuild@opam:0.14.0@6ac75d03",
        "@esy-ocaml/substs@0.0.1@d41d8cd9"
      ],
      "devDependencies": [ "ocaml@4.10.0@d41d8cd9" ]
    },
    "@opam/re@opam:1.9.0@d4d5e13d": {
      "id": "@opam/re@opam:1.9.0@d4d5e13d",
      "name": "@opam/re",
      "version": "opam:1.9.0",
      "source": {
        "type": "install",
        "source": [
          "archive:https://opam.ocaml.org/cache/md5/bd/bddaed4f386a22cace7850c9c7dac296#md5:bddaed4f386a22cace7850c9c7dac296",
          "archive:https://github.com/ocaml/ocaml-re/releases/download/1.9.0/re-1.9.0.tbz#md5:bddaed4f386a22cace7850c9c7dac296"
        ],
        "opam": {
          "name": "re",
          "version": "1.9.0",
          "path": "bench.esy.lock/opam/re.1.9.0"
        }
      },
      "overrides": [],
      "dependencies": [
        "ocaml@4.10.0@d41d8cd9", "@opam/seq@opam:base@d8d7de1d",
        "@opam/dune@opam:2.5.0@aef1678b", "@esy-ocaml/substs@0.0.1@d41d8cd9"
      ],
      "devDependencies": [
        "ocaml@4.10.0@d41d8cd9", "@opam/seq@opam:base@d8d7de1d",
        "@opam/dune@opam:2.5.0@aef1678b"
      ]
    },
    "@opam/ptime@opam:0.8.5@0051d642": {
      "id": "@opam/ptime@opam:0.8.5@0051d642",
      "name": "@opam/ptime",
      "version": "opam:0.8.5",
      "source": {
        "type": "install",
        "source": [
          "archive:https://opam.ocaml.org/cache/md5/4d/4d48055d623ecf2db792439b3e96a520#md5:4d48055d623ecf2db792439b3e96a520",
          "archive:https://erratique.ch/software/ptime/releases/ptime-0.8.5.tbz#md5:4d48055d623ecf2db792439b3e96a520"
        ],
        "opam": {
          "name": "ptime",
          "version": "0.8.5",
          "path": "bench.esy.lock/opam/ptime.0.8.5"
        }
      },
      "overrides": [],
      "dependencies": [
        "ocaml@4.10.0@d41d8cd9", "@opam/topkg@opam:1.0.1@a42c631e",
        "@opam/result@opam:1.5@6b753c82",
        "@opam/ocamlfind@opam:1.8.1@ff07b0f9",
        "@opam/ocamlbuild@opam:0.14.0@6ac75d03",
        "@esy-ocaml/substs@0.0.1@d41d8cd9"
      ],
      "devDependencies": [
        "ocaml@4.10.0@d41d8cd9", "@opam/result@opam:1.5@6b753c82"
      ]
    },
    "@opam/psq@opam:0.2.0@247756d4": {
      "id": "@opam/psq@opam:0.2.0@247756d4",
      "name": "@opam/psq",
      "version": "opam:0.2.0",
      "source": {
        "type": "install",
        "source": [
          "archive:https://opam.ocaml.org/cache/md5/b9/b94fb15f8878172bf58446b7d0fb7c1e#md5:b94fb15f8878172bf58446b7d0fb7c1e",
          "archive:https://github.com/pqwy/psq/releases/download/v0.2.0/psq-v0.2.0.tbz#md5:b94fb15f8878172bf58446b7d0fb7c1e"
        ],
        "opam": {
          "name": "psq",
          "version": "0.2.0",
          "path": "bench.esy.lock/opam/psq.0.2.0"
        }
      },
      "overrides": [],
      "dependencies": [
        "ocaml@4.10.0@d41d8cd9", "@opam/seq@opam:base@d8d7de1d",
        "@opam/dune@opam:2.5.0@aef1678b", "@esy-ocaml/substs@0.0.1@d41d8cd9"
      ],
      "devDependencies": [
        "ocaml@4.10.0@d41d8cd9", "@opam/seq@opam:base@d8d7de1d",
        "@opam/dune@opam:2.5.0@aef1678b"
      ]
    },
    "@opam/printbox@opam:0.5@82f5d436": {
      "id": "@opam/printbox@opam:0.5@82f5d436",
      "name": "@opam/printbox",
      "version": "opam:0.5",
      "source": {
        "type": "install",
        "source": [
          "archive:https://opam.ocaml.org/cache/md5/2c/2cd18b6198d58c27d1bbec4d18836353#md5:2cd18b6198d58c27d1bbec4d18836353",
          "archive:https://github.com/c-cube/printbox/archive/0.5.tar.gz#md5:2cd18b6198d58c27d1bbec4d18836353"
        ],
        "opam": {
          "name": "printbox",
          "version": "0.5",
          "path": "bench.esy.lock/opam/printbox.0.5"
        }
      },
      "overrides": [],
      "dependencies": [
        "ocaml@4.10.0@d41d8cd9", "@opam/uutf@opam:1.0.2@4440868f",
        "@opam/uucp@opam:13.0.0@e9b515e0", "@opam/tyxml@opam:4.4.0@1dca5713",
        "@opam/dune@opam:2.5.0@aef1678b",
        "@opam/base-bytes@opam:base@19d0c2ff",
        "@esy-ocaml/substs@0.0.1@d41d8cd9"
      ],
      "devDependencies": [
        "ocaml@4.10.0@d41d8cd9", "@opam/dune@opam:2.5.0@aef1678b",
        "@opam/base-bytes@opam:base@19d0c2ff"
      ]
    },
    "@opam/ppxlib@opam:0.14.0@c02ad40d": {
      "id": "@opam/ppxlib@opam:0.14.0@c02ad40d",
      "name": "@opam/ppxlib",
      "version": "opam:0.14.0",
      "source": {
        "type": "install",
        "source": [
          "archive:https://opam.ocaml.org/cache/sha256/a1/a1a398f7c8f670d7de80468ff4639862b126f4dcac3de416e0c5c4d5860f3854#sha256:a1a398f7c8f670d7de80468ff4639862b126f4dcac3de416e0c5c4d5860f3854",
          "archive:https://github.com/ocaml-ppx/ppxlib/releases/download/0.14.0/ppxlib-0.14.0.tbz#sha256:a1a398f7c8f670d7de80468ff4639862b126f4dcac3de416e0c5c4d5860f3854"
        ],
        "opam": {
          "name": "ppxlib",
          "version": "0.14.0",
          "path": "bench.esy.lock/opam/ppxlib.0.14.0"
        }
      },
      "overrides": [],
      "dependencies": [
        "ocaml@4.10.0@d41d8cd9", "@opam/stdio@opam:v0.14.0@a624e254",
        "@opam/ppx_derivers@opam:1.2.1@ecf0aa45",
        "@opam/ocaml-migrate-parsetree@opam:1.7.3@dbcf3b47",
        "@opam/ocaml-compiler-libs@opam:v0.12.1@5c34eb0d",
        "@opam/dune@opam:2.5.0@aef1678b", "@opam/base@opam:v0.14.0@b8817fc1",
        "@esy-ocaml/substs@0.0.1@d41d8cd9"
      ],
      "devDependencies": [
        "ocaml@4.10.0@d41d8cd9", "@opam/stdio@opam:v0.14.0@a624e254",
        "@opam/ppx_derivers@opam:1.2.1@ecf0aa45",
        "@opam/ocaml-migrate-parsetree@opam:1.7.3@dbcf3b47",
        "@opam/ocaml-compiler-libs@opam:v0.12.1@5c34eb0d",
        "@opam/dune@opam:2.5.0@aef1678b", "@opam/base@opam:v0.14.0@b8817fc1"
      ]
    },
    "@opam/ppxfind@opam:1.4@1e01d2a5": {
      "id": "@opam/ppxfind@opam:1.4@1e01d2a5",
      "name": "@opam/ppxfind",
      "version": "opam:1.4",
      "source": {
        "type": "install",
        "source": [
          "archive:https://opam.ocaml.org/cache/sha256/98/98291c69f04f7f7b7cdad1b5d786c70fc595559d4663cc04cb711ac132db4971#sha256:98291c69f04f7f7b7cdad1b5d786c70fc595559d4663cc04cb711ac132db4971",
          "archive:https://github.com/jeremiedimino/ppxfind/releases/download/1.4/ppxfind-1.4.tbz#sha256:98291c69f04f7f7b7cdad1b5d786c70fc595559d4663cc04cb711ac132db4971"
        ],
        "opam": {
          "name": "ppxfind",
          "version": "1.4",
          "path": "bench.esy.lock/opam/ppxfind.1.4"
        }
      },
      "overrides": [],
      "dependencies": [
        "ocaml@4.10.0@d41d8cd9", "@opam/ocamlfind@opam:1.8.1@ff07b0f9",
        "@opam/ocaml-migrate-parsetree@opam:1.7.3@dbcf3b47",
        "@opam/dune@opam:2.5.0@aef1678b", "@esy-ocaml/substs@0.0.1@d41d8cd9"
      ],
      "devDependencies": [
        "ocaml@4.10.0@d41d8cd9", "@opam/ocamlfind@opam:1.8.1@ff07b0f9",
        "@opam/ocaml-migrate-parsetree@opam:1.7.3@dbcf3b47",
        "@opam/dune@opam:2.5.0@aef1678b"
      ]
    },
    "@opam/ppx_yojson_conv_lib@opam:v0.14.0@116b53d6": {
      "id": "@opam/ppx_yojson_conv_lib@opam:v0.14.0@116b53d6",
      "name": "@opam/ppx_yojson_conv_lib",
      "version": "opam:v0.14.0",
      "source": {
        "type": "install",
        "source": [
          "archive:https://opam.ocaml.org/cache/md5/e2/e23c5593a7211ad4fb09e26e9a74698a#md5:e23c5593a7211ad4fb09e26e9a74698a",
          "archive:https://ocaml.janestreet.com/ocaml-core/v0.14/files/ppx_yojson_conv_lib-v0.14.0.tar.gz#md5:e23c5593a7211ad4fb09e26e9a74698a"
        ],
        "opam": {
          "name": "ppx_yojson_conv_lib",
          "version": "v0.14.0",
          "path": "bench.esy.lock/opam/ppx_yojson_conv_lib.v0.14.0"
        }
      },
      "overrides": [],
      "dependencies": [
        "ocaml@4.10.0@d41d8cd9", "@opam/yojson@opam:1.7.0@7056d985",
        "@opam/dune@opam:2.5.0@aef1678b", "@esy-ocaml/substs@0.0.1@d41d8cd9"
      ],
      "devDependencies": [
        "ocaml@4.10.0@d41d8cd9", "@opam/yojson@opam:1.7.0@7056d985",
        "@opam/dune@opam:2.5.0@aef1678b"
      ]
    },
    "@opam/ppx_tools_versioned@opam:5.4.0@48c10ee1": {
      "id": "@opam/ppx_tools_versioned@opam:5.4.0@48c10ee1",
      "name": "@opam/ppx_tools_versioned",
      "version": "opam:5.4.0",
      "source": {
        "type": "install",
        "source": [
          "archive:https://opam.ocaml.org/cache/md5/3e/3e809a11cae99f57c051d3d0100311f6#md5:3e809a11cae99f57c051d3d0100311f6",
          "archive:https://github.com/ocaml-ppx/ppx_tools_versioned/archive/5.4.0.tar.gz#md5:3e809a11cae99f57c051d3d0100311f6"
        ],
        "opam": {
          "name": "ppx_tools_versioned",
          "version": "5.4.0",
          "path": "bench.esy.lock/opam/ppx_tools_versioned.5.4.0"
        }
      },
      "overrides": [],
      "dependencies": [
        "ocaml@4.10.0@d41d8cd9",
        "@opam/ocaml-migrate-parsetree@opam:1.7.3@dbcf3b47",
        "@opam/dune@opam:2.5.0@aef1678b", "@esy-ocaml/substs@0.0.1@d41d8cd9"
      ],
      "devDependencies": [
        "ocaml@4.10.0@d41d8cd9",
        "@opam/ocaml-migrate-parsetree@opam:1.7.3@dbcf3b47",
        "@opam/dune@opam:2.5.0@aef1678b"
      ]
    },
    "@opam/ppx_tools@opam:6.2@62a3aff2": {
      "id": "@opam/ppx_tools@opam:6.2@62a3aff2",
      "name": "@opam/ppx_tools",
      "version": "opam:6.2",
      "source": {
        "type": "install",
        "source": [
          "archive:https://opam.ocaml.org/cache/md5/68/68b05e0794c475c384b9285d1156d1f3#md5:68b05e0794c475c384b9285d1156d1f3",
          "archive:https://github.com/ocaml-ppx/ppx_tools/archive/6.2.tar.gz#md5:68b05e0794c475c384b9285d1156d1f3"
        ],
        "opam": {
          "name": "ppx_tools",
          "version": "6.2",
          "path": "bench.esy.lock/opam/ppx_tools.6.2"
        }
      },
      "overrides": [],
      "dependencies": [
        "ocaml@4.10.0@d41d8cd9", "@opam/dune@opam:2.5.0@aef1678b",
        "@esy-ocaml/substs@0.0.1@d41d8cd9"
      ],
      "devDependencies": [
        "ocaml@4.10.0@d41d8cd9", "@opam/dune@opam:2.5.0@aef1678b"
      ]
    },
    "@opam/ppx_deriving@opam:4.5@bb81afdc": {
      "id": "@opam/ppx_deriving@opam:4.5@bb81afdc",
      "name": "@opam/ppx_deriving",
      "version": "opam:4.5",
      "source": {
        "type": "install",
        "source": [
          "archive:https://opam.ocaml.org/cache/sha512/f7/f79153c5231ba1e03a3491fde95ca82ecb62fe05b60a649a374d2fbc5ea5dd9242126de7dfbe917c22fd7077c026c940e18c6b36c5ce0ec4bb6e07f11d2b710b#sha512:f79153c5231ba1e03a3491fde95ca82ecb62fe05b60a649a374d2fbc5ea5dd9242126de7dfbe917c22fd7077c026c940e18c6b36c5ce0ec4bb6e07f11d2b710b",
          "archive:https://github.com/ocaml-ppx/ppx_deriving/archive/v4.5.tar.gz#sha512:f79153c5231ba1e03a3491fde95ca82ecb62fe05b60a649a374d2fbc5ea5dd9242126de7dfbe917c22fd7077c026c940e18c6b36c5ce0ec4bb6e07f11d2b710b"
        ],
        "opam": {
          "name": "ppx_deriving",
          "version": "4.5",
          "path": "bench.esy.lock/opam/ppx_deriving.4.5"
        }
      },
      "overrides": [],
      "dependencies": [
        "ocaml@4.10.0@d41d8cd9", "@opam/result@opam:1.5@6b753c82",
        "@opam/ppxfind@opam:1.4@1e01d2a5",
        "@opam/ppx_tools@opam:6.2@62a3aff2",
        "@opam/ppx_derivers@opam:1.2.1@ecf0aa45",
        "@opam/ocaml-migrate-parsetree@opam:1.7.3@dbcf3b47",
        "@opam/dune@opam:2.5.0@aef1678b", "@opam/cppo@opam:1.6.6@f4f83858",
        "@esy-ocaml/substs@0.0.1@d41d8cd9"
      ],
      "devDependencies": [
        "ocaml@4.10.0@d41d8cd9", "@opam/result@opam:1.5@6b753c82",
        "@opam/ppx_tools@opam:6.2@62a3aff2",
        "@opam/ppx_derivers@opam:1.2.1@ecf0aa45",
        "@opam/ocaml-migrate-parsetree@opam:1.7.3@dbcf3b47",
        "@opam/dune@opam:2.5.0@aef1678b"
      ]
    },
    "@opam/ppx_derivers@opam:1.2.1@ecf0aa45": {
      "id": "@opam/ppx_derivers@opam:1.2.1@ecf0aa45",
      "name": "@opam/ppx_derivers",
      "version": "opam:1.2.1",
      "source": {
        "type": "install",
        "source": [
          "archive:https://opam.ocaml.org/cache/md5/5d/5dc2bf130c1db3c731fe0fffc5648b41#md5:5dc2bf130c1db3c731fe0fffc5648b41",
          "archive:https://github.com/ocaml-ppx/ppx_derivers/archive/1.2.1.tar.gz#md5:5dc2bf130c1db3c731fe0fffc5648b41"
        ],
        "opam": {
          "name": "ppx_derivers",
          "version": "1.2.1",
          "path": "bench.esy.lock/opam/ppx_derivers.1.2.1"
        }
      },
      "overrides": [],
      "dependencies": [
        "ocaml@4.10.0@d41d8cd9", "@opam/dune@opam:2.5.0@aef1678b",
        "@esy-ocaml/substs@0.0.1@d41d8cd9"
      ],
      "devDependencies": [
        "ocaml@4.10.0@d41d8cd9", "@opam/dune@opam:2.5.0@aef1678b"
      ]
    },
    "@opam/omd@github:ocaml/omd:omd.opam#1535e3c@d41d8cd9": {
      "id": "@opam/omd@github:ocaml/omd:omd.opam#1535e3c@d41d8cd9",
      "name": "@opam/omd",
      "version": "github:ocaml/omd:omd.opam#1535e3c",
      "source": {
        "type": "install",
        "source": [ "github:ocaml/omd:omd.opam#1535e3c" ]
      },
      "overrides": [],
      "dependencies": [
        "@opam/uchar@opam:0.0.2@c8218eea", "@opam/dune@opam:2.5.0@aef1678b",
        "@opam/base-bytes@opam:base@19d0c2ff",
        "@opam/base-bigarray@opam:base@b03491b0",
        "@esy-ocaml/substs@0.0.1@d41d8cd9"
      ],
      "devDependencies": [
        "@opam/uchar@opam:0.0.2@c8218eea",
        "@opam/base-bytes@opam:base@19d0c2ff",
        "@opam/base-bigarray@opam:base@b03491b0"
      ]
    },
    "@opam/ocplib-endian@opam:1.1@84c1ca88": {
      "id": "@opam/ocplib-endian@opam:1.1@84c1ca88",
      "name": "@opam/ocplib-endian",
      "version": "opam:1.1",
      "source": {
        "type": "install",
        "source": [
          "archive:https://opam.ocaml.org/cache/md5/de/dedf4d69c1b87b3c6c7234f632399285#md5:dedf4d69c1b87b3c6c7234f632399285",
          "archive:https://github.com/OCamlPro/ocplib-endian/archive/1.1.tar.gz#md5:dedf4d69c1b87b3c6c7234f632399285"
        ],
        "opam": {
          "name": "ocplib-endian",
          "version": "1.1",
          "path": "bench.esy.lock/opam/ocplib-endian.1.1"
        }
      },
      "overrides": [],
      "dependencies": [
        "ocaml@4.10.0@d41d8cd9", "@opam/dune@opam:2.5.0@aef1678b",
        "@opam/cppo@opam:1.6.6@f4f83858",
        "@opam/base-bytes@opam:base@19d0c2ff",
        "@esy-ocaml/substs@0.0.1@d41d8cd9"
      ],
      "devDependencies": [
        "ocaml@4.10.0@d41d8cd9", "@opam/dune@opam:2.5.0@aef1678b",
        "@opam/base-bytes@opam:base@19d0c2ff"
      ]
    },
    "@opam/ocamlfind@opam:1.8.1@ff07b0f9": {
      "id": "@opam/ocamlfind@opam:1.8.1@ff07b0f9",
      "name": "@opam/ocamlfind",
      "version": "opam:1.8.1",
      "source": {
        "type": "install",
        "source": [
          "archive:https://opam.ocaml.org/cache/md5/18/18ca650982c15536616dea0e422cbd8c#md5:18ca650982c15536616dea0e422cbd8c",
          "archive:http://download2.camlcity.org/download/findlib-1.8.1.tar.gz#md5:18ca650982c15536616dea0e422cbd8c",
          "archive:http://download.camlcity.org/download/findlib-1.8.1.tar.gz#md5:18ca650982c15536616dea0e422cbd8c"
        ],
        "opam": {
          "name": "ocamlfind",
          "version": "1.8.1",
          "path": "bench.esy.lock/opam/ocamlfind.1.8.1"
        }
      },
      "overrides": [
        {
          "opamoverride":
            "bench.esy.lock/overrides/opam__s__ocamlfind_opam__c__1.8.1_opam_override"
        }
      ],
      "dependencies": [
        "ocaml@4.10.0@d41d8cd9", "@opam/conf-m4@opam:1@3b2b148a",
        "@esy-ocaml/substs@0.0.1@d41d8cd9"
      ],
      "devDependencies": [ "ocaml@4.10.0@d41d8cd9" ]
    },
    "@opam/ocamlbuild@opam:0.14.0@6ac75d03": {
      "id": "@opam/ocamlbuild@opam:0.14.0@6ac75d03",
      "name": "@opam/ocamlbuild",
      "version": "opam:0.14.0",
      "source": {
        "type": "install",
        "source": [
          "archive:https://opam.ocaml.org/cache/sha256/87/87b29ce96958096c0a1a8eeafeb6268077b2d11e1bf2b3de0f5ebc9cf8d42e78#sha256:87b29ce96958096c0a1a8eeafeb6268077b2d11e1bf2b3de0f5ebc9cf8d42e78",
          "archive:https://github.com/ocaml/ocamlbuild/archive/0.14.0.tar.gz#sha256:87b29ce96958096c0a1a8eeafeb6268077b2d11e1bf2b3de0f5ebc9cf8d42e78"
        ],
        "opam": {
          "name": "ocamlbuild",
          "version": "0.14.0",
          "path": "bench.esy.lock/opam/ocamlbuild.0.14.0"
        }
      },
      "overrides": [
        {
          "opamoverride":
            "bench.esy.lock/overrides/opam__s__ocamlbuild_opam__c__0.14.0_opam_override"
        }
      ],
      "dependencies": [
        "ocaml@4.10.0@d41d8cd9", "@esy-ocaml/substs@0.0.1@d41d8cd9"
      ],
      "devDependencies": [ "ocaml@4.10.0@d41d8cd9" ]
    },
    "@opam/ocaml-syntax-shims@opam:1.0.0@a9aa3bfa": {
      "id": "@opam/ocaml-syntax-shims@opam:1.0.0@a9aa3bfa",
      "name": "@opam/ocaml-syntax-shims",
      "version": "opam:1.0.0",
      "source": {
        "type": "install",
        "source": [
          "archive:https://opam.ocaml.org/cache/sha256/89/89b2e193e90a0c168b6ec5ddf6fef09033681bdcb64e11913c97440a2722e8c8#sha256:89b2e193e90a0c168b6ec5ddf6fef09033681bdcb64e11913c97440a2722e8c8",
          "archive:https://github.com/ocaml-ppx/ocaml-syntax-shims/releases/download/1.0.0/ocaml-syntax-shims-1.0.0.tbz#sha256:89b2e193e90a0c168b6ec5ddf6fef09033681bdcb64e11913c97440a2722e8c8"
        ],
        "opam": {
          "name": "ocaml-syntax-shims",
          "version": "1.0.0",
          "path": "bench.esy.lock/opam/ocaml-syntax-shims.1.0.0"
        }
      },
      "overrides": [],
      "dependencies": [
        "ocaml@4.10.0@d41d8cd9", "@opam/dune@opam:2.5.0@aef1678b",
        "@esy-ocaml/substs@0.0.1@d41d8cd9"
      ],
      "devDependencies": [
        "ocaml@4.10.0@d41d8cd9", "@opam/dune@opam:2.5.0@aef1678b"
      ]
    },
    "@opam/ocaml-migrate-parsetree@opam:1.7.3@dbcf3b47": {
      "id": "@opam/ocaml-migrate-parsetree@opam:1.7.3@dbcf3b47",
      "name": "@opam/ocaml-migrate-parsetree",
      "version": "opam:1.7.3",
      "source": {
        "type": "install",
        "source": [
          "archive:https://opam.ocaml.org/cache/sha256/6d/6d85717bcf476b87f290714872ed4fbde0233dc899c3158a27f439d70224fb55#sha256:6d85717bcf476b87f290714872ed4fbde0233dc899c3158a27f439d70224fb55",
          "archive:https://github.com/ocaml-ppx/ocaml-migrate-parsetree/releases/download/v1.7.3/ocaml-migrate-parsetree-v1.7.3.tbz#sha256:6d85717bcf476b87f290714872ed4fbde0233dc899c3158a27f439d70224fb55"
        ],
        "opam": {
          "name": "ocaml-migrate-parsetree",
          "version": "1.7.3",
          "path": "bench.esy.lock/opam/ocaml-migrate-parsetree.1.7.3"
        }
      },
      "overrides": [],
      "dependencies": [
        "ocaml@4.10.0@d41d8cd9", "@opam/result@opam:1.5@6b753c82",
        "@opam/ppx_derivers@opam:1.2.1@ecf0aa45",
        "@opam/dune@opam:2.5.0@aef1678b", "@esy-ocaml/substs@0.0.1@d41d8cd9"
      ],
      "devDependencies": [
        "ocaml@4.10.0@d41d8cd9", "@opam/result@opam:1.5@6b753c82",
        "@opam/ppx_derivers@opam:1.2.1@ecf0aa45",
        "@opam/dune@opam:2.5.0@aef1678b"
      ]
    },
    "@opam/ocaml-lsp-server@github:ocaml/ocaml-lsp:ocaml-lsp-server.opam#38bd51a15c98b4f6ff841e5c914a8cdacee15ea6@d41d8cd9": {
      "id":
        "@opam/ocaml-lsp-server@github:ocaml/ocaml-lsp:ocaml-lsp-server.opam#38bd51a15c98b4f6ff841e5c914a8cdacee15ea6@d41d8cd9",
      "name": "@opam/ocaml-lsp-server",
      "version":
        "github:ocaml/ocaml-lsp:ocaml-lsp-server.opam#38bd51a15c98b4f6ff841e5c914a8cdacee15ea6",
      "source": {
        "type": "install",
        "source": [
          "github:ocaml/ocaml-lsp:ocaml-lsp-server.opam#38bd51a15c98b4f6ff841e5c914a8cdacee15ea6"
        ]
      },
      "overrides": [],
      "dependencies": [
        "ocaml@4.10.0@d41d8cd9", "@opam/yojson@opam:1.7.0@7056d985",
        "@opam/stdlib-shims@opam:0.1.0@d957c903",
        "@opam/ppx_yojson_conv_lib@opam:v0.14.0@116b53d6",
        "@opam/ocamlfind@opam:1.8.1@ff07b0f9",
        "@opam/menhir@opam:20200624@8629ff13",
        "@opam/dune-build-info@opam:2.6.1@611bb155",
        "@opam/dune@opam:2.5.0@aef1678b", "@esy-ocaml/substs@0.0.1@d41d8cd9"
      ],
      "devDependencies": [
        "ocaml@4.10.0@d41d8cd9", "@opam/yojson@opam:1.7.0@7056d985",
        "@opam/stdlib-shims@opam:0.1.0@d957c903",
        "@opam/ppx_yojson_conv_lib@opam:v0.14.0@116b53d6",
        "@opam/ocamlfind@opam:1.8.1@ff07b0f9",
        "@opam/menhir@opam:20200624@8629ff13",
        "@opam/dune-build-info@opam:2.6.1@611bb155",
        "@opam/dune@opam:2.5.0@aef1678b"
      ]
    },
    "@opam/ocaml-compiler-libs@opam:v0.12.1@5c34eb0d": {
      "id": "@opam/ocaml-compiler-libs@opam:v0.12.1@5c34eb0d",
      "name": "@opam/ocaml-compiler-libs",
      "version": "opam:v0.12.1",
      "source": {
        "type": "install",
        "source": [
          "archive:https://opam.ocaml.org/cache/md5/2f/2f929af7c764a3f681a5671f271210c4#md5:2f929af7c764a3f681a5671f271210c4",
          "archive:https://github.com/janestreet/ocaml-compiler-libs/archive/v0.12.1.tar.gz#md5:2f929af7c764a3f681a5671f271210c4"
        ],
        "opam": {
          "name": "ocaml-compiler-libs",
          "version": "v0.12.1",
          "path": "bench.esy.lock/opam/ocaml-compiler-libs.v0.12.1"
        }
      },
      "overrides": [],
      "dependencies": [
        "ocaml@4.10.0@d41d8cd9", "@opam/dune@opam:2.5.0@aef1678b",
        "@esy-ocaml/substs@0.0.1@d41d8cd9"
      ],
      "devDependencies": [
        "ocaml@4.10.0@d41d8cd9", "@opam/dune@opam:2.5.0@aef1678b"
      ]
    },
    "@opam/mmap@opam:1.1.0@b85334ff": {
      "id": "@opam/mmap@opam:1.1.0@b85334ff",
      "name": "@opam/mmap",
      "version": "opam:1.1.0",
      "source": {
        "type": "install",
        "source": [
          "archive:https://opam.ocaml.org/cache/md5/8c/8c5d5fbc537296dc525867535fb878ba#md5:8c5d5fbc537296dc525867535fb878ba",
          "archive:https://github.com/mirage/mmap/releases/download/v1.1.0/mmap-v1.1.0.tbz#md5:8c5d5fbc537296dc525867535fb878ba"
        ],
        "opam": {
          "name": "mmap",
          "version": "1.1.0",
          "path": "bench.esy.lock/opam/mmap.1.1.0"
        }
      },
      "overrides": [],
      "dependencies": [
        "ocaml@4.10.0@d41d8cd9", "@opam/dune@opam:2.5.0@aef1678b",
        "@esy-ocaml/substs@0.0.1@d41d8cd9"
      ],
      "devDependencies": [
        "ocaml@4.10.0@d41d8cd9", "@opam/dune@opam:2.5.0@aef1678b"
      ]
    },
    "@opam/mew_vi@opam:0.5.0@cf66c299": {
      "id": "@opam/mew_vi@opam:0.5.0@cf66c299",
      "name": "@opam/mew_vi",
      "version": "opam:0.5.0",
      "source": {
        "type": "install",
        "source": [
          "archive:https://opam.ocaml.org/cache/md5/34/341e9a9a20383641015bf503952906bc#md5:341e9a9a20383641015bf503952906bc",
          "archive:https://github.com/kandu/mew_vi/archive/0.5.0.tar.gz#md5:341e9a9a20383641015bf503952906bc"
        ],
        "opam": {
          "name": "mew_vi",
          "version": "0.5.0",
          "path": "bench.esy.lock/opam/mew_vi.0.5.0"
        }
      },
      "overrides": [],
      "dependencies": [
        "ocaml@4.10.0@d41d8cd9", "@opam/react@opam:1.2.1@0e11855f",
        "@opam/mew@opam:0.1.0@a74f69d6", "@opam/dune@opam:2.5.0@aef1678b",
        "@esy-ocaml/substs@0.0.1@d41d8cd9"
      ],
      "devDependencies": [
        "ocaml@4.10.0@d41d8cd9", "@opam/react@opam:1.2.1@0e11855f",
        "@opam/mew@opam:0.1.0@a74f69d6", "@opam/dune@opam:2.5.0@aef1678b"
      ]
    },
    "@opam/mew@opam:0.1.0@a74f69d6": {
      "id": "@opam/mew@opam:0.1.0@a74f69d6",
      "name": "@opam/mew",
      "version": "opam:0.1.0",
      "source": {
        "type": "install",
        "source": [
          "archive:https://opam.ocaml.org/cache/md5/22/2298149d1415cd804ab4e01f01ea10a0#md5:2298149d1415cd804ab4e01f01ea10a0",
          "archive:https://github.com/kandu/mew/archive/0.1.0.tar.gz#md5:2298149d1415cd804ab4e01f01ea10a0"
        ],
        "opam": {
          "name": "mew",
          "version": "0.1.0",
          "path": "bench.esy.lock/opam/mew.0.1.0"
        }
      },
      "overrides": [],
      "dependencies": [
        "ocaml@4.10.0@d41d8cd9", "@opam/trie@opam:1.0.0@d2efc587",
        "@opam/result@opam:1.5@6b753c82", "@opam/dune@opam:2.5.0@aef1678b",
        "@esy-ocaml/substs@0.0.1@d41d8cd9"
      ],
      "devDependencies": [
        "ocaml@4.10.0@d41d8cd9", "@opam/trie@opam:1.0.0@d2efc587",
        "@opam/result@opam:1.5@6b753c82", "@opam/dune@opam:2.5.0@aef1678b"
      ]
    },
    "@opam/merlin-extend@opam:0.5@675b1611": {
      "id": "@opam/merlin-extend@opam:0.5@675b1611",
      "name": "@opam/merlin-extend",
      "version": "opam:0.5",
      "source": {
        "type": "install",
        "source": [
          "archive:https://opam.ocaml.org/cache/sha256/ca/ca3a38c360c7d4827eb4789abf7a6aa4b6e3b4e3c3ef69a5be64dce4601ec227#sha256:ca3a38c360c7d4827eb4789abf7a6aa4b6e3b4e3c3ef69a5be64dce4601ec227",
          "archive:https://github.com/let-def/merlin-extend/releases/download/v0.5/merlin-extend-v0.5.tbz#sha256:ca3a38c360c7d4827eb4789abf7a6aa4b6e3b4e3c3ef69a5be64dce4601ec227"
        ],
        "opam": {
          "name": "merlin-extend",
          "version": "0.5",
          "path": "bench.esy.lock/opam/merlin-extend.0.5"
        }
      },
      "overrides": [],
      "dependencies": [
        "ocaml@4.10.0@d41d8cd9", "@opam/dune@opam:2.5.0@aef1678b",
        "@opam/cppo@opam:1.6.6@f4f83858", "@esy-ocaml/substs@0.0.1@d41d8cd9"
      ],
      "devDependencies": [
        "ocaml@4.10.0@d41d8cd9", "@opam/dune@opam:2.5.0@aef1678b"
      ]
    },
    "@opam/menhirSdk@opam:20200624@2a05b5a7": {
      "id": "@opam/menhirSdk@opam:20200624@2a05b5a7",
      "name": "@opam/menhirSdk",
      "version": "opam:20200624",
      "source": {
        "type": "install",
        "source": [
          "archive:https://opam.ocaml.org/cache/md5/c3/c37ff53a4a69059e1f8223067b91bb8b#md5:c37ff53a4a69059e1f8223067b91bb8b",
          "archive:https://gitlab.inria.fr/fpottier/menhir/repository/20200624/archive.tar.gz#md5:c37ff53a4a69059e1f8223067b91bb8b"
        ],
        "opam": {
          "name": "menhirSdk",
          "version": "20200624",
          "path": "bench.esy.lock/opam/menhirSdk.20200624"
        }
      },
      "overrides": [],
      "dependencies": [
        "ocaml@4.10.0@d41d8cd9", "@opam/dune@opam:2.5.0@aef1678b",
        "@esy-ocaml/substs@0.0.1@d41d8cd9"
      ],
      "devDependencies": [
        "ocaml@4.10.0@d41d8cd9", "@opam/dune@opam:2.5.0@aef1678b"
      ]
    },
    "@opam/menhirLib@opam:20200624@8bdd2b0e": {
      "id": "@opam/menhirLib@opam:20200624@8bdd2b0e",
      "name": "@opam/menhirLib",
      "version": "opam:20200624",
      "source": {
        "type": "install",
        "source": [
          "archive:https://opam.ocaml.org/cache/md5/c3/c37ff53a4a69059e1f8223067b91bb8b#md5:c37ff53a4a69059e1f8223067b91bb8b",
          "archive:https://gitlab.inria.fr/fpottier/menhir/repository/20200624/archive.tar.gz#md5:c37ff53a4a69059e1f8223067b91bb8b"
        ],
        "opam": {
          "name": "menhirLib",
          "version": "20200624",
          "path": "bench.esy.lock/opam/menhirLib.20200624"
        }
      },
      "overrides": [],
      "dependencies": [
        "ocaml@4.10.0@d41d8cd9", "@opam/dune@opam:2.5.0@aef1678b",
        "@esy-ocaml/substs@0.0.1@d41d8cd9"
      ],
      "devDependencies": [
        "ocaml@4.10.0@d41d8cd9", "@opam/dune@opam:2.5.0@aef1678b"
      ]
    },
    "@opam/menhir@opam:20200624@8629ff13": {
      "id": "@opam/menhir@opam:20200624@8629ff13",
      "name": "@opam/menhir",
      "version": "opam:20200624",
      "source": {
        "type": "install",
        "source": [
          "archive:https://opam.ocaml.org/cache/md5/c3/c37ff53a4a69059e1f8223067b91bb8b#md5:c37ff53a4a69059e1f8223067b91bb8b",
          "archive:https://gitlab.inria.fr/fpottier/menhir/repository/20200624/archive.tar.gz#md5:c37ff53a4a69059e1f8223067b91bb8b"
        ],
        "opam": {
          "name": "menhir",
          "version": "20200624",
          "path": "bench.esy.lock/opam/menhir.20200624"
        }
      },
      "overrides": [],
      "dependencies": [
        "ocaml@4.10.0@d41d8cd9", "@opam/menhirSdk@opam:20200624@2a05b5a7",
        "@opam/menhirLib@opam:20200624@8bdd2b0e",
        "@opam/dune@opam:2.5.0@aef1678b", "@esy-ocaml/substs@0.0.1@d41d8cd9"
      ],
      "devDependencies": [
        "ocaml@4.10.0@d41d8cd9", "@opam/menhirSdk@opam:20200624@2a05b5a7",
        "@opam/menhirLib@opam:20200624@8bdd2b0e",
        "@opam/dune@opam:2.5.0@aef1678b"
      ]
    },
    "@opam/markup@opam:0.8.2@87975241": {
      "id": "@opam/markup@opam:0.8.2@87975241",
      "name": "@opam/markup",
      "version": "opam:0.8.2",
      "source": {
        "type": "install",
        "source": [
          "archive:https://opam.ocaml.org/cache/md5/0f/0fe6b3a04d941ca40a5efdd082f1183d#md5:0fe6b3a04d941ca40a5efdd082f1183d",
          "archive:https://github.com/aantron/markup.ml/archive/0.8.2.tar.gz#md5:0fe6b3a04d941ca40a5efdd082f1183d"
        ],
        "opam": {
          "name": "markup",
          "version": "0.8.2",
          "path": "bench.esy.lock/opam/markup.0.8.2"
        }
      },
      "overrides": [],
      "dependencies": [
        "ocaml@4.10.0@d41d8cd9", "@opam/uutf@opam:1.0.2@4440868f",
        "@opam/uchar@opam:0.0.2@c8218eea", "@opam/dune@opam:2.5.0@aef1678b",
        "@esy-ocaml/substs@0.0.1@d41d8cd9"
      ],
      "devDependencies": [
        "ocaml@4.10.0@d41d8cd9", "@opam/uutf@opam:1.0.2@4440868f",
        "@opam/uchar@opam:0.0.2@c8218eea", "@opam/dune@opam:2.5.0@aef1678b"
      ]
    },
    "@opam/magic-mime@opam:1.1.2@980f82fb": {
      "id": "@opam/magic-mime@opam:1.1.2@980f82fb",
      "name": "@opam/magic-mime",
      "version": "opam:1.1.2",
      "source": {
        "type": "install",
        "source": [
          "archive:https://opam.ocaml.org/cache/sha256/0c/0c590bbc747531b56d392ee8f063d879df1e2026ba2dfa2d1bc98c9a9acb04eb#sha256:0c590bbc747531b56d392ee8f063d879df1e2026ba2dfa2d1bc98c9a9acb04eb",
          "archive:https://github.com/mirage/ocaml-magic-mime/releases/download/v1.1.2/magic-mime-v1.1.2.tbz#sha256:0c590bbc747531b56d392ee8f063d879df1e2026ba2dfa2d1bc98c9a9acb04eb"
        ],
        "opam": {
          "name": "magic-mime",
          "version": "1.1.2",
          "path": "bench.esy.lock/opam/magic-mime.1.1.2"
        }
      },
      "overrides": [],
      "dependencies": [
        "ocaml@4.10.0@d41d8cd9", "@opam/dune@opam:2.5.0@aef1678b",
        "@esy-ocaml/substs@0.0.1@d41d8cd9"
      ],
      "devDependencies": [
        "ocaml@4.10.0@d41d8cd9", "@opam/dune@opam:2.5.0@aef1678b"
      ]
    },
    "@opam/lwt_react@opam:1.1.3@72987fcf": {
      "id": "@opam/lwt_react@opam:1.1.3@72987fcf",
      "name": "@opam/lwt_react",
      "version": "opam:1.1.3",
      "source": {
        "type": "install",
        "source": [
          "archive:https://opam.ocaml.org/cache/md5/1a/1a72b5ae4245707c12656632a25fc18c#md5:1a72b5ae4245707c12656632a25fc18c",
          "archive:https://github.com/ocsigen/lwt/archive/4.3.0.tar.gz#md5:1a72b5ae4245707c12656632a25fc18c"
        ],
        "opam": {
          "name": "lwt_react",
          "version": "1.1.3",
          "path": "bench.esy.lock/opam/lwt_react.1.1.3"
        }
      },
      "overrides": [],
      "dependencies": [
        "ocaml@4.10.0@d41d8cd9", "@opam/react@opam:1.2.1@0e11855f",
        "@opam/lwt@opam:4.5.0@677655b4", "@opam/dune@opam:2.5.0@aef1678b",
        "@esy-ocaml/substs@0.0.1@d41d8cd9"
      ],
      "devDependencies": [
        "ocaml@4.10.0@d41d8cd9", "@opam/react@opam:1.2.1@0e11855f",
        "@opam/lwt@opam:4.5.0@677655b4", "@opam/dune@opam:2.5.0@aef1678b"
      ]
    },
    "@opam/lwt_ppx@opam:2.0.1@ab0debb8": {
      "id": "@opam/lwt_ppx@opam:2.0.1@ab0debb8",
      "name": "@opam/lwt_ppx",
      "version": "opam:2.0.1",
      "source": {
        "type": "install",
        "source": [
          "archive:https://opam.ocaml.org/cache/md5/d5/d5783fcff4fbfa7f79c9303776e4d144#md5:d5783fcff4fbfa7f79c9303776e4d144",
          "archive:https://github.com/ocsigen/lwt/archive/5.2.0.tar.gz#md5:d5783fcff4fbfa7f79c9303776e4d144"
        ],
        "opam": {
          "name": "lwt_ppx",
          "version": "2.0.1",
          "path": "bench.esy.lock/opam/lwt_ppx.2.0.1"
        }
      },
      "overrides": [],
      "dependencies": [
        "ocaml@4.10.0@d41d8cd9",
        "@opam/ppx_tools_versioned@opam:5.4.0@48c10ee1",
        "@opam/ocaml-migrate-parsetree@opam:1.7.3@dbcf3b47",
        "@opam/lwt@opam:4.5.0@677655b4", "@opam/dune@opam:2.5.0@aef1678b",
        "@esy-ocaml/substs@0.0.1@d41d8cd9"
      ],
      "devDependencies": [
        "ocaml@4.10.0@d41d8cd9",
        "@opam/ppx_tools_versioned@opam:5.4.0@48c10ee1",
        "@opam/ocaml-migrate-parsetree@opam:1.7.3@dbcf3b47",
        "@opam/lwt@opam:4.5.0@677655b4", "@opam/dune@opam:2.5.0@aef1678b"
      ]
    },
    "@opam/lwt_log@opam:1.1.1@2d7a797f": {
      "id": "@opam/lwt_log@opam:1.1.1@2d7a797f",
      "name": "@opam/lwt_log",
      "version": "opam:1.1.1",
      "source": {
        "type": "install",
        "source": [
          "archive:https://opam.ocaml.org/cache/md5/02/02e93be62288037870ae5b1ce099fe59#md5:02e93be62288037870ae5b1ce099fe59",
          "archive:https://github.com/aantron/lwt_log/archive/1.1.1.tar.gz#md5:02e93be62288037870ae5b1ce099fe59"
        ],
        "opam": {
          "name": "lwt_log",
          "version": "1.1.1",
          "path": "bench.esy.lock/opam/lwt_log.1.1.1"
        }
      },
      "overrides": [],
      "dependencies": [
        "@opam/lwt@opam:4.5.0@677655b4", "@opam/dune@opam:2.5.0@aef1678b",
        "@esy-ocaml/substs@0.0.1@d41d8cd9"
      ],
      "devDependencies": [
        "@opam/lwt@opam:4.5.0@677655b4", "@opam/dune@opam:2.5.0@aef1678b"
      ]
    },
    "@opam/lwt@opam:4.5.0@677655b4": {
      "id": "@opam/lwt@opam:4.5.0@677655b4",
      "name": "@opam/lwt",
      "version": "opam:4.5.0",
      "source": {
        "type": "install",
        "source": [
          "archive:https://opam.ocaml.org/cache/md5/1b/1b2fa7df39a70be1925acdabb8b3f8aa#md5:1b2fa7df39a70be1925acdabb8b3f8aa",
          "archive:https://github.com/ocsigen/lwt/archive/4.5.0.tar.gz#md5:1b2fa7df39a70be1925acdabb8b3f8aa"
        ],
        "opam": {
          "name": "lwt",
          "version": "4.5.0",
          "path": "bench.esy.lock/opam/lwt.4.5.0"
        }
      },
      "overrides": [],
      "dependencies": [
        "ocaml@4.10.0@d41d8cd9", "@opam/seq@opam:base@d8d7de1d",
        "@opam/result@opam:1.5@6b753c82",
        "@opam/ocplib-endian@opam:1.1@84c1ca88",
        "@opam/mmap@opam:1.1.0@b85334ff",
        "@opam/dune-configurator@opam:2.5.1@aeb9d8d5",
        "@opam/dune@opam:2.5.0@aef1678b", "@opam/cppo@opam:1.6.6@f4f83858",
        "@opam/base-unix@opam:base@87d0b2eb",
        "@opam/base-threads@opam:base@36803084",
        "@esy-ocaml/substs@0.0.1@d41d8cd9"
      ],
      "devDependencies": [
        "ocaml@4.10.0@d41d8cd9", "@opam/seq@opam:base@d8d7de1d",
        "@opam/result@opam:1.5@6b753c82",
        "@opam/ocplib-endian@opam:1.1@84c1ca88",
        "@opam/mmap@opam:1.1.0@b85334ff",
        "@opam/dune-configurator@opam:2.5.1@aeb9d8d5",
        "@opam/dune@opam:2.5.0@aef1678b"
      ]
    },
    "@opam/lru@github:bryphe/lru:lru.opam#2708c70@d41d8cd9": {
      "id": "@opam/lru@github:bryphe/lru:lru.opam#2708c70@d41d8cd9",
      "name": "@opam/lru",
      "version": "github:bryphe/lru:lru.opam#2708c70",
      "source": {
        "type": "install",
        "source": [ "github:bryphe/lru:lru.opam#2708c70" ]
      },
      "overrides": [],
      "dependencies": [
        "ocaml@4.10.0@d41d8cd9", "@opam/psq@opam:0.2.0@247756d4",
        "@opam/dune@opam:2.5.0@aef1678b", "@esy-ocaml/substs@0.0.1@d41d8cd9"
      ],
      "devDependencies": [
        "ocaml@4.10.0@d41d8cd9", "@opam/psq@opam:0.2.0@247756d4"
      ]
    },
    "@opam/logs@opam:0.7.0@1d03143e": {
      "id": "@opam/logs@opam:0.7.0@1d03143e",
      "name": "@opam/logs",
      "version": "opam:0.7.0",
      "source": {
        "type": "install",
        "source": [
          "archive:https://opam.ocaml.org/cache/md5/2b/2bf021ca13331775e33cf34ab60246f7#md5:2bf021ca13331775e33cf34ab60246f7",
          "archive:https://erratique.ch/software/logs/releases/logs-0.7.0.tbz#md5:2bf021ca13331775e33cf34ab60246f7"
        ],
        "opam": {
          "name": "logs",
          "version": "0.7.0",
          "path": "bench.esy.lock/opam/logs.0.7.0"
        }
      },
      "overrides": [],
      "dependencies": [
        "ocaml@4.10.0@d41d8cd9", "@opam/topkg@opam:1.0.1@a42c631e",
        "@opam/ocamlfind@opam:1.8.1@ff07b0f9",
        "@opam/ocamlbuild@opam:0.14.0@6ac75d03",
        "@opam/lwt@opam:4.5.0@677655b4", "@opam/fmt@opam:0.8.8@01c3a23c",
        "@opam/base-threads@opam:base@36803084",
        "@esy-ocaml/substs@0.0.1@d41d8cd9"
      ],
      "devDependencies": [ "ocaml@4.10.0@d41d8cd9" ]
    },
    "@opam/lambda-term@opam:3.1.0@8adc2660": {
      "id": "@opam/lambda-term@opam:3.1.0@8adc2660",
      "name": "@opam/lambda-term",
      "version": "opam:3.1.0",
      "source": {
        "type": "install",
        "source": [
          "archive:https://opam.ocaml.org/cache/md5/78/78180c04ecfc8060b23d7d0014f24196#md5:78180c04ecfc8060b23d7d0014f24196",
          "archive:https://github.com/ocaml-community/lambda-term/archive/3.1.0.tar.gz#md5:78180c04ecfc8060b23d7d0014f24196"
        ],
        "opam": {
          "name": "lambda-term",
          "version": "3.1.0",
          "path": "bench.esy.lock/opam/lambda-term.3.1.0"
        }
      },
      "overrides": [],
      "dependencies": [
        "ocaml@4.10.0@d41d8cd9", "@opam/zed@opam:3.1.0@86c55416",
        "@opam/react@opam:1.2.1@0e11855f",
        "@opam/mew_vi@opam:0.5.0@cf66c299",
        "@opam/lwt_react@opam:1.1.3@72987fcf",
        "@opam/lwt_log@opam:1.1.1@2d7a797f", "@opam/lwt@opam:4.5.0@677655b4",
        "@opam/dune@opam:2.5.0@aef1678b",
        "@opam/camomile@opam:1.0.2@51b42ad8",
        "@esy-ocaml/substs@0.0.1@d41d8cd9"
      ],
      "devDependencies": [
        "ocaml@4.10.0@d41d8cd9", "@opam/zed@opam:3.1.0@86c55416",
        "@opam/react@opam:1.2.1@0e11855f",
        "@opam/mew_vi@opam:0.5.0@cf66c299",
        "@opam/lwt_react@opam:1.1.3@72987fcf",
        "@opam/lwt_log@opam:1.1.1@2d7a797f", "@opam/lwt@opam:4.5.0@677655b4",
        "@opam/dune@opam:2.5.0@aef1678b",
        "@opam/camomile@opam:1.0.2@51b42ad8"
      ]
    },
    "@opam/junit@opam:2.0.2@0b7bd730": {
      "id": "@opam/junit@opam:2.0.2@0b7bd730",
      "name": "@opam/junit",
      "version": "opam:2.0.2",
      "source": {
        "type": "install",
        "source": [
          "archive:https://opam.ocaml.org/cache/sha256/fd/fda941b653613a4a5731f9b3557364b12baa341daa13c01676c9eb8d64e96b01#sha256:fda941b653613a4a5731f9b3557364b12baa341daa13c01676c9eb8d64e96b01",
          "archive:https://github.com/Khady/ocaml-junit/releases/download/2.0.2/junit-2.0.2.tbz#sha256:fda941b653613a4a5731f9b3557364b12baa341daa13c01676c9eb8d64e96b01"
        ],
        "opam": {
          "name": "junit",
          "version": "2.0.2",
          "path": "bench.esy.lock/opam/junit.2.0.2"
        }
      },
      "overrides": [],
      "dependencies": [
        "@opam/tyxml@opam:4.4.0@1dca5713", "@opam/ptime@opam:0.8.5@0051d642",
        "@opam/dune@opam:2.5.0@aef1678b", "@esy-ocaml/substs@0.0.1@d41d8cd9"
      ],
      "devDependencies": [
        "@opam/tyxml@opam:4.4.0@1dca5713", "@opam/ptime@opam:0.8.5@0051d642",
        "@opam/dune@opam:2.5.0@aef1678b"
      ]
    },
    "@opam/integers@opam:0.4.0@f7acfaeb": {
      "id": "@opam/integers@opam:0.4.0@f7acfaeb",
      "name": "@opam/integers",
      "version": "opam:0.4.0",
      "source": {
        "type": "install",
        "source": [
          "archive:https://opam.ocaml.org/cache/md5/c1/c1492352e6525048790508c57aad93c3#md5:c1492352e6525048790508c57aad93c3",
          "archive:https://github.com/ocamllabs/ocaml-integers/archive/0.4.0.tar.gz#md5:c1492352e6525048790508c57aad93c3"
        ],
        "opam": {
          "name": "integers",
          "version": "0.4.0",
          "path": "bench.esy.lock/opam/integers.0.4.0"
        }
      },
      "overrides": [],
      "dependencies": [
        "ocaml@4.10.0@d41d8cd9", "@opam/dune@opam:2.5.0@aef1678b",
        "@esy-ocaml/substs@0.0.1@d41d8cd9"
      ],
      "devDependencies": [
        "ocaml@4.10.0@d41d8cd9", "@opam/dune@opam:2.5.0@aef1678b"
      ]
    },
    "@opam/hpack@opam:0.2.0@9f3eae78": {
      "id": "@opam/hpack@opam:0.2.0@9f3eae78",
      "name": "@opam/hpack",
      "version": "opam:0.2.0",
      "source": {
        "type": "install",
        "source": [
          "archive:https://opam.ocaml.org/cache/md5/c8/c883927ce8a9f3f7159ef7b20988f051#md5:c883927ce8a9f3f7159ef7b20988f051",
          "archive:https://github.com/anmonteiro/ocaml-h2/releases/download/0.2.0/h2-0.2.0.tbz#md5:c883927ce8a9f3f7159ef7b20988f051"
        ],
        "opam": {
          "name": "hpack",
          "version": "0.2.0",
          "path": "bench.esy.lock/opam/hpack.0.2.0"
        }
      },
      "overrides": [],
      "dependencies": [
        "ocaml@4.10.0@d41d8cd9", "@opam/faraday@opam:0.7.1@19546ee5",
        "@opam/dune@opam:2.5.0@aef1678b",
        "@opam/angstrom@opam:0.14.1@07e286b0",
        "@esy-ocaml/substs@0.0.1@d41d8cd9"
      ],
      "devDependencies": [
        "ocaml@4.10.0@d41d8cd9", "@opam/faraday@opam:0.7.1@19546ee5",
        "@opam/dune@opam:2.5.0@aef1678b",
        "@opam/angstrom@opam:0.14.1@07e286b0"
      ]
    },
    "@opam/fpath@opam:0.7.2@45477b93": {
      "id": "@opam/fpath@opam:0.7.2@45477b93",
      "name": "@opam/fpath",
      "version": "opam:0.7.2",
      "source": {
        "type": "install",
        "source": [
          "archive:https://opam.ocaml.org/cache/md5/52/52c7ecb0bf180088336f3c645875fa41#md5:52c7ecb0bf180088336f3c645875fa41",
          "archive:http://erratique.ch/software/fpath/releases/fpath-0.7.2.tbz#md5:52c7ecb0bf180088336f3c645875fa41"
        ],
        "opam": {
          "name": "fpath",
          "version": "0.7.2",
          "path": "bench.esy.lock/opam/fpath.0.7.2"
        }
      },
      "overrides": [],
      "dependencies": [
        "ocaml@4.10.0@d41d8cd9", "@opam/topkg@opam:1.0.1@a42c631e",
        "@opam/result@opam:1.5@6b753c82",
        "@opam/ocamlfind@opam:1.8.1@ff07b0f9",
        "@opam/ocamlbuild@opam:0.14.0@6ac75d03",
        "@opam/astring@opam:0.8.4@1215f84d",
        "@esy-ocaml/substs@0.0.1@d41d8cd9"
      ],
      "devDependencies": [
        "ocaml@4.10.0@d41d8cd9", "@opam/result@opam:1.5@6b753c82",
        "@opam/astring@opam:0.8.4@1215f84d"
      ]
    },
    "@opam/fmt@opam:0.8.8@01c3a23c": {
      "id": "@opam/fmt@opam:0.8.8@01c3a23c",
      "name": "@opam/fmt",
      "version": "opam:0.8.8",
      "source": {
        "type": "install",
        "source": [
          "archive:https://opam.ocaml.org/cache/md5/47/473490fcfdf3ff0a8ccee226b873d4b2#md5:473490fcfdf3ff0a8ccee226b873d4b2",
          "archive:https://erratique.ch/software/fmt/releases/fmt-0.8.8.tbz#md5:473490fcfdf3ff0a8ccee226b873d4b2"
        ],
        "opam": {
          "name": "fmt",
          "version": "0.8.8",
          "path": "bench.esy.lock/opam/fmt.0.8.8"
        }
      },
      "overrides": [],
      "dependencies": [
        "ocaml@4.10.0@d41d8cd9", "@opam/topkg@opam:1.0.1@a42c631e",
        "@opam/stdlib-shims@opam:0.1.0@d957c903",
        "@opam/seq@opam:base@d8d7de1d",
        "@opam/ocamlfind@opam:1.8.1@ff07b0f9",
        "@opam/ocamlbuild@opam:0.14.0@6ac75d03",
        "@opam/base-unix@opam:base@87d0b2eb",
        "@esy-ocaml/substs@0.0.1@d41d8cd9"
      ],
      "devDependencies": [
        "ocaml@4.10.0@d41d8cd9", "@opam/stdlib-shims@opam:0.1.0@d957c903",
        "@opam/seq@opam:base@d8d7de1d"
      ]
    },
    "@opam/fix@opam:20200131@0ecd2f01": {
      "id": "@opam/fix@opam:20200131@0ecd2f01",
      "name": "@opam/fix",
      "version": "opam:20200131",
      "source": {
        "type": "install",
        "source": [
          "archive:https://opam.ocaml.org/cache/md5/99/991ff031666c662eaab638d2e0f4ac1d#md5:991ff031666c662eaab638d2e0f4ac1d",
          "archive:https://gitlab.inria.fr/fpottier/fix/repository/20200131/archive.tar.gz#md5:991ff031666c662eaab638d2e0f4ac1d"
        ],
        "opam": {
          "name": "fix",
          "version": "20200131",
          "path": "bench.esy.lock/opam/fix.20200131"
        }
      },
      "overrides": [],
      "dependencies": [
        "ocaml@4.10.0@d41d8cd9", "@opam/dune@opam:2.5.0@aef1678b",
        "@esy-ocaml/substs@0.0.1@d41d8cd9"
      ],
      "devDependencies": [
        "ocaml@4.10.0@d41d8cd9", "@opam/dune@opam:2.5.0@aef1678b"
      ]
    },
    "@opam/faraday-lwt-unix@opam:0.7.1@4854f547": {
      "id": "@opam/faraday-lwt-unix@opam:0.7.1@4854f547",
      "name": "@opam/faraday-lwt-unix",
      "version": "opam:0.7.1",
      "source": {
        "type": "install",
        "source": [
          "archive:https://opam.ocaml.org/cache/md5/09/09396dbb4a08323194e092b6bff4aaf6#md5:09396dbb4a08323194e092b6bff4aaf6",
          "archive:https://github.com/inhabitedtype/faraday/archive/0.7.1.tar.gz#md5:09396dbb4a08323194e092b6bff4aaf6"
        ],
        "opam": {
          "name": "faraday-lwt-unix",
          "version": "0.7.1",
          "path": "bench.esy.lock/opam/faraday-lwt-unix.0.7.1"
        }
      },
      "overrides": [],
      "dependencies": [
        "ocaml@4.10.0@d41d8cd9", "@opam/lwt@opam:4.5.0@677655b4",
        "@opam/faraday-lwt@opam:0.7.1@e28c97d1",
        "@opam/dune@opam:2.5.0@aef1678b",
        "@opam/base-unix@opam:base@87d0b2eb",
        "@esy-ocaml/substs@0.0.1@d41d8cd9"
      ],
      "devDependencies": [
        "ocaml@4.10.0@d41d8cd9", "@opam/lwt@opam:4.5.0@677655b4",
        "@opam/faraday-lwt@opam:0.7.1@e28c97d1",
        "@opam/dune@opam:2.5.0@aef1678b",
        "@opam/base-unix@opam:base@87d0b2eb"
      ]
    },
    "@opam/faraday-lwt@opam:0.7.1@e28c97d1": {
      "id": "@opam/faraday-lwt@opam:0.7.1@e28c97d1",
      "name": "@opam/faraday-lwt",
      "version": "opam:0.7.1",
      "source": {
        "type": "install",
        "source": [
          "archive:https://opam.ocaml.org/cache/md5/09/09396dbb4a08323194e092b6bff4aaf6#md5:09396dbb4a08323194e092b6bff4aaf6",
          "archive:https://github.com/inhabitedtype/faraday/archive/0.7.1.tar.gz#md5:09396dbb4a08323194e092b6bff4aaf6"
        ],
        "opam": {
          "name": "faraday-lwt",
          "version": "0.7.1",
          "path": "bench.esy.lock/opam/faraday-lwt.0.7.1"
        }
      },
      "overrides": [],
      "dependencies": [
        "ocaml@4.10.0@d41d8cd9", "@opam/lwt@opam:4.5.0@677655b4",
        "@opam/faraday@opam:0.7.1@19546ee5",
        "@opam/dune@opam:2.5.0@aef1678b", "@esy-ocaml/substs@0.0.1@d41d8cd9"
      ],
      "devDependencies": [
        "ocaml@4.10.0@d41d8cd9", "@opam/lwt@opam:4.5.0@677655b4",
        "@opam/faraday@opam:0.7.1@19546ee5", "@opam/dune@opam:2.5.0@aef1678b"
      ]
    },
    "@opam/faraday@opam:0.7.1@19546ee5": {
      "id": "@opam/faraday@opam:0.7.1@19546ee5",
      "name": "@opam/faraday",
      "version": "opam:0.7.1",
      "source": {
        "type": "install",
        "source": [
          "archive:https://opam.ocaml.org/cache/md5/09/09396dbb4a08323194e092b6bff4aaf6#md5:09396dbb4a08323194e092b6bff4aaf6",
          "archive:https://github.com/inhabitedtype/faraday/archive/0.7.1.tar.gz#md5:09396dbb4a08323194e092b6bff4aaf6"
        ],
        "opam": {
          "name": "faraday",
          "version": "0.7.1",
          "path": "bench.esy.lock/opam/faraday.0.7.1"
        }
      },
      "overrides": [],
      "dependencies": [
        "ocaml@4.10.0@d41d8cd9", "@opam/dune@opam:2.5.0@aef1678b",
        "@opam/bigstringaf@opam:0.6.1@35f5e6d1",
        "@esy-ocaml/substs@0.0.1@d41d8cd9"
      ],
      "devDependencies": [
        "ocaml@4.10.0@d41d8cd9", "@opam/dune@opam:2.5.0@aef1678b",
        "@opam/bigstringaf@opam:0.6.1@35f5e6d1"
      ]
    },
    "@opam/easy-format@opam:1.3.2@0484b3c4": {
      "id": "@opam/easy-format@opam:1.3.2@0484b3c4",
      "name": "@opam/easy-format",
      "version": "opam:1.3.2",
      "source": {
        "type": "install",
        "source": [
          "archive:https://opam.ocaml.org/cache/sha256/34/3440c2b882d537ae5e9011eb06abb53f5667e651ea4bb3b460ea8230fa8c1926#sha256:3440c2b882d537ae5e9011eb06abb53f5667e651ea4bb3b460ea8230fa8c1926",
          "archive:https://github.com/mjambon/easy-format/releases/download/1.3.2/easy-format-1.3.2.tbz#sha256:3440c2b882d537ae5e9011eb06abb53f5667e651ea4bb3b460ea8230fa8c1926"
        ],
        "opam": {
          "name": "easy-format",
          "version": "1.3.2",
          "path": "bench.esy.lock/opam/easy-format.1.3.2"
        }
      },
      "overrides": [],
      "dependencies": [
        "ocaml@4.10.0@d41d8cd9", "@opam/dune@opam:2.5.0@aef1678b",
        "@esy-ocaml/substs@0.0.1@d41d8cd9"
      ],
      "devDependencies": [
        "ocaml@4.10.0@d41d8cd9", "@opam/dune@opam:2.5.0@aef1678b"
      ]
    },
    "@opam/dune-private-libs@opam:2.5.1@60c1661f": {
      "id": "@opam/dune-private-libs@opam:2.5.1@60c1661f",
      "name": "@opam/dune-private-libs",
      "version": "opam:2.5.1",
      "source": {
        "type": "install",
        "source": [
          "archive:https://opam.ocaml.org/cache/sha256/8f/8f77d3a87f208e0d7cccaa1c48c4bb1bb87d62d07c3f25e9b8ba298e028ce52b#sha256:8f77d3a87f208e0d7cccaa1c48c4bb1bb87d62d07c3f25e9b8ba298e028ce52b",
          "archive:https://github.com/ocaml/dune/releases/download/2.5.1/dune-2.5.1.tbz#sha256:8f77d3a87f208e0d7cccaa1c48c4bb1bb87d62d07c3f25e9b8ba298e028ce52b"
        ],
        "opam": {
          "name": "dune-private-libs",
          "version": "2.5.1",
          "path": "bench.esy.lock/opam/dune-private-libs.2.5.1"
        }
      },
      "overrides": [],
      "dependencies": [
        "ocaml@4.10.0@d41d8cd9", "@opam/dune@opam:2.5.0@aef1678b",
        "@esy-ocaml/substs@0.0.1@d41d8cd9"
      ],
      "devDependencies": [
        "ocaml@4.10.0@d41d8cd9", "@opam/dune@opam:2.5.0@aef1678b"
      ]
    },
    "@opam/dune-configurator@opam:2.5.1@aeb9d8d5": {
      "id": "@opam/dune-configurator@opam:2.5.1@aeb9d8d5",
      "name": "@opam/dune-configurator",
      "version": "opam:2.5.1",
      "source": {
        "type": "install",
        "source": [
          "archive:https://opam.ocaml.org/cache/sha256/8f/8f77d3a87f208e0d7cccaa1c48c4bb1bb87d62d07c3f25e9b8ba298e028ce52b#sha256:8f77d3a87f208e0d7cccaa1c48c4bb1bb87d62d07c3f25e9b8ba298e028ce52b",
          "archive:https://github.com/ocaml/dune/releases/download/2.5.1/dune-2.5.1.tbz#sha256:8f77d3a87f208e0d7cccaa1c48c4bb1bb87d62d07c3f25e9b8ba298e028ce52b"
        ],
        "opam": {
          "name": "dune-configurator",
          "version": "2.5.1",
          "path": "bench.esy.lock/opam/dune-configurator.2.5.1"
        }
      },
      "overrides": [],
      "dependencies": [
        "@opam/dune-private-libs@opam:2.5.1@60c1661f",
        "@opam/dune@opam:2.5.0@aef1678b", "@esy-ocaml/substs@0.0.1@d41d8cd9"
      ],
      "devDependencies": [
        "@opam/dune-private-libs@opam:2.5.1@60c1661f",
        "@opam/dune@opam:2.5.0@aef1678b"
      ]
    },
    "@opam/dune-build-info@opam:2.6.1@611bb155": {
      "id": "@opam/dune-build-info@opam:2.6.1@611bb155",
      "name": "@opam/dune-build-info",
      "version": "opam:2.6.1",
      "source": {
        "type": "install",
        "source": [
          "archive:https://opam.ocaml.org/cache/sha256/5e/5ef959f286448ee172f1cffc86c439a6f7b662676e6015b282db071bb88899a0#sha256:5ef959f286448ee172f1cffc86c439a6f7b662676e6015b282db071bb88899a0",
          "archive:https://github.com/ocaml/dune/releases/download/2.6.1/dune-2.6.1.tbz#sha256:5ef959f286448ee172f1cffc86c439a6f7b662676e6015b282db071bb88899a0"
        ],
        "opam": {
          "name": "dune-build-info",
          "version": "2.6.1",
          "path": "bench.esy.lock/opam/dune-build-info.2.6.1"
        }
      },
      "overrides": [],
      "dependencies": [
        "@opam/dune@opam:2.5.0@aef1678b", "@esy-ocaml/substs@0.0.1@d41d8cd9"
      ],
      "devDependencies": [ "@opam/dune@opam:2.5.0@aef1678b" ]
    },
    "@opam/dune@opam:2.5.0@aef1678b": {
      "id": "@opam/dune@opam:2.5.0@aef1678b",
      "name": "@opam/dune",
      "version": "opam:2.5.0",
      "source": {
        "type": "install",
        "source": [
          "archive:https://opam.ocaml.org/cache/sha256/9c/9cc1661b9b173dd183867edcf8ee28a9ce79079a7d00316b719bdcba1d78d7da#sha256:9cc1661b9b173dd183867edcf8ee28a9ce79079a7d00316b719bdcba1d78d7da",
          "archive:https://github.com/ocaml/dune/releases/download/2.5.0/dune-2.5.0.tbz#sha256:9cc1661b9b173dd183867edcf8ee28a9ce79079a7d00316b719bdcba1d78d7da"
        ],
        "opam": {
          "name": "dune",
          "version": "2.5.0",
          "path": "bench.esy.lock/opam/dune.2.5.0"
        }
      },
      "overrides": [],
      "dependencies": [
        "ocaml@4.10.0@d41d8cd9", "@opam/base-unix@opam:base@87d0b2eb",
        "@opam/base-threads@opam:base@36803084",
        "@esy-ocaml/substs@0.0.1@d41d8cd9"
      ],
      "devDependencies": [
        "ocaml@4.10.0@d41d8cd9", "@opam/base-unix@opam:base@87d0b2eb",
        "@opam/base-threads@opam:base@36803084"
      ]
    },
    "@opam/ctypes@opam:0.15.1@b0227b2f": {
      "id": "@opam/ctypes@opam:0.15.1@b0227b2f",
      "name": "@opam/ctypes",
      "version": "opam:0.15.1",
      "source": {
        "type": "install",
        "source": [
          "archive:https://opam.ocaml.org/cache/md5/e8/e87b2646f7597e00b8b9a1f5f8e36ee6#md5:e87b2646f7597e00b8b9a1f5f8e36ee6",
          "archive:https://github.com/ocamllabs/ocaml-ctypes/archive/0.15.1.tar.gz#md5:e87b2646f7597e00b8b9a1f5f8e36ee6"
        ],
        "opam": {
          "name": "ctypes",
          "version": "0.15.1",
          "path": "bench.esy.lock/opam/ctypes.0.15.1"
        }
      },
      "overrides": [
        {
          "opamoverride":
            "bench.esy.lock/overrides/opam__s__ctypes_opam__c__0.15.1_opam_override"
        }
      ],
      "dependencies": [
        "ocaml@4.10.0@d41d8cd9", "@opam/ocamlfind@opam:1.8.1@ff07b0f9",
        "@opam/integers@opam:0.4.0@f7acfaeb",
        "@opam/conf-pkg-config@opam:1.2@d86c8f53",
        "@opam/base-bytes@opam:base@19d0c2ff",
        "@esy-ocaml/substs@0.0.1@d41d8cd9"
      ],
      "devDependencies": [
        "ocaml@4.10.0@d41d8cd9", "@opam/integers@opam:0.4.0@f7acfaeb",
        "@opam/base-bytes@opam:base@19d0c2ff"
      ]
    },
    "@opam/cppo@opam:1.6.6@f4f83858": {
      "id": "@opam/cppo@opam:1.6.6@f4f83858",
      "name": "@opam/cppo",
      "version": "opam:1.6.6",
      "source": {
        "type": "install",
        "source": [
          "archive:https://opam.ocaml.org/cache/sha256/e7/e7272996a7789175b87bb998efd079794a8db6625aae990d73f7b4484a07b8a0#sha256:e7272996a7789175b87bb998efd079794a8db6625aae990d73f7b4484a07b8a0",
          "archive:https://github.com/ocaml-community/cppo/releases/download/v1.6.6/cppo-v1.6.6.tbz#sha256:e7272996a7789175b87bb998efd079794a8db6625aae990d73f7b4484a07b8a0"
        ],
        "opam": {
          "name": "cppo",
          "version": "1.6.6",
          "path": "bench.esy.lock/opam/cppo.1.6.6"
        }
      },
      "overrides": [],
      "dependencies": [
        "ocaml@4.10.0@d41d8cd9", "@opam/dune@opam:2.5.0@aef1678b",
        "@opam/base-unix@opam:base@87d0b2eb",
        "@esy-ocaml/substs@0.0.1@d41d8cd9"
      ],
      "devDependencies": [
        "ocaml@4.10.0@d41d8cd9", "@opam/dune@opam:2.5.0@aef1678b",
        "@opam/base-unix@opam:base@87d0b2eb"
      ]
    },
    "@opam/conf-pkg-config@opam:1.2@d86c8f53": {
      "id": "@opam/conf-pkg-config@opam:1.2@d86c8f53",
      "name": "@opam/conf-pkg-config",
      "version": "opam:1.2",
      "source": {
        "type": "install",
        "source": [ "no-source:" ],
        "opam": {
          "name": "conf-pkg-config",
          "version": "1.2",
          "path": "bench.esy.lock/opam/conf-pkg-config.1.2"
        }
      },
      "overrides": [
        {
          "opamoverride":
            "bench.esy.lock/overrides/opam__s__conf_pkg_config_opam__c__1.2_opam_override"
        }
      ],
      "dependencies": [
        "yarn-pkg-config@github:esy-ocaml/yarn-pkg-config#db3a0b63883606dd57c54a7158d560d6cba8cd79@d41d8cd9",
        "@esy-ocaml/substs@0.0.1@d41d8cd9"
      ],
      "devDependencies": []
    },
    "@opam/conf-m4@opam:1@3b2b148a": {
      "id": "@opam/conf-m4@opam:1@3b2b148a",
      "name": "@opam/conf-m4",
      "version": "opam:1",
      "source": {
        "type": "install",
        "source": [ "no-source:" ],
        "opam": {
          "name": "conf-m4",
          "version": "1",
          "path": "bench.esy.lock/opam/conf-m4.1"
        }
      },
      "overrides": [],
      "dependencies": [ "@esy-ocaml/substs@0.0.1@d41d8cd9" ],
      "devDependencies": []
    },
    "@opam/conf-autoconf@opam:0.1@27b3f7cf": {
      "id": "@opam/conf-autoconf@opam:0.1@27b3f7cf",
      "name": "@opam/conf-autoconf",
      "version": "opam:0.1",
      "source": {
        "type": "install",
        "source": [ "no-source:" ],
        "opam": {
          "name": "conf-autoconf",
          "version": "0.1",
          "path": "bench.esy.lock/opam/conf-autoconf.0.1"
        }
      },
      "overrides": [
        {
          "opamoverride":
            "bench.esy.lock/overrides/opam__s__conf_autoconf_opam__c__0.1_opam_override"
        }
      ],
      "dependencies": [
        "esy-autoconf@github:esy-packages/esy-autoconf#fb93edf@d41d8cd9",
        "@esy-ocaml/substs@0.0.1@d41d8cd9"
      ],
      "devDependencies": []
    },
    "@opam/charInfo_width@opam:1.1.0@b400bb29": {
      "id": "@opam/charInfo_width@opam:1.1.0@b400bb29",
      "name": "@opam/charInfo_width",
      "version": "opam:1.1.0",
      "source": {
        "type": "install",
        "source": [
          "archive:https://opam.ocaml.org/cache/md5/c4/c4ab038e06f06a29692c05fdd7c268c5#md5:c4ab038e06f06a29692c05fdd7c268c5",
          "archive:https://bitbucket.org/zandoye/charinfo_width/get/1.1.0.tar.gz#md5:c4ab038e06f06a29692c05fdd7c268c5"
        ],
        "opam": {
          "name": "charInfo_width",
          "version": "1.1.0",
          "path": "bench.esy.lock/opam/charInfo_width.1.1.0"
        }
      },
      "overrides": [],
      "dependencies": [
        "ocaml@4.10.0@d41d8cd9", "@opam/result@opam:1.5@6b753c82",
        "@opam/dune@opam:2.5.0@aef1678b",
        "@opam/camomile@opam:1.0.2@51b42ad8",
        "@esy-ocaml/substs@0.0.1@d41d8cd9"
      ],
      "devDependencies": [
        "ocaml@4.10.0@d41d8cd9", "@opam/result@opam:1.5@6b753c82",
        "@opam/dune@opam:2.5.0@aef1678b",
        "@opam/camomile@opam:1.0.2@51b42ad8"
      ]
    },
    "@opam/camomile@opam:1.0.2@51b42ad8": {
      "id": "@opam/camomile@opam:1.0.2@51b42ad8",
      "name": "@opam/camomile",
      "version": "opam:1.0.2",
      "source": {
        "type": "install",
        "source": [
          "archive:https://opam.ocaml.org/cache/sha256/f0/f0a419b0affc36500f83b086ffaa36c545560cee5d57e84b729e8f851b3d1632#sha256:f0a419b0affc36500f83b086ffaa36c545560cee5d57e84b729e8f851b3d1632",
          "archive:https://github.com/yoriyuki/Camomile/releases/download/1.0.2/camomile-1.0.2.tbz#sha256:f0a419b0affc36500f83b086ffaa36c545560cee5d57e84b729e8f851b3d1632"
        ],
        "opam": {
          "name": "camomile",
          "version": "1.0.2",
          "path": "bench.esy.lock/opam/camomile.1.0.2"
        }
      },
      "overrides": [],
      "dependencies": [
        "ocaml@4.10.0@d41d8cd9", "@opam/dune@opam:2.5.0@aef1678b",
        "@esy-ocaml/substs@0.0.1@d41d8cd9"
      ],
      "devDependencies": [
        "ocaml@4.10.0@d41d8cd9", "@opam/dune@opam:2.5.0@aef1678b"
      ]
    },
    "@opam/bos@opam:0.2.0@df49e63f": {
      "id": "@opam/bos@opam:0.2.0@df49e63f",
      "name": "@opam/bos",
      "version": "opam:0.2.0",
      "source": {
        "type": "install",
        "source": [
          "archive:https://opam.ocaml.org/cache/md5/ae/aeae7447567db459c856ee41b5a66fd2#md5:aeae7447567db459c856ee41b5a66fd2",
          "archive:http://erratique.ch/software/bos/releases/bos-0.2.0.tbz#md5:aeae7447567db459c856ee41b5a66fd2"
        ],
        "opam": {
          "name": "bos",
          "version": "0.2.0",
          "path": "bench.esy.lock/opam/bos.0.2.0"
        }
      },
      "overrides": [],
      "dependencies": [
        "ocaml@4.10.0@d41d8cd9", "@opam/topkg@opam:1.0.1@a42c631e",
        "@opam/rresult@opam:0.6.0@4b185e72",
        "@opam/ocamlfind@opam:1.8.1@ff07b0f9",
        "@opam/ocamlbuild@opam:0.14.0@6ac75d03",
        "@opam/logs@opam:0.7.0@1d03143e", "@opam/fpath@opam:0.7.2@45477b93",
        "@opam/fmt@opam:0.8.8@01c3a23c",
        "@opam/base-unix@opam:base@87d0b2eb",
        "@opam/astring@opam:0.8.4@1215f84d",
        "@esy-ocaml/substs@0.0.1@d41d8cd9"
      ],
      "devDependencies": [
        "ocaml@4.10.0@d41d8cd9", "@opam/rresult@opam:0.6.0@4b185e72",
        "@opam/logs@opam:0.7.0@1d03143e", "@opam/fpath@opam:0.7.2@45477b93",
        "@opam/fmt@opam:0.8.8@01c3a23c",
        "@opam/base-unix@opam:base@87d0b2eb",
        "@opam/astring@opam:0.8.4@1215f84d"
      ]
    },
    "@opam/biniou@opam:1.2.1@d7570399": {
      "id": "@opam/biniou@opam:1.2.1@d7570399",
      "name": "@opam/biniou",
      "version": "opam:1.2.1",
      "source": {
        "type": "install",
        "source": [
          "archive:https://opam.ocaml.org/cache/sha256/35/35546c68b1929a8e6d27a3b39ecd17b38303a0d47e65eb9d1480c2061ea84335#sha256:35546c68b1929a8e6d27a3b39ecd17b38303a0d47e65eb9d1480c2061ea84335",
          "archive:https://github.com/mjambon/biniou/releases/download/1.2.1/biniou-1.2.1.tbz#sha256:35546c68b1929a8e6d27a3b39ecd17b38303a0d47e65eb9d1480c2061ea84335"
        ],
        "opam": {
          "name": "biniou",
          "version": "1.2.1",
          "path": "bench.esy.lock/opam/biniou.1.2.1"
        }
      },
      "overrides": [],
      "dependencies": [
        "ocaml@4.10.0@d41d8cd9", "@opam/easy-format@opam:1.3.2@0484b3c4",
        "@opam/dune@opam:2.5.0@aef1678b", "@esy-ocaml/substs@0.0.1@d41d8cd9"
      ],
      "devDependencies": [
        "ocaml@4.10.0@d41d8cd9", "@opam/easy-format@opam:1.3.2@0484b3c4",
        "@opam/dune@opam:2.5.0@aef1678b"
      ]
    },
    "@opam/bigstringaf@opam:0.6.1@35f5e6d1": {
      "id": "@opam/bigstringaf@opam:0.6.1@35f5e6d1",
      "name": "@opam/bigstringaf",
      "version": "opam:0.6.1",
      "source": {
        "type": "install",
        "source": [
          "archive:https://opam.ocaml.org/cache/md5/dc/dccf639273b1eec0e0f142f21319268d#md5:dccf639273b1eec0e0f142f21319268d",
          "archive:https://github.com/inhabitedtype/bigstringaf/archive/0.6.1.tar.gz#md5:dccf639273b1eec0e0f142f21319268d"
        ],
        "opam": {
          "name": "bigstringaf",
          "version": "0.6.1",
          "path": "bench.esy.lock/opam/bigstringaf.0.6.1"
        }
      },
      "overrides": [],
      "dependencies": [
        "ocaml@4.10.0@d41d8cd9", "@opam/dune@opam:2.5.0@aef1678b",
        "@opam/bigarray-compat@opam:1.0.0@1faefa97",
        "@esy-ocaml/substs@0.0.1@d41d8cd9"
      ],
      "devDependencies": [
        "ocaml@4.10.0@d41d8cd9", "@opam/dune@opam:2.5.0@aef1678b",
        "@opam/bigarray-compat@opam:1.0.0@1faefa97"
      ]
    },
    "@opam/bigarray-compat@opam:1.0.0@1faefa97": {
      "id": "@opam/bigarray-compat@opam:1.0.0@1faefa97",
      "name": "@opam/bigarray-compat",
      "version": "opam:1.0.0",
      "source": {
        "type": "install",
        "source": [
          "archive:https://opam.ocaml.org/cache/md5/1c/1cc7c25382a8900bada34aadfd66632e#md5:1cc7c25382a8900bada34aadfd66632e",
          "archive:https://github.com/mirage/bigarray-compat/archive/v1.0.0.tar.gz#md5:1cc7c25382a8900bada34aadfd66632e"
        ],
        "opam": {
          "name": "bigarray-compat",
          "version": "1.0.0",
          "path": "bench.esy.lock/opam/bigarray-compat.1.0.0"
        }
      },
      "overrides": [],
      "dependencies": [
        "ocaml@4.10.0@d41d8cd9", "@opam/dune@opam:2.5.0@aef1678b",
        "@esy-ocaml/substs@0.0.1@d41d8cd9"
      ],
      "devDependencies": [
        "ocaml@4.10.0@d41d8cd9", "@opam/dune@opam:2.5.0@aef1678b"
      ]
    },
    "@opam/base64@opam:3.4.0@f5b9ad9b": {
      "id": "@opam/base64@opam:3.4.0@f5b9ad9b",
      "name": "@opam/base64",
      "version": "opam:3.4.0",
      "source": {
        "type": "install",
        "source": [
          "archive:https://opam.ocaml.org/cache/sha256/1c/1c9cf655bdd771a4d20014f7f29aadfde7e3821b01772b49f8ba4d4bda2b1634#sha256:1c9cf655bdd771a4d20014f7f29aadfde7e3821b01772b49f8ba4d4bda2b1634",
          "archive:https://github.com/mirage/ocaml-base64/releases/download/v3.4.0/base64-v3.4.0.tbz#sha256:1c9cf655bdd771a4d20014f7f29aadfde7e3821b01772b49f8ba4d4bda2b1634"
        ],
        "opam": {
          "name": "base64",
          "version": "3.4.0",
          "path": "bench.esy.lock/opam/base64.3.4.0"
        }
      },
      "overrides": [],
      "dependencies": [
        "ocaml@4.10.0@d41d8cd9",
        "@opam/dune-configurator@opam:2.5.1@aeb9d8d5",
        "@opam/dune@opam:2.5.0@aef1678b",
        "@opam/base-bytes@opam:base@19d0c2ff",
        "@esy-ocaml/substs@0.0.1@d41d8cd9"
      ],
      "devDependencies": [
        "ocaml@4.10.0@d41d8cd9",
        "@opam/dune-configurator@opam:2.5.1@aeb9d8d5",
        "@opam/dune@opam:2.5.0@aef1678b",
        "@opam/base-bytes@opam:base@19d0c2ff"
      ]
    },
    "@opam/base-unix@opam:base@87d0b2eb": {
      "id": "@opam/base-unix@opam:base@87d0b2eb",
      "name": "@opam/base-unix",
      "version": "opam:base",
      "source": {
        "type": "install",
        "source": [ "no-source:" ],
        "opam": {
          "name": "base-unix",
          "version": "base",
          "path": "bench.esy.lock/opam/base-unix.base"
        }
      },
      "overrides": [],
      "dependencies": [ "@esy-ocaml/substs@0.0.1@d41d8cd9" ],
      "devDependencies": []
    },
    "@opam/base-threads@opam:base@36803084": {
      "id": "@opam/base-threads@opam:base@36803084",
      "name": "@opam/base-threads",
      "version": "opam:base",
      "source": {
        "type": "install",
        "source": [ "no-source:" ],
        "opam": {
          "name": "base-threads",
          "version": "base",
          "path": "bench.esy.lock/opam/base-threads.base"
        }
      },
      "overrides": [],
      "dependencies": [ "@esy-ocaml/substs@0.0.1@d41d8cd9" ],
      "devDependencies": []
    },
    "@opam/base-bytes@opam:base@19d0c2ff": {
      "id": "@opam/base-bytes@opam:base@19d0c2ff",
      "name": "@opam/base-bytes",
      "version": "opam:base",
      "source": {
        "type": "install",
        "source": [ "no-source:" ],
        "opam": {
          "name": "base-bytes",
          "version": "base",
          "path": "bench.esy.lock/opam/base-bytes.base"
        }
      },
      "overrides": [],
      "dependencies": [
        "ocaml@4.10.0@d41d8cd9", "@opam/ocamlfind@opam:1.8.1@ff07b0f9",
        "@esy-ocaml/substs@0.0.1@d41d8cd9"
      ],
      "devDependencies": [
        "ocaml@4.10.0@d41d8cd9", "@opam/ocamlfind@opam:1.8.1@ff07b0f9"
      ]
    },
    "@opam/base-bigarray@opam:base@b03491b0": {
      "id": "@opam/base-bigarray@opam:base@b03491b0",
      "name": "@opam/base-bigarray",
      "version": "opam:base",
      "source": {
        "type": "install",
        "source": [ "no-source:" ],
        "opam": {
          "name": "base-bigarray",
          "version": "base",
          "path": "bench.esy.lock/opam/base-bigarray.base"
        }
      },
      "overrides": [],
      "dependencies": [ "@esy-ocaml/substs@0.0.1@d41d8cd9" ],
      "devDependencies": []
    },
    "@opam/base@opam:v0.14.0@b8817fc1": {
      "id": "@opam/base@opam:v0.14.0@b8817fc1",
      "name": "@opam/base",
      "version": "opam:v0.14.0",
      "source": {
        "type": "install",
        "source": [
          "archive:https://opam.ocaml.org/cache/md5/5a/5a00382c724e97b6768aaa27481dd3cc#md5:5a00382c724e97b6768aaa27481dd3cc",
          "archive:https://ocaml.janestreet.com/ocaml-core/v0.14/files/base-v0.14.0.tar.gz#md5:5a00382c724e97b6768aaa27481dd3cc"
        ],
        "opam": {
          "name": "base",
          "version": "v0.14.0",
          "path": "bench.esy.lock/opam/base.v0.14.0"
        }
      },
      "overrides": [],
      "dependencies": [
        "ocaml@4.10.0@d41d8cd9", "@opam/sexplib0@opam:v0.14.0@ddeb6438",
        "@opam/dune-configurator@opam:2.5.1@aeb9d8d5",
        "@opam/dune@opam:2.5.0@aef1678b", "@esy-ocaml/substs@0.0.1@d41d8cd9"
      ],
      "devDependencies": [
        "ocaml@4.10.0@d41d8cd9", "@opam/sexplib0@opam:v0.14.0@ddeb6438",
        "@opam/dune-configurator@opam:2.5.1@aeb9d8d5",
        "@opam/dune@opam:2.5.0@aef1678b"
      ]
    },
    "@opam/atdgen-runtime@opam:2.2.1@6a3a6395": {
      "id": "@opam/atdgen-runtime@opam:2.2.1@6a3a6395",
      "name": "@opam/atdgen-runtime",
      "version": "opam:2.2.1",
      "source": {
        "type": "install",
        "source": [
          "archive:https://opam.ocaml.org/cache/sha256/db/db6b4c1a6293b214a7b7a3da435e681abd1b16b55d5aa246b93d26736d3a559e#sha256:db6b4c1a6293b214a7b7a3da435e681abd1b16b55d5aa246b93d26736d3a559e",
          "archive:https://github.com/ahrefs/atd/releases/download/2.2.1/atd-2.2.1.tbz#sha256:db6b4c1a6293b214a7b7a3da435e681abd1b16b55d5aa246b93d26736d3a559e"
        ],
        "opam": {
          "name": "atdgen-runtime",
          "version": "2.2.1",
          "path": "bench.esy.lock/opam/atdgen-runtime.2.2.1"
        }
      },
      "overrides": [],
      "dependencies": [
        "ocaml@4.10.0@d41d8cd9", "@opam/yojson@opam:1.7.0@7056d985",
        "@opam/re@opam:1.9.0@d4d5e13d", "@opam/dune@opam:2.5.0@aef1678b",
        "@opam/biniou@opam:1.2.1@d7570399",
        "@esy-ocaml/substs@0.0.1@d41d8cd9"
      ],
      "devDependencies": [
        "ocaml@4.10.0@d41d8cd9", "@opam/yojson@opam:1.7.0@7056d985",
        "@opam/re@opam:1.9.0@d4d5e13d", "@opam/dune@opam:2.5.0@aef1678b",
        "@opam/biniou@opam:1.2.1@d7570399"
      ]
    },
    "@opam/atdgen@opam:2.2.1@d73fda11": {
      "id": "@opam/atdgen@opam:2.2.1@d73fda11",
      "name": "@opam/atdgen",
      "version": "opam:2.2.1",
      "source": {
        "type": "install",
        "source": [
          "archive:https://opam.ocaml.org/cache/sha256/db/db6b4c1a6293b214a7b7a3da435e681abd1b16b55d5aa246b93d26736d3a559e#sha256:db6b4c1a6293b214a7b7a3da435e681abd1b16b55d5aa246b93d26736d3a559e",
          "archive:https://github.com/ahrefs/atd/releases/download/2.2.1/atd-2.2.1.tbz#sha256:db6b4c1a6293b214a7b7a3da435e681abd1b16b55d5aa246b93d26736d3a559e"
        ],
        "opam": {
          "name": "atdgen",
          "version": "2.2.1",
          "path": "bench.esy.lock/opam/atdgen.2.2.1"
        }
      },
      "overrides": [],
      "dependencies": [
        "ocaml@4.10.0@d41d8cd9", "@opam/yojson@opam:1.7.0@7056d985",
        "@opam/dune@opam:2.5.0@aef1678b", "@opam/biniou@opam:1.2.1@d7570399",
        "@opam/atdgen-runtime@opam:2.2.1@6a3a6395",
        "@opam/atd@opam:2.2.1@071ab6bd", "@esy-ocaml/substs@0.0.1@d41d8cd9"
      ],
      "devDependencies": [
        "ocaml@4.10.0@d41d8cd9", "@opam/yojson@opam:1.7.0@7056d985",
        "@opam/dune@opam:2.5.0@aef1678b", "@opam/biniou@opam:1.2.1@d7570399",
        "@opam/atdgen-runtime@opam:2.2.1@6a3a6395",
        "@opam/atd@opam:2.2.1@071ab6bd"
      ]
    },
    "@opam/atd@opam:2.2.1@071ab6bd": {
      "id": "@opam/atd@opam:2.2.1@071ab6bd",
      "name": "@opam/atd",
      "version": "opam:2.2.1",
      "source": {
        "type": "install",
        "source": [
          "archive:https://opam.ocaml.org/cache/sha256/db/db6b4c1a6293b214a7b7a3da435e681abd1b16b55d5aa246b93d26736d3a559e#sha256:db6b4c1a6293b214a7b7a3da435e681abd1b16b55d5aa246b93d26736d3a559e",
          "archive:https://github.com/ahrefs/atd/releases/download/2.2.1/atd-2.2.1.tbz#sha256:db6b4c1a6293b214a7b7a3da435e681abd1b16b55d5aa246b93d26736d3a559e"
        ],
        "opam": {
          "name": "atd",
          "version": "2.2.1",
          "path": "bench.esy.lock/opam/atd.2.2.1"
        }
      },
      "overrides": [],
      "dependencies": [
        "ocaml@4.10.0@d41d8cd9", "@opam/re@opam:1.9.0@d4d5e13d",
        "@opam/menhir@opam:20200624@8629ff13",
        "@opam/easy-format@opam:1.3.2@0484b3c4",
        "@opam/dune@opam:2.5.0@aef1678b", "@esy-ocaml/substs@0.0.1@d41d8cd9"
      ],
      "devDependencies": [
        "ocaml@4.10.0@d41d8cd9", "@opam/re@opam:1.9.0@d4d5e13d",
        "@opam/menhir@opam:20200624@8629ff13",
        "@opam/easy-format@opam:1.3.2@0484b3c4",
        "@opam/dune@opam:2.5.0@aef1678b"
      ]
    },
    "@opam/astring@opam:0.8.4@1215f84d": {
      "id": "@opam/astring@opam:0.8.4@1215f84d",
      "name": "@opam/astring",
      "version": "opam:0.8.4",
      "source": {
        "type": "install",
        "source": [
          "archive:https://opam.ocaml.org/cache/md5/54/548fcbf501ca4cb816d219ca4f25f660#md5:548fcbf501ca4cb816d219ca4f25f660",
          "archive:https://erratique.ch/software/astring/releases/astring-0.8.4.tbz#md5:548fcbf501ca4cb816d219ca4f25f660"
        ],
        "opam": {
          "name": "astring",
          "version": "0.8.4",
          "path": "bench.esy.lock/opam/astring.0.8.4"
        }
      },
      "overrides": [],
      "dependencies": [
        "ocaml@4.10.0@d41d8cd9", "@opam/topkg@opam:1.0.1@a42c631e",
        "@opam/ocamlfind@opam:1.8.1@ff07b0f9",
        "@opam/ocamlbuild@opam:0.14.0@6ac75d03",
        "@esy-ocaml/substs@0.0.1@d41d8cd9"
      ],
      "devDependencies": [ "ocaml@4.10.0@d41d8cd9" ]
    },
    "@opam/angstrom@opam:0.14.1@07e286b0": {
      "id": "@opam/angstrom@opam:0.14.1@07e286b0",
      "name": "@opam/angstrom",
      "version": "opam:0.14.1",
      "source": {
        "type": "install",
        "source": [
          "archive:https://opam.ocaml.org/cache/md5/91/915bbcc1adbd0debc1b0a54531c7601a#md5:915bbcc1adbd0debc1b0a54531c7601a",
          "archive:https://github.com/inhabitedtype/angstrom/archive/0.14.1.tar.gz#md5:915bbcc1adbd0debc1b0a54531c7601a"
        ],
        "opam": {
          "name": "angstrom",
          "version": "0.14.1",
          "path": "bench.esy.lock/opam/angstrom.0.14.1"
        }
      },
      "overrides": [],
      "dependencies": [
        "ocaml@4.10.0@d41d8cd9", "@opam/result@opam:1.5@6b753c82",
        "@opam/dune@opam:2.5.0@aef1678b",
        "@opam/bigstringaf@opam:0.6.1@35f5e6d1",
        "@esy-ocaml/substs@0.0.1@d41d8cd9"
      ],
      "devDependencies": [
        "ocaml@4.10.0@d41d8cd9", "@opam/result@opam:1.5@6b753c82",
        "@opam/dune@opam:2.5.0@aef1678b",
        "@opam/bigstringaf@opam:0.6.1@35f5e6d1"
      ]
    },
    "@glennsl/timber@1.2.0@d41d8cd9": {
      "id": "@glennsl/timber@1.2.0@d41d8cd9",
      "name": "@glennsl/timber",
      "version": "1.2.0",
      "source": {
        "type": "install",
        "source": [
          "archive:https://registry.npmjs.org/@glennsl/timber/-/timber-1.2.0.tgz#sha1:fd888b470eeef09d00482d1888eaa360e599daf4"
        ]
      },
      "overrides": [],
      "dependencies": [
        "ocaml@4.10.0@d41d8cd9", "@opam/re@opam:1.9.0@d4d5e13d",
        "@opam/logs@opam:0.7.0@1d03143e", "@opam/fmt@opam:0.8.8@01c3a23c",
        "@opam/dune@opam:2.5.0@aef1678b", "@esy-ocaml/reason@3.6.0@d41d8cd9"
      ],
      "devDependencies": []
    },
    "@esy-ocaml/substs@0.0.1@d41d8cd9": {
      "id": "@esy-ocaml/substs@0.0.1@d41d8cd9",
      "name": "@esy-ocaml/substs",
      "version": "0.0.1",
      "source": {
        "type": "install",
        "source": [
          "archive:https://registry.npmjs.org/@esy-ocaml/substs/-/substs-0.0.1.tgz#sha1:59ebdbbaedcda123fc7ed8fb2b302b7d819e9a46"
        ]
      },
      "overrides": [],
      "dependencies": [],
      "devDependencies": []
    },
    "@esy-ocaml/reason@3.6.0@d41d8cd9": {
      "id": "@esy-ocaml/reason@3.6.0@d41d8cd9",
      "name": "@esy-ocaml/reason",
      "version": "3.6.0",
      "source": {
        "type": "install",
        "source": [
          "archive:https://registry.npmjs.org/@esy-ocaml/reason/-/reason-3.6.0.tgz#sha1:ae98f3335e9e03ff0e01376830a14cd1246b5278"
        ]
      },
      "overrides": [],
      "dependencies": [
        "ocaml@4.10.0@d41d8cd9", "@opam/result@opam:1.5@6b753c82",
        "@opam/ocamlfind@opam:1.8.1@ff07b0f9",
        "@opam/ocaml-migrate-parsetree@opam:1.7.3@dbcf3b47",
        "@opam/merlin-extend@opam:0.5@675b1611",
        "@opam/menhir@opam:20200624@8629ff13",
        "@opam/fix@opam:20200131@0ecd2f01", "@opam/dune@opam:2.5.0@aef1678b"
      ],
      "devDependencies": []
    },
    "@esy-cross/ninja-build@1.8.2001@d41d8cd9": {
      "id": "@esy-cross/ninja-build@1.8.2001@d41d8cd9",
      "name": "@esy-cross/ninja-build",
      "version": "1.8.2001",
      "source": {
        "type": "install",
        "source": [
          "archive:https://registry.npmjs.org/@esy-cross/ninja-build/-/ninja-build-1.8.2001.tgz#sha1:d223b3b9e73e14ef2f241ddc522fa330f94b8602"
        ]
      },
      "overrides": [],
      "dependencies": [],
      "devDependencies": []
    },
    "@brisk/brisk-reconciler@github:briskml/brisk-reconciler#10cab2d@d41d8cd9": {
      "id":
        "@brisk/brisk-reconciler@github:briskml/brisk-reconciler#10cab2d@d41d8cd9",
      "name": "@brisk/brisk-reconciler",
      "version": "github:briskml/brisk-reconciler#10cab2d",
      "source": {
        "type": "install",
        "source": [ "github:briskml/brisk-reconciler#10cab2d" ]
      },
      "overrides": [],
      "dependencies": [
        "ocaml@4.10.0@d41d8cd9", "@opam/ppxlib@opam:0.14.0@c02ad40d",
        "@opam/dune@opam:2.5.0@aef1678b", "@esy-ocaml/reason@3.6.0@d41d8cd9"
      ],
      "devDependencies": [ "ocaml@4.10.0@d41d8cd9" ]
    }
  }
}<|MERGE_RESOLUTION|>--- conflicted
+++ resolved
@@ -1,9 +1,5 @@
 {
-<<<<<<< HEAD
-  "checksum": "d5c1fae25142ee5a4bcbe98ebd70861c",
-=======
-  "checksum": "b4024b57677ea27a19ca8a7e36b12d3e",
->>>>>>> 0eb67e0f
+  "checksum": "d484b4df95ad5a15010cfb9736fbf0b1",
   "root": "revery@link-dev:./package.json",
   "node": {
     "yarn-pkg-config@github:esy-ocaml/yarn-pkg-config#db3a0b63883606dd57c54a7158d560d6cba8cd79@d41d8cd9": {
@@ -196,7 +192,7 @@
       "overrides": [],
       "dependencies": [
         "ocaml@4.10.0@d41d8cd9", "fetch-core@0.1.0-alpha.5@d41d8cd9",
-        "@reason-native-web/piaf@1.3.1000@d41d8cd9",
+        "@reason-native-web/piaf@1.4.0@d41d8cd9",
         "@opam/dune@opam:2.5.0@aef1678b", "@esy-ocaml/reason@3.6.0@d41d8cd9"
       ],
       "devDependencies": []
@@ -485,22 +481,22 @@
       ],
       "devDependencies": []
     },
-    "@reason-native-web/piaf@1.3.1000@d41d8cd9": {
-      "id": "@reason-native-web/piaf@1.3.1000@d41d8cd9",
+    "@reason-native-web/piaf@1.4.0@d41d8cd9": {
+      "id": "@reason-native-web/piaf@1.4.0@d41d8cd9",
       "name": "@reason-native-web/piaf",
-      "version": "1.3.1000",
-      "source": {
-        "type": "install",
-        "source": [
-          "archive:https://registry.npmjs.org/@reason-native-web/piaf/-/piaf-1.3.1000.tgz#sha1:e21820a3e0fe7ac1e2f0d41462c01bfc64d5ac0e"
+      "version": "1.4.0",
+      "source": {
+        "type": "install",
+        "source": [
+          "archive:https://registry.npmjs.org/@reason-native-web/piaf/-/piaf-1.4.0.tgz#sha1:da2d1a07b553989e032f51986873c4bdff936ed5"
         ]
       },
       "overrides": [],
       "dependencies": [
         "ocaml@4.10.0@d41d8cd9",
         "@reason-native-web/lwt_ssl@1.1.3005@d41d8cd9",
-        "@reason-native-web/h2-lwt-unix@0.6.1001@d41d8cd9",
-        "@reason-native-web/h1-lwt-unix@1.2.1001@d41d8cd9",
+        "@reason-native-web/h2-lwt-unix@0.6.1002@d41d8cd9",
+        "@reason-native-web/h1-lwt-unix@1.2.2001@d41d8cd9",
         "@reason-native-web/gluten-lwt-unix@0.2.1@d41d8cd9",
         "@opam/uri@opam:3.1.0@826aaae7",
         "@opam/ocaml-syntax-shims@opam:1.0.0@a9aa3bfa",
@@ -529,20 +525,20 @@
       ],
       "devDependencies": []
     },
-    "@reason-native-web/h2-lwt-unix@0.6.1001@d41d8cd9": {
-      "id": "@reason-native-web/h2-lwt-unix@0.6.1001@d41d8cd9",
+    "@reason-native-web/h2-lwt-unix@0.6.1002@d41d8cd9": {
+      "id": "@reason-native-web/h2-lwt-unix@0.6.1002@d41d8cd9",
       "name": "@reason-native-web/h2-lwt-unix",
-      "version": "0.6.1001",
-      "source": {
-        "type": "install",
-        "source": [
-          "archive:https://registry.npmjs.org/@reason-native-web/h2-lwt-unix/-/h2-lwt-unix-0.6.1001.tgz#sha1:9f89181b5d2d244c9ee1d8a1e88fd258c4ab6d56"
+      "version": "0.6.1002",
+      "source": {
+        "type": "install",
+        "source": [
+          "archive:https://registry.npmjs.org/@reason-native-web/h2-lwt-unix/-/h2-lwt-unix-0.6.1002.tgz#sha1:9bf1998a7a62ddfc712d22cf04a045cfc2017d8e"
         ]
       },
       "overrides": [],
       "dependencies": [
         "ocaml@4.10.0@d41d8cd9",
-        "@reason-native-web/h2-lwt@0.6.1001@d41d8cd9",
+        "@reason-native-web/h2-lwt@0.6.1002@d41d8cd9",
         "@reason-native-web/gluten-lwt-unix@0.2.1@d41d8cd9",
         "@opam/lwt@opam:4.5.0@677655b4",
         "@opam/faraday-lwt-unix@opam:0.7.1@4854f547",
@@ -550,37 +546,37 @@
       ],
       "devDependencies": []
     },
-    "@reason-native-web/h2-lwt@0.6.1001@d41d8cd9": {
-      "id": "@reason-native-web/h2-lwt@0.6.1001@d41d8cd9",
+    "@reason-native-web/h2-lwt@0.6.1002@d41d8cd9": {
+      "id": "@reason-native-web/h2-lwt@0.6.1002@d41d8cd9",
       "name": "@reason-native-web/h2-lwt",
-      "version": "0.6.1001",
-      "source": {
-        "type": "install",
-        "source": [
-          "archive:https://registry.npmjs.org/@reason-native-web/h2-lwt/-/h2-lwt-0.6.1001.tgz#sha1:d65c9da48b345c9d7d366cc61e0beaaa0129c457"
-        ]
-      },
-      "overrides": [],
-      "dependencies": [
-        "ocaml@4.10.0@d41d8cd9", "@reason-native-web/h2@0.6.1001@d41d8cd9",
+      "version": "0.6.1002",
+      "source": {
+        "type": "install",
+        "source": [
+          "archive:https://registry.npmjs.org/@reason-native-web/h2-lwt/-/h2-lwt-0.6.1002.tgz#sha1:ab32c96ef1d5eabe0685b30c2edfc296cb63d5a8"
+        ]
+      },
+      "overrides": [],
+      "dependencies": [
+        "ocaml@4.10.0@d41d8cd9", "@reason-native-web/h2@0.6.1002@d41d8cd9",
         "@reason-native-web/gluten-lwt@0.2.1@d41d8cd9",
         "@opam/lwt@opam:4.5.0@677655b4", "@opam/dune@opam:2.5.0@aef1678b"
       ],
       "devDependencies": []
     },
-    "@reason-native-web/h2@0.6.1001@d41d8cd9": {
-      "id": "@reason-native-web/h2@0.6.1001@d41d8cd9",
+    "@reason-native-web/h2@0.6.1002@d41d8cd9": {
+      "id": "@reason-native-web/h2@0.6.1002@d41d8cd9",
       "name": "@reason-native-web/h2",
-      "version": "0.6.1001",
-      "source": {
-        "type": "install",
-        "source": [
-          "archive:https://registry.npmjs.org/@reason-native-web/h2/-/h2-0.6.1001.tgz#sha1:93b1fc6cd204f3e4b6909ff400527a4136ff27e3"
-        ]
-      },
-      "overrides": [],
-      "dependencies": [
-        "ocaml@4.10.0@d41d8cd9", "@reason-native-web/h1@1.2.1001@d41d8cd9",
+      "version": "0.6.1002",
+      "source": {
+        "type": "install",
+        "source": [
+          "archive:https://registry.npmjs.org/@reason-native-web/h2/-/h2-0.6.1002.tgz#sha1:6918f1df7d74b3880c78c5a94b9e644de8fa7ecc"
+        ]
+      },
+      "overrides": [],
+      "dependencies": [
+        "ocaml@4.10.0@d41d8cd9", "@reason-native-web/h1@1.2.2001@d41d8cd9",
         "@opam/psq@opam:0.2.0@247756d4", "@opam/hpack@opam:0.2.0@9f3eae78",
         "@opam/faraday@opam:0.7.1@19546ee5",
         "@opam/dune@opam:2.5.0@aef1678b",
@@ -590,20 +586,20 @@
       ],
       "devDependencies": []
     },
-    "@reason-native-web/h1-lwt-unix@1.2.1001@d41d8cd9": {
-      "id": "@reason-native-web/h1-lwt-unix@1.2.1001@d41d8cd9",
+    "@reason-native-web/h1-lwt-unix@1.2.2001@d41d8cd9": {
+      "id": "@reason-native-web/h1-lwt-unix@1.2.2001@d41d8cd9",
       "name": "@reason-native-web/h1-lwt-unix",
-      "version": "1.2.1001",
-      "source": {
-        "type": "install",
-        "source": [
-          "archive:https://registry.npmjs.org/@reason-native-web/h1-lwt-unix/-/h1-lwt-unix-1.2.1001.tgz#sha1:ef6c7ab43bc717db58dc8af913f2b68b34de2c5f"
+      "version": "1.2.2001",
+      "source": {
+        "type": "install",
+        "source": [
+          "archive:https://registry.npmjs.org/@reason-native-web/h1-lwt-unix/-/h1-lwt-unix-1.2.2001.tgz#sha1:29866964b38f357664ebf48af7ee2d4b32db0d4f"
         ]
       },
       "overrides": [],
       "dependencies": [
         "ocaml@4.10.0@d41d8cd9",
-        "@reason-native-web/h1-lwt@1.2.1001@d41d8cd9",
+        "@reason-native-web/h1-lwt@1.2.2001@d41d8cd9",
         "@reason-native-web/gluten-lwt-unix@0.2.1@d41d8cd9",
         "@opam/lwt@opam:4.5.0@677655b4",
         "@opam/faraday-lwt-unix@opam:0.7.1@4854f547",
@@ -611,32 +607,32 @@
       ],
       "devDependencies": []
     },
-    "@reason-native-web/h1-lwt@1.2.1001@d41d8cd9": {
-      "id": "@reason-native-web/h1-lwt@1.2.1001@d41d8cd9",
+    "@reason-native-web/h1-lwt@1.2.2001@d41d8cd9": {
+      "id": "@reason-native-web/h1-lwt@1.2.2001@d41d8cd9",
       "name": "@reason-native-web/h1-lwt",
-      "version": "1.2.1001",
-      "source": {
-        "type": "install",
-        "source": [
-          "archive:https://registry.npmjs.org/@reason-native-web/h1-lwt/-/h1-lwt-1.2.1001.tgz#sha1:e2fef4defebe735128c47484abcc12f55df6d43c"
-        ]
-      },
-      "overrides": [],
-      "dependencies": [
-        "ocaml@4.10.0@d41d8cd9", "@reason-native-web/h1@1.2.1001@d41d8cd9",
+      "version": "1.2.2001",
+      "source": {
+        "type": "install",
+        "source": [
+          "archive:https://registry.npmjs.org/@reason-native-web/h1-lwt/-/h1-lwt-1.2.2001.tgz#sha1:fae16630d9e002e5ba12cd67c88258a26171bca6"
+        ]
+      },
+      "overrides": [],
+      "dependencies": [
+        "ocaml@4.10.0@d41d8cd9", "@reason-native-web/h1@1.2.2001@d41d8cd9",
         "@reason-native-web/gluten-lwt@0.2.1@d41d8cd9",
         "@opam/lwt@opam:4.5.0@677655b4", "@opam/dune@opam:2.5.0@aef1678b"
       ],
       "devDependencies": []
     },
-    "@reason-native-web/h1@1.2.1001@d41d8cd9": {
-      "id": "@reason-native-web/h1@1.2.1001@d41d8cd9",
+    "@reason-native-web/h1@1.2.2001@d41d8cd9": {
+      "id": "@reason-native-web/h1@1.2.2001@d41d8cd9",
       "name": "@reason-native-web/h1",
-      "version": "1.2.1001",
-      "source": {
-        "type": "install",
-        "source": [
-          "archive:https://registry.npmjs.org/@reason-native-web/h1/-/h1-1.2.1001.tgz#sha1:16f1cfeb43009f45e64e91a8aba9c62e80fb27fe"
+      "version": "1.2.2001",
+      "source": {
+        "type": "install",
+        "source": [
+          "archive:https://registry.npmjs.org/@reason-native-web/h1/-/h1-1.2.2001.tgz#sha1:48ff58f10bbcc2931742b951dcbd6c821e2da0f5"
         ]
       },
       "overrides": [],
@@ -699,7 +695,7 @@
       },
       "overrides": [],
       "dependencies": [
-        "ocaml@4.10.0@d41d8cd9", "@reason-native-web/h1@1.2.1001@d41d8cd9",
+        "ocaml@4.10.0@d41d8cd9", "@reason-native-web/h1@1.2.2001@d41d8cd9",
         "@opam/dune@opam:2.5.0@aef1678b",
         "@opam/bigstringaf@opam:0.6.1@35f5e6d1"
       ],
