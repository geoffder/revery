--- conflicted
+++ resolved
@@ -1,9 +1,5 @@
 {
-<<<<<<< HEAD
-  "checksum": "a41b1f3985000f0c1a6b21d789519fe0",
-=======
-  "checksum": "62154ecc1104c11cf006e470fac09fef",
->>>>>>> dc145e96
+  "checksum": "2ca920739160a1e83e60a25159780ce8",
   "root": "revery@link-dev:./package.json",
   "node": {
     "yarn-pkg-config@github:esy-ocaml/yarn-pkg-config#db3a0b63883606dd57c54a7158d560d6cba8cd79@d41d8cd9": {
@@ -42,10 +38,7 @@
         "esy-angle-prebuilt@1.0.0@d41d8cd9",
         "@revery/esy-harfbuzz@2.6.8001@d41d8cd9",
         "@opam/uutf@opam:1.0.2@4440868f", "@opam/uucp@opam:13.0.0@e9b515e0",
-<<<<<<< HEAD
         "@opam/ppx_optcomp@opam:v0.14.0@d77a04c2",
-=======
->>>>>>> dc145e96
         "@opam/ppx_deriving@opam:4.5@d89f2934",
         "@opam/omd@github:ocaml/omd:omd.opam#1535e3c@d41d8cd9",
         "@opam/markup@opam:0.8.2@87975241",
@@ -1436,7 +1429,6 @@
         "ocaml@4.10.0@d41d8cd9", "@opam/dune@opam:2.6.2@20433b4f"
       ]
     },
-<<<<<<< HEAD
     "@opam/ppx_optcomp@opam:v0.14.0@d77a04c2": {
       "id": "@opam/ppx_optcomp@opam:v0.14.0@d77a04c2",
       "name": "@opam/ppx_optcomp",
@@ -1466,8 +1458,6 @@
         "@opam/dune@opam:2.6.2@20433b4f", "@opam/base@opam:v0.14.0@b8817fc1"
       ]
     },
-=======
->>>>>>> dc145e96
     "@opam/ppx_deriving@opam:4.5@d89f2934": {
       "id": "@opam/ppx_deriving@opam:4.5@d89f2934",
       "name": "@opam/ppx_deriving",
