--- conflicted
+++ resolved
@@ -28,83 +28,27 @@
           Gl.glClearColor(1.0, 0.0, 0.0, 1.0);
           let window = getActiveWindow();
 
-<<<<<<< HEAD
-  let createElement = (~children as _, ()) =>
-    component(hooks =>
-      (
-        hooks,
-        <View style=containerStyle>
-          <OpenGL
-            style=outerBox
-            render={(transform, _pctx) => {
-              /*Gl.glClearColor(1.0, 0.0, 0.0, 1.0);
+          // Revery.Draw.Text.drawString(
+          //   ~backgroundColor=Colors.red,
+          //   ~color=Colors.white,
+          //   ~fontFamily="Roboto-Regular.ttf",
+          //   ~fontSize=20,
+          //   ~transform,
+          //   ~x=25.,
+          //   ~y=25.,
+          //   ~window,
+          //   "Hello!",
+          // );
 
-              Revery.Draw.Text.drawString(
-                ~transform,
-                ~backgroundColor=Colors.red,
-                ~color=Colors.white,
-                ~fontFamily="Roboto-Regular.ttf",
-                ~fontSize=20,
-                ~x=25.,
-                ~y=25.,
-                "Hello!",
-              );
-
-              Revery.Draw.Shapes.drawRect(
-                ~transform,
-                ~color=Colors.green,
-                ~x=25.,
-                ~y=50.,
-                ~width=10.,
-                ~height=20.,
-                (),
-              );
-            }}
-            */
-            ();
-            }}
-            /* STRESS TEST:
-               let iterations = 50000;
-               let i = ref(0);
-               while (i^ < iterations) {
-                 Revery.Draw.Shapes.drawRect(
-                   ~transform,
-                   ~color=Colors.green,
-                   ~x=25.,
-                   ~y=50.,
-                   ~width=10.,
-                   ~height=20.,
-                   (),
-                 );
-                 incr(i);
-               };
-               */
-          />
-        </View>,
-      )
-    );
-=======
-          Revery.Draw.Text.drawString(
-            ~backgroundColor=Colors.red,
-            ~color=Colors.white,
-            ~fontFamily="Roboto-Regular.ttf",
-            ~fontSize=20,
-            ~transform,
-            ~x=25.,
-            ~y=25.,
-            ~window,
-            "Hello!",
-          );
-
-          Revery.Draw.Shapes.drawRect(
-            ~transform,
-            ~color=Colors.green,
-            ~x=25.,
-            ~y=50.,
-            ~width=10.,
-            ~height=20.,
-            (),
-          );
+          // Revery.Draw.Shapes.drawRect(
+          //   ~transform,
+          //   ~color=Colors.green,
+          //   ~x=25.,
+          //   ~y=50.,
+          //   ~width=10.,
+          //   ~height=20.,
+          //   (),
+          // );
         }}
         /* STRESS TEST:
            let iterations = 50000;
@@ -125,7 +69,6 @@
       />
     </View>;
   };
->>>>>>> 78591f21
 };
 
 let render = () => <Sample />;