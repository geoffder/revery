open Revery;
open Revery.Core;
/* open Revery.Math; */

module SliderExample = Slider;

open Revery.UI;
open Revery.UI.Components;

let bgColor = Color.hex("#212733");
let activeBackgroundColor = Color.hex("#2E3440");
let inactiveBackgroundColor = Color.hex("#272d39");
let selectionHighlight = Color.hex("#90f7ff");

type example = {
  name: string,
  render: Window.t => React.syntheticElement,
};

type state = {
  examples: list(example),
  selectedExample: string,
};

let state: state = {
  examples: [
    {name: "Animation", render: _w => Hello.render()},
    {name: "Button", render: _ => DefaultButton.render()},
    {name: "Checkbox", render: _ => CheckboxExample.render()},
    {name: "Slider", render: _ => SliderExample.render()},
    {name: "Border", render: _ => Border.render()},
    {name: "Overflow", render: _w => Overflow.render()},
    {name: "Calculator", render: w => Calculator.render(w)},
    {name: "Flexbox", render: _ => Flexbox.render()},
    {name: "Box Shadow", render: _ => Boxshadow.render()},
    {name: "Focus", render: _ => Focus.render()},
    {name: "Stopwatch", render: _ => Stopwatch.render()},
    {name: "Native", render: w => Native.render(w)},
    {name: "Input", render: w => InputExample.render(w)},
    {name: "Radio Button", render: _ => RadioButtonExample.render()},
    {name: "Game Of Life", render: _ => GameOfLife.render()},
<<<<<<< HEAD
    {name: "Screen Capture", render: w => ScreenCapture.render(w)},
=======
    {name: "Tree View", render: w => TreeView.render(w)},
>>>>>>> 6450c7f7
  ],
  selectedExample: "Animation",
};

let noop = () => ();

let getRenderFunctionSelector: (state, Window.t) => React.syntheticElement =
  (s: state) =>
    List.filter(x => String.equal(x.name, s.selectedExample), state.examples)
    |> List.hd
    |> (a => a.render);

module ExampleButton = {
  let component = React.component("ExampleButton");

  let make = (~isActive: bool, ~name, ~onClick, ()) =>
    component((_slots: React.Hooks.empty) => {
      let highlightColor =
        isActive ? selectionHighlight : Colors.transparentWhite;

      let buttonOpacity = 1.0;
      let bgColor = isActive ? activeBackgroundColor : inactiveBackgroundColor;

      let wrapperStyle =
        Style.[
          opacity(buttonOpacity),
          borderLeft(~width=4, ~color=highlightColor),
          backgroundColor(bgColor),
        ];

      let textColor = isActive ? Colors.white : Colors.grey;
      let textHeaderStyle =
        Style.[
          color(textColor),
          fontFamily("Roboto-Regular.ttf"),
          fontSize(14),
          margin(16),
        ];

      <View style=[Style.opacity(buttonOpacity)]>
        <Clickable style=wrapperStyle onClick>
          <Text style=textHeaderStyle text=name />
        </Clickable>
      </View>;
    });

  let createElement = (~children as _, ~isActive, ~name, ~onClick, ()) =>
    React.element(make(~isActive, ~name, ~onClick, ()));
};

type action =
  | SelectExample(string);

let reducer = (s: state, a: action) => {
  switch (a) {
  | SelectExample(name) => {...s, selectedExample: name}
  };
};

let init = app => {
  let maximized = Environment.webGL;

  let win =
    App.createWindow(
      app,
      "Welcome to Revery!",
      ~createOptions={...Window.defaultCreateOptions, maximized},
    );

  let render = () => {
    let s = App.getState(app);

    let renderButton = (x: example) => {
      let isActive = String.equal(x.name, s.selectedExample);
      <ExampleButton
        isActive
        name={x.name}
        onClick={_ => {
          /*
           * TEMPORARY WORKAROUND: The animations don't always get stopped when switching examples,
           * tracked by briskml/brisk-reconciler#8. We can remove this once it's fixed!
           */
          Animated.cancelAll();

          App.dispatch(app, SelectExample(x.name));
        }}
      />;
    };

    let buttons = List.map(renderButton, s.examples);

    let exampleRender = getRenderFunctionSelector(s);
    let example = exampleRender(win);

    <View
      onMouseWheel={evt =>
        print_endline("onMouseWheel: " ++ string_of_float(evt.deltaY))
      }
      style=Style.[
        position(`Absolute),
        justifyContent(`Center),
        alignItems(`Center),
        backgroundColor(bgColor),
        bottom(0),
        top(0),
        left(0),
        right(0),
        flexDirection(`Row),
      ]>
      <View
        style=Style.[
          position(`Absolute),
          top(0),
          left(0),
          width(175),
          bottom(0),
          backgroundColor(bgColor),
        ]>
        ...buttons
      </View>
      <View
        style=Style.[
          position(`Absolute),
          top(0),
          left(175),
          right(0),
          bottom(0),
          backgroundColor(activeBackgroundColor),
        ]>
        example
      </View>
    </View>;
  };

  if (Environment.webGL) {
    Window.maximize(win);
  };

  UI.start(win, render);
};

App.startWithState(state, reducer, init);<|MERGE_RESOLUTION|>--- conflicted
+++ resolved
@@ -39,11 +39,8 @@
     {name: "Input", render: w => InputExample.render(w)},
     {name: "Radio Button", render: _ => RadioButtonExample.render()},
     {name: "Game Of Life", render: _ => GameOfLife.render()},
-<<<<<<< HEAD
     {name: "Screen Capture", render: w => ScreenCapture.render(w)},
-=======
     {name: "Tree View", render: w => TreeView.render(w)},
->>>>>>> 6450c7f7
   ],
   selectedExample: "Animation",
 };
