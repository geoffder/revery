--- conflicted
+++ resolved
@@ -1,9 +1,5 @@
 (library
     (name Revery_UI_Primitives)
     (public_name Revery.UI_Primitives)
-<<<<<<< HEAD
-    (libraries lwt lwt.unix sdl2 flex fontkit Revery_Core Revery_Math Revery_UI))
-=======
     (preprocess (pps brisk-reconciler.ppx))
-    (libraries lwt lwt.unix sdl2 flex fontkit Revery_Core Revery_Shaders Revery_Geometry Revery_Math Revery_UI))
->>>>>>> 78591f21
+    (libraries lwt lwt.unix sdl2 flex fontkit Revery_Core Revery_Math Revery_UI))