--- conflicted
+++ resolved
@@ -54,7 +54,6 @@
   let weight = ShapeResult.size;
 };
 
-<<<<<<< HEAD
 module FallbackWeighted = {
   type t = list(ShapeResult.shapeNode);
   let weight = _ => 1;
@@ -66,15 +65,11 @@
 };
 
 module MetricsCache = Lru.M.Make(FloatHashable, MetricsWeighted);
-module ShapeResultCache = Lru.M.Make(StringHashable, ShapeResultWeighted);
-module FallbackCache = Lru.M.Make(StringHashable, FallbackWeighted);
+module ShapeResultCache =
+  Lru.M.Make(StringFeaturesHashable, ShapeResultWeighted);
+module FallbackCache = Lru.M.Make(StringFeaturesHashable, FallbackWeighted);
 module FallbackCharacterCache =
   Lru.M.Make(UcharHashable, SkiaTypefaceWeighted);
-=======
-module MetricsLruHash = Lru.M.Make(FloatHashable, MetricsWeighted);
-module ShapeResultLruHash =
-  Lru.M.Make(StringFeaturesHashable, ShapeResultWeighted);
->>>>>>> 24e313a9
 
 type t = {
   hbFace: Harfbuzz.hb_face,
@@ -165,7 +160,6 @@
 
 let getSkiaTypeface: t => Skia.Typeface.t = font => font.skiaFace;
 
-<<<<<<< HEAD
 let unresolvedGlyphID = 0;
 
 let matchCharacter = (fallbackCharacterCache, uchar, skiaFace) =>
@@ -206,7 +200,8 @@
     | StartsAt(_) => hole
     };
 
-  let resolve = (~font, ~string as str, ~generateShapes, ~endAt, hole) => {
+  let resolve =
+      (~font, ~features, ~string as str, ~generateShapes, ~endAt, hole) => {
     switch (hole) {
     | Empty => []
     | StartsAt(startCluster) =>
@@ -225,14 +220,15 @@
       | Error(_) => []
       | Ok(fallbackFont) =>
         let substring = String.sub(str, startCluster, endAt - startCluster);
-        generateShapes(fallbackFont, substring) |> List.rev;
+        generateShapes(~features, fallbackFont, substring) |> List.rev;
       };
     };
   };
 };
 
-let rec generateShapes: (t, string) => list(ShapeResult.shapeNode) =
-  ({hbFace, skiaFace, _} as font, str) => {
+let rec generateShapes:
+  (~features: list(Feature.t), t, string) => list(ShapeResult.shapeNode) =
+  (~features, {hbFace, skiaFace, _} as font, str) => {
     let rec loop =
             (
               ~font: t,
@@ -243,6 +239,7 @@
       if (index == Array.length(shapes)) {
         Hole.resolve(
           ~string=str,
+          ~features,
           ~font,
           ~generateShapes,
           ~endAt=String.length(str),
@@ -257,6 +254,7 @@
           Hole.resolve(
             ~string=str,
             ~font,
+            ~features,
             ~generateShapes,
             ~endAt=cluster,
             hole,
@@ -268,33 +266,21 @@
         };
       };
 
-    let shapes = Harfbuzz.hb_shape(hbFace, str);
+    let shapes = Harfbuzz.hb_shape(~features, hbFace, str);
     loop(~font, ~shapes, ~index=0, ~hole=Hole.Empty) |> List.rev;
   }
 
-and shape: (t, string) => ShapeResult.t =
-  ({shapeCache, _} as font, str) => {
-    switch (ShapeResultCache.find(str, shapeCache)) {
+and shape: (~features: list(Feature.t)=?, t, string) => ShapeResult.t =
+  (~features=[], {shapeCache, hbFace, _} as font, str) => {
+    switch (ShapeResultCache.find((str, features), shapeCache)) {
     | Some(v) =>
-      ShapeResultCache.promote(str, shapeCache);
+      ShapeResultCache.promote((str, features), shapeCache);
       v;
     | None =>
-      let result = generateShapes(font, str) |> ShapeResult.ofHarfbuzz;
-      ShapeResultCache.add(str, result, shapeCache);
+      let result =
+        generateShapes(~features, font, str) |> ShapeResult.ofHarfbuzz;
+      ShapeResultCache.add((str, features), result, shapeCache);
       ShapeResultCache.trim(shapeCache);
-=======
-let shape: (~features: list(Feature.t)=?, t, string) => ShapeResult.t =
-  (~features=[], {hbFace, shapeCache, _}, str) => {
-    switch (ShapeResultLruHash.find((str, features), shapeCache)) {
-    | Some(v) =>
-      ShapeResultLruHash.promote((str, features), shapeCache);
-      v;
-    | None =>
-      let shaping = Harfbuzz.hb_shape(~features, hbFace, str);
-      let result = ShapeResult.ofHarfbuzz(shaping);
-      ShapeResultLruHash.add((str, features), result, shapeCache);
-      ShapeResultLruHash.trim(shapeCache);
->>>>>>> 24e313a9
       result;
     };
   };