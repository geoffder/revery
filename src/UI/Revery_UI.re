--- conflicted
+++ resolved
@@ -82,7 +82,6 @@
     );
 
   let _ =
-<<<<<<< HEAD
     Revery_Core.Event.subscribe(
       Mouse.onCursorChanged,
       cursor => {
@@ -91,14 +90,10 @@
       }
     );
 
-  let _ = Reactify.Event.subscribe(FontCache.onFontLoaded, () => {
-    Window.render(window);
-  });
-=======
+  let _ =
     Reactify.Event.subscribe(FontCache.onFontLoaded, () =>
       Window.render(window)
     );
->>>>>>> 43ef2bce
 
   Window.setShouldRenderCallback(window, () => Animated.anyActiveAnimations());
   Window.setRenderCallback(
