open Revery_Core;
open Revery_Draw;

module Geometry = Revery_Geometry;
module Layout = Layout;
module LayoutTypes = Layout.LayoutTypes;

open Reglm;
open Node;
open Style;
open Style.Border;
open Style.BoxShadow;

<<<<<<< HEAD
let renderBorders = (~style, ~width, ~height, ~opacity) => {
=======
let identityMatrix = Mat4.create();

let renderBorders = (~style, ~width, ~height, ~opacity, ~m, ~world) => {
>>>>>>> 78591f21
  let borderStyle = (side, axis, border) =>
    Layout.Encoding.(
      if (side.width !== cssUndefined) {
        (float(side.width), side.color);
      } else if (axis.width !== cssUndefined) {
        (float(axis.width), axis.color);
      } else if (border.width !== cssUndefined) {
        (float(border.width), border.color);
      } else {
        (0., Colors.black);
      }
    );

  let (topBorderWidth, topBorderColor) =
    borderStyle(style.borderTop, style.borderVertical, style.border);
  let (leftBorderWidth, leftBorderColor) =
    borderStyle(style.borderLeft, style.borderHorizontal, style.border);
  let (rightBorderWidth, rightBorderColor) =
    borderStyle(style.borderRight, style.borderHorizontal, style.border);
  let (bottomBorderWidth, bottomBorderColor) =
    borderStyle(style.borderBottom, style.borderVertical, style.border);

  let borderRadius = style.borderRadius;

  let resolution = Vec2.create(width, height);

  let width = width -. leftBorderWidth -. rightBorderWidth;
  let height = height -. topBorderWidth -. bottomBorderWidth;

<<<<<<< HEAD
=======
  let tbc = Color.multiplyAlpha(opacity, topBorderColor);
  let lbc = Color.multiplyAlpha(opacity, leftBorderColor);
  let rbc = Color.multiplyAlpha(opacity, rightBorderColor);
  let bbc = Color.multiplyAlpha(opacity, bottomBorderColor);

  let (shader, setColor) =
    if (borderRadius != 0.) {
      let shader = Assets.borderRadiusShader();
      Shaders.CompiledShader.use(shader.compiledShader);
      Shaders.CompiledShader.setUniform2fv(
        shader.uniformResolution,
        resolution,
      );
      Shaders.CompiledShader.setUniform1f(
        shader.uniformBorderRadius,
        borderRadius,
      );

      Shaders.CompiledShader.setUniformMatrix4fv(shader.uniformProjection, m);
      Shaders.CompiledShader.setUniformMatrix4fv(shader.uniformWorld, world);
      (
        shader.compiledShader,
        c =>
          Shaders.CompiledShader.setUniform4fv(
            shader.uniformColor,
            Color.toVec4(c),
          ),
      );
    } else {
      let shader = Assets.solidShader();
      Shaders.CompiledShader.use(shader.compiledShader);
      Shaders.CompiledShader.setUniformMatrix4fv(shader.uniformProjection, m);
      Shaders.CompiledShader.setUniformMatrix4fv(shader.uniformWorld, world);
      Shaders.CompiledShader.setUniformMatrix4fv(
        shader.uniformLocal,
        identityMatrix,
      );
      (
        shader.compiledShader,
        c =>
          Shaders.CompiledShader.setUniform4fv(
            shader.uniformColor,
            Color.toVec4(c),
          ),
      );
    };

  if (topBorderWidth != 0. && tbc.a > 0.001) {
    setColor(tbc);
    let topBorderQuad =
      Assets.quad(
        ~minX=leftBorderWidth,
        ~minY=0.,
        ~maxX=leftBorderWidth +. width,
        ~maxY=topBorderWidth,
        (),
      );
    Geometry.draw(topBorderQuad, shader);
    if (leftBorderWidth != 0.) {
      let topLeftTri =
        Assets.tri(
          leftBorderWidth,
          0.,
          leftBorderWidth,
          topBorderWidth,
          0.,
          0.,
        );
      Geometry.draw(topLeftTri, shader);
    };
    if (rightBorderWidth != 0.) {
      let topRightTri =
        Assets.tri(
          leftBorderWidth +. width,
          0.,
          leftBorderWidth +. width,
          topBorderWidth,
          leftBorderWidth +. width +. rightBorderWidth,
          0.,
        );
      Geometry.draw(topRightTri, shader);
    };
  };

  if (leftBorderWidth != 0. && lbc.a > 0.001) {
    setColor(lbc);
    let leftBorderQuad =
      Assets.quad(
        ~minX=0.,
        ~minY=topBorderWidth,
        ~maxX=leftBorderWidth,
        ~maxY=topBorderWidth +. height,
        (),
      );
    Geometry.draw(leftBorderQuad, shader);
    if (topBorderWidth != 0.) {
      let leftTopTri =
        Assets.tri(
          0.,
          topBorderWidth,
          leftBorderWidth,
          topBorderWidth,
          0.,
          0.,
        );
      Geometry.draw(leftTopTri, shader);
    };
    if (bottomBorderWidth != 0.) {
      let leftBottomTri =
        Assets.tri(
          0.,
          topBorderWidth +. height,
          leftBorderWidth,
          topBorderWidth +. height,
          0.,
          topBorderWidth +. height +. bottomBorderWidth,
        );
      Geometry.draw(leftBottomTri, shader);
    };
  };

  if (rightBorderWidth != 0. && rbc.a > 0.001) {
    setColor(rbc);
    let rightBorderQuad =
      Assets.quad(
        ~minX=leftBorderWidth +. width,
        ~minY=topBorderWidth,
        ~maxX=leftBorderWidth +. width +. rightBorderWidth,
        ~maxY=topBorderWidth +. height,
        (),
      );
    Geometry.draw(rightBorderQuad, shader);
    if (topBorderWidth != 0.) {
      let rightTopTri =
        Assets.tri(
          leftBorderWidth +. width +. rightBorderWidth,
          topBorderWidth,
          leftBorderWidth +. width,
          topBorderWidth,
          leftBorderWidth +. width +. rightBorderWidth,
          0.,
        );
      Geometry.draw(rightTopTri, shader);
    };
    if (bottomBorderWidth != 0.) {
      let rightBottomTri =
        Assets.tri(
          leftBorderWidth +. width +. rightBorderWidth,
          topBorderWidth +. height,
          leftBorderWidth +. width,
          topBorderWidth +. height,
          leftBorderWidth +. width +. rightBorderWidth,
          topBorderWidth +. height +. bottomBorderWidth,
        );
      Geometry.draw(rightBottomTri, shader);
    };
  };

  if (bottomBorderWidth != 0. && bbc.a > 0.001) {
    setColor(bbc);
    let bottomBorderQuad =
      Assets.quad(
        ~minX=leftBorderWidth,
        ~minY=topBorderWidth +. height,
        ~maxX=leftBorderWidth +. width,
        ~maxY=topBorderWidth +. height +. bottomBorderWidth,
        (),
      );
    Geometry.draw(bottomBorderQuad, shader);
    if (leftBorderWidth != 0.) {
      let bottomLeftTri =
        Assets.tri(
          leftBorderWidth,
          topBorderWidth +. height +. bottomBorderWidth,
          leftBorderWidth,
          topBorderWidth +. height,
          0.,
          topBorderWidth +. height +. bottomBorderWidth,
        );
      Geometry.draw(bottomLeftTri, shader);
    };
    if (rightBorderWidth != 0.) {
      let bottomRightTri =
        Assets.tri(
          leftBorderWidth +. width,
          topBorderWidth +. height +. bottomBorderWidth,
          leftBorderWidth +. width,
          topBorderWidth +. height,
          leftBorderWidth +. width +. rightBorderWidth,
          topBorderWidth +. height +. bottomBorderWidth,
        );
      Geometry.draw(bottomRightTri, shader);
    };
  };

>>>>>>> 78591f21
  /* Return new minX, minY, maxX, maxY */
  (
    leftBorderWidth,
    topBorderWidth,
    leftBorderWidth +. width,
    bottomBorderWidth +. height,
  );
};

// TODONOW: Bring back drop shadow
/*
let renderShadow = (~boxShadow, ~width, ~height, ~world, ~m) => {
  let {spreadRadius, blurRadius, xOffset, yOffset, color} = boxShadow;
  let shadowTransform = Mat4.create();

  /* Widen the size of the shadow based on the spread or blur radius specified */
  let sizeModifier = spreadRadius +. blurRadius;

  let quad =
    Assets.quad(
      ~minX=0.,
      ~minY=0.,
      ~maxX=width +. sizeModifier,
      ~maxY=height +. sizeModifier,
      (),
    );

  Mat4.fromTranslation(shadowTransform, Vec3.create(xOffset, yOffset, 0.));

  let shadowWorldTransform = Mat4.create();

  Mat4.multiply(shadowWorldTransform, world, shadowTransform);

  let gradientShader = Assets.gradientShader();

  Shaders.CompiledShader.use(gradientShader.compiledShader);

  Shaders.CompiledShader.setUniformMatrix4fv(
    gradientShader.uniformProjection,
    m,
  );

  Shaders.CompiledShader.setUniform3fv(
    gradientShader.uniformShadowColor,
    Color.toVec3(color),
  );

  Shaders.CompiledShader.setUniform2fv(
    gradientShader.uniformShadowAmount,
    Vec2.create(blurRadius /. width, blurRadius /. height),
  );

  Shaders.CompiledShader.setUniformMatrix4fv(
    gradientShader.uniformWorld,
    shadowWorldTransform,
  );

  Shaders.CompiledShader.setUniformMatrix4fv(
    gradientShader.uniformLocal,
    identityMatrix,
  );

  Geometry.draw(quad, gradientShader.compiledShader);
  ();
};
*/

class viewNode (()) = {
  as _this;
  inherit (class node)() as _super;
  pub! draw = (parentContext: NodeDrawContext.t) => {
    let ctx = RenderPass.getContext();
    let dimensions = _this#measurements();
    let width = float_of_int(dimensions.width);
    let height = float_of_int(dimensions.height);

    let style = _super#getStyle();
    let opacity = style.opacity *. parentContext.opacity;

    let world = _this#getWorldTransform();

    let (minX, minY, maxX, maxY) =
      renderBorders(~style, ~width, ~height, ~opacity);

    let { canvas, _ }: NodeDrawContext.t = parentContext;

    let color = Color.multiplyAlpha(opacity, style.backgroundColor);

    /*switch (style.boxShadow) {
    | {xOffset: 0., yOffset: 0., blurRadius: 0., spreadRadius: 0., color: _} =>
      ()
    | boxShadow => renderShadow(~boxShadow, ~width, ~height)
    };*/

    if (color.a > 0.001) {
      let x = dimensions.left |> float_of_int;
      let width = (dimensions.width) |> float_of_int;
      let y = dimensions.top |> float_of_int;
      let height = (dimensions.height) |> float_of_int;

      let rect = Revery_Math.Rectangle.create(
          ~x=0.,
          ~y=0.,
          ~width,
          ~height,
          ());
      //print_endline ("Drawing: " ++ Revery_Math.Rectangle.show(rect));
      let fill = Skia.Paint.make();
      let skiaColor = Color.toSkia(color);
      Skia.Paint.setColor(fill, skiaColor);

      let skiaWorld = Revery_Math.Matrix.toSkiaMatrix(world);
      //let skiaWorld = Skia.Matrix.make();
      //Skia.Matrix.setIdentity(skiaWorld);
      Revery_Draw.Canvas.setMatrix(canvas, skiaWorld);
      
      Revery_Draw.Canvas.drawRect(canvas, rect, fill);
//      Revery_Draw.Canvas.flush(canvas);
    }

    _super#draw(parentContext);
    // Revery_Draw.Canvas.flush(canvas);
  };
};<|MERGE_RESOLUTION|>--- conflicted
+++ resolved
@@ -1,7 +1,6 @@
 open Revery_Core;
 open Revery_Draw;
 
-module Geometry = Revery_Geometry;
 module Layout = Layout;
 module LayoutTypes = Layout.LayoutTypes;
 
@@ -11,13 +10,10 @@
 open Style.Border;
 open Style.BoxShadow;
 
-<<<<<<< HEAD
+let identityMatrix = Mat4.create();
+
+/*
 let renderBorders = (~style, ~width, ~height, ~opacity) => {
-=======
-let identityMatrix = Mat4.create();
-
-let renderBorders = (~style, ~width, ~height, ~opacity, ~m, ~world) => {
->>>>>>> 78591f21
   let borderStyle = (side, axis, border) =>
     Layout.Encoding.(
       if (side.width !== cssUndefined) {
@@ -47,8 +43,6 @@
   let width = width -. leftBorderWidth -. rightBorderWidth;
   let height = height -. topBorderWidth -. bottomBorderWidth;
 
-<<<<<<< HEAD
-=======
   let tbc = Color.multiplyAlpha(opacity, topBorderColor);
   let lbc = Color.multiplyAlpha(opacity, leftBorderColor);
   let rbc = Color.multiplyAlpha(opacity, rightBorderColor);
@@ -244,7 +238,6 @@
     };
   };
 
->>>>>>> 78591f21
   /* Return new minX, minY, maxX, maxY */
   (
     leftBorderWidth,
@@ -253,6 +246,7 @@
     bottomBorderWidth +. height,
   );
 };
+*/
 
 // TODONOW: Bring back drop shadow
 /*
@@ -326,8 +320,10 @@
 
     let world = _this#getWorldTransform();
 
+    /*
     let (minX, minY, maxX, maxY) =
       renderBorders(~style, ~width, ~height, ~opacity);
+    */
 
     let { canvas, _ }: NodeDrawContext.t = parentContext;
 
@@ -351,7 +347,6 @@
           ~width,
           ~height,
           ());
-      //print_endline ("Drawing: " ++ Revery_Math.Rectangle.show(rect));
       let fill = Skia.Paint.make();
       let skiaColor = Color.toSkia(color);
       Skia.Paint.setColor(fill, skiaColor);
