--- conflicted
+++ resolved
@@ -42,11 +42,6 @@
             float_of_int(style.fontSize) *. parentContext.pixelRatio +. 0.5,
           ),
         );
-<<<<<<< HEAD
-      let _dimensions = _super#measurements();
-
-=======
->>>>>>> de05388b
       let color = Color.multiplyAlpha(opacity, style.color);
       Shaders.CompiledShader.setUniform4fv(
         textureShader,
@@ -61,14 +56,7 @@
         (metrics.height -. metrics.descenderSize) /. parentContext.pixelRatio;
 
       let outerTransform = Mat4.create();
-<<<<<<< HEAD
-      Mat4.fromTranslation(
-        outerTransform,
-        Vec3.create(0.0, lineHeightPx, 0.0),
-      );
-=======
       Mat4.fromTranslation(outerTransform, Vec3.create(0.0, baseline, 0.0));
->>>>>>> de05388b
 
       let render = (s: Fontkit.fk_shape, x: float, y: float) => {
         let glyph = FontRenderer.getGlyph(font, s.glyphId);
