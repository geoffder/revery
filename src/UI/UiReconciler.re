--- conflicted
+++ resolved
@@ -8,15 +8,9 @@
 type node = Node.node(renderPass);
 
 type primitives =
-<<<<<<< HEAD
   | View(Style.t, NodeEvents.t(node))
-  | Text(Style.t, string)
-  | Image(Style.t, string);
-=======
-  | View(Style.t, NodeEvents.t)
-  | Text(Style.t, string, NodeEvents.t)
-  | Image(Style.t, string, NodeEvents.t);
->>>>>>> d665fdcf
+  | Text(Style.t, string, NodeEvents.t(node))
+  | Image(Style.t, string, NodeEvents.t(node));
 
 let createInstance = prim => {
   let node =
