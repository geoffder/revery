/*
 * UiRender.re
 *
 * Core render logic for a UI bound to a Window
 */

open Revery_Core;
open Revery_Draw;
open Revery_Math;

module Layout = Layout;
module LayoutTypes = Layout.LayoutTypes;

open RenderContainer;

let render =
    (
      ~forceLayout=false,
      container: RenderContainer.t,
      component: React.element('node),
    ) => {
<<<<<<< HEAD
  let renderContainer = container;
=======
  Log.info("UI", "BEGIN: Render frame");
>>>>>>> 2e3e587d
  let {rootNode, window, container, _} = container;

  /* Perform reconciliation */
  Performance.bench("reconcile", () =>
    container := Container.update(container^, component)
  );

  /* Layout */
  let size = Window.getRawSize(window);
  let pixelRatio = Window.getDevicePixelRatio(window);
  let scaleAndZoomFactor = Window.getScaleAndZoom(window);
  let canvasScalingFactor = pixelRatio *. scaleAndZoomFactor;
  let adjustedHeight =
    float_of_int(size.height) /. scaleAndZoomFactor |> int_of_float;
  let adjustedWidth = float_of_int(size.width) /. scaleAndZoomFactor |> int_of_float;

  RenderContainer.updateCanvas(window, renderContainer);

  rootNode#setStyle(
    Style.make(
      ~position=LayoutTypes.Relative,
      ~width=adjustedWidth,
      ~height=adjustedHeight,
      ~transform=[Transform.ScaleX(canvasScalingFactor), ScaleY(canvasScalingFactor)],
      (),
    ),
  );
  Layout.layout(~force=forceLayout, rootNode);

  /* Recalculate cached parameters */
  Performance.bench("recalculate", () => rootNode#recalculate());

  /* Flush any node callbacks */
  Performance.bench("flush", () => rootNode#flushCallbacks());

  /* Render */
  Performance.bench("draw", () => {
    /* Do a first pass for all 'opaque' geometry */
    /* This helps reduce the overhead for the more expensive alpha pass, next */

    switch (renderContainer.canvas^) {
    | None => ();
    | Some(canvas) => 
      Revery_Draw.Canvas.test_draw(canvas);
    
     let drawContext = NodeDrawContext.create(~canvas, ~zIndex=0, ~opacity=1.0, ());

    // let drawContext = NodeDrawContext.create(~zIndex=0, ~opacity=1.0, ());

    RenderPass.start(
      ~canvas,
      ~pixelRatio,
      ~scaleFactor=scaleAndZoomFactor,
      ~screenHeight=adjustedHeight,
      ~screenWidth=adjustedWidth,
      (),
    );
    rootNode#draw(drawContext);
    //DebugDraw.draw();
    RenderPass.endAlphaPass();

    Revery_Draw.Canvas.flush(canvas);
    };
  });
  Log.info("UI", "END: Render frame");
};<|MERGE_RESOLUTION|>--- conflicted
+++ resolved
@@ -19,11 +19,8 @@
       container: RenderContainer.t,
       component: React.element('node),
     ) => {
-<<<<<<< HEAD
   let renderContainer = container;
-=======
   Log.info("UI", "BEGIN: Render frame");
->>>>>>> 2e3e587d
   let {rootNode, window, container, _} = container;
 
   /* Perform reconciliation */
