--- conflicted
+++ resolved
@@ -2,12 +2,7 @@
     (name Revery)
     (preprocess (pps brisk-reconciler.ppx lwt_ppx))
     (public_name Revery)
-<<<<<<< HEAD
     (libraries console.lib lwt lwt.unix sdl2 Revery_Core Revery_Font Revery_Draw Revery_Math Revery_UI Revery_UI_Components Revery_Native Revery_UI_Primitives Revery_UI_Hooks))
-
-=======
-    (libraries console.lib lwt lwt.unix sdl2 Revery_Core Revery_Font Revery_Draw Revery_Math Revery_Shaders Revery_Geometry Revery_UI Revery_UI_Components Revery_Native Revery_UI_Primitives Revery_UI_Hooks))
->>>>>>> 78591f21
 (documentation
    (package Revery)
    (mld_files index))