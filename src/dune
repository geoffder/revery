--- conflicted
+++ resolved
@@ -1,9 +1,6 @@
 (library
     (name Revery)
     (public_name Revery)
-<<<<<<< HEAD
-    (libraries console.lib lwt lwt.unix sdl2 Revery_Core Revery_Font Revery_Draw Revery_Math Revery_UI Revery_UI_Components Revery_Native Revery_UI_Primitives Revery_UI_Hooks Revery_Utility Revery_HotReload))
-=======
     (preprocess (pps brisk-reconciler.ppx lwt_ppx))
     (libraries
         console.lib
@@ -21,9 +18,9 @@
         Revery_UI_Hooks
         Revery_Utility
         Revery_SVG
+        Revery_HotReload
 ))
 
->>>>>>> 464c5b74
 (documentation
    (package Revery)
    (mld_files index))