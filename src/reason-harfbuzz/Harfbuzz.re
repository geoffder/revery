type hb_shape = {
  glyphId: int,
  cluster: int,
};

module Internal = {
  type face;
<<<<<<< HEAD
  type feature = {
    tag: string,
    value: int,
    start: int,
    end': int,
  };
  external hb_new_face: string => result(face, string) = "rehb_new_face";
=======
  external hb_face_from_path: string => result(face, string) =
    "rehb_face_from_path";
  external hb_face_from_data: (string, int) => result(face, string) =
    "rehb_face_from_bytes";
>>>>>>> 9895a8a5
  external hb_destroy_face: face => unit = "rehb_destroy_face";
  external hb_shape: (face, string, array(feature)) => array(hb_shape) =
    "rehb_shape";
};

type position = [ | `Start | `End | `Position(int)];
type feature = {
  tag: string,
  value: int,
  start: position,
  end': position,
};

type hb_face = {face: Internal.face};

<<<<<<< HEAD
let positionToInt = position =>
  switch (position) {
  | `Position(n) => n
  | `Start => 0
  | `End => (-1)
  };

let hb_new_face = str => {
  switch (Internal.hb_new_face(str)) {
=======
let hb_face_from_path = str => {
  switch (Internal.hb_face_from_path(str)) {
>>>>>>> 9895a8a5
  | Error(msg) => Error(msg)
  | Ok(face) =>
    let ret = {face: face};

    let finalise = ({face}) => Internal.hb_destroy_face(face);

    Gc.finalise(finalise, ret);
    Ok(ret);
  };
};

<<<<<<< HEAD
let hb_shape = (~features=[], {face}, str) => {
  let arr =
    features
    |> List.map(
         feat => {
           tag: feat.tag,
           value: feat.value,
           start: positionToInt(feat.start),
           end': positionToInt(feat.end'),
         }: feature => Internal.feature,
       )
    |> Array.of_list;
  Internal.hb_shape(face, str, arr);
};
=======
let hb_new_face = str => hb_face_from_path(str);

let hb_face_from_skia = sk_typeface => {
  let stream = Skia.Typeface.toStream(sk_typeface);
  let length = Skia.Stream.getLength(stream);
  let data = Skia.Data.makeFromStream(stream, length);
  let bytes = Skia.Data.makeString(data);

  switch (Internal.hb_face_from_data(bytes, String.length(bytes))) {
  | Error(_) as e => e
  | Ok(face) =>
    let ret = {face: face};

    let finalise = ({face}) => Internal.hb_destroy_face(face);

    Gc.finalise(finalise, ret);
    Ok(ret);
  };
};

let hb_shape = ({face}, str) => Internal.hb_shape(face, str);
>>>>>>> 9895a8a5
<|MERGE_RESOLUTION|>--- conflicted
+++ resolved
@@ -5,20 +5,16 @@
 
 module Internal = {
   type face;
-<<<<<<< HEAD
   type feature = {
     tag: string,
     value: int,
     start: int,
     end': int,
   };
-  external hb_new_face: string => result(face, string) = "rehb_new_face";
-=======
   external hb_face_from_path: string => result(face, string) =
     "rehb_face_from_path";
   external hb_face_from_data: (string, int) => result(face, string) =
     "rehb_face_from_bytes";
->>>>>>> 9895a8a5
   external hb_destroy_face: face => unit = "rehb_destroy_face";
   external hb_shape: (face, string, array(feature)) => array(hb_shape) =
     "rehb_shape";
@@ -34,7 +30,6 @@
 
 type hb_face = {face: Internal.face};
 
-<<<<<<< HEAD
 let positionToInt = position =>
   switch (position) {
   | `Position(n) => n
@@ -42,12 +37,8 @@
   | `End => (-1)
   };
 
-let hb_new_face = str => {
-  switch (Internal.hb_new_face(str)) {
-=======
 let hb_face_from_path = str => {
   switch (Internal.hb_face_from_path(str)) {
->>>>>>> 9895a8a5
   | Error(msg) => Error(msg)
   | Ok(face) =>
     let ret = {face: face};
@@ -59,7 +50,6 @@
   };
 };
 
-<<<<<<< HEAD
 let hb_shape = (~features=[], {face}, str) => {
   let arr =
     features
@@ -74,7 +64,6 @@
     |> Array.of_list;
   Internal.hb_shape(face, str, arr);
 };
-=======
 let hb_new_face = str => hb_face_from_path(str);
 
 let hb_face_from_skia = sk_typeface => {
@@ -93,7 +82,4 @@
     Gc.finalise(finalise, ret);
     Ok(ret);
   };
-};
-
-let hb_shape = ({face}, str) => Internal.hb_shape(face, str);
->>>>>>> 9895a8a5
+};