--- conflicted
+++ resolved
@@ -5,7 +5,6 @@
   cluster: int,
 };
 
-<<<<<<< HEAD
 type position = [ | `Start | `End | `Position(int)];
 type feature = {
   tag: string,
@@ -14,15 +13,11 @@
   end': position,
 };
 
-let hb_new_face: string => result(hb_face, string);
-let hb_shape:
-  (~features: list(feature)=?, hb_face, string) => array(hb_shape);
-=======
 let hb_face_from_path: string => result(hb_face, string);
 let hb_face_from_skia: Skia.Typeface.t => result(hb_face, string);
 
 [@ocaml.deprecated "Deprecated in favor of hb_face_from_path"]
 let hb_new_face: string => result(hb_face, string);
 
-let hb_shape: (hb_face, string) => array(hb_shape);
->>>>>>> 9895a8a5
+let hb_shape:
+  (~features: list(feature)=?, hb_face, string) => array(hb_shape);