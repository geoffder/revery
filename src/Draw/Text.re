/*
 * Text.re
 *
 * Core logic for rendering text to screen.
 */

open Sdl2.Gl;

open Revery_Core;
open Revery_Math;

open Fontkit;

/*
 * Get the size of the bitmap we use for rendering text. This is rarely 1:1
 * with the requested fontSize. For example, in a high DPI that has a 3x pixel
 * ratio, we want to render a 3x size bitmap.
 */
let _getScaledFontSize = (~scaleFactor, ~pixelRatio, fontSize) => {
  let ret =
    int_of_float(float_of_int(fontSize) *. pixelRatio *. scaleFactor +. 0.5);
  ret;
};

let _getScaledFontSizeFromWindow = (window: option(Window.t), fontSize) => {
  let (scaleFactor, pixelRatio) =
    switch (window) {
    | None => (1.0, 1.0)
    | Some(v) =>
      let sf = Window.getScaleAndZoom(v);
      let pr = Window.getDevicePixelRatio(v);
      (sf, pr);
    };

  _getScaledFontSize(~scaleFactor, ~pixelRatio, fontSize);
};

<<<<<<< HEAD
let _getFontMetrics = (~fontFamily, ~fontSize) => {
  let (font, _) = FontCache.load(fontFamily, fontSize);
=======
let getLineHeight = (~window=None, ~fontFamily, ~fontSize, ~lineHeight, ()) => {
  let scaledFontSize = _getScaledFontSizeFromWindow(window, fontSize);
  let font = FontCache.load(fontFamily, scaledFontSize);
>>>>>>> 78591f21
  let metrics = FontRenderer.getNormalizedMetrics(font);
  metrics;
};

<<<<<<< HEAD
let getLineHeight = (~fontFamily, ~fontSize, ()) => {
  let metrics = _getFontMetrics(~fontFamily, ~fontSize);
  metrics.height;
};

let getAscent = (~fontFamily, ~fontSize, ()) => {
  let metrics = _getFontMetrics(~fontFamily, ~fontSize);
  metrics.ascent;
};
=======
type dimensions = {
  width: int,
  height: int,
};

let measure = (~window=?, ~fontFamily, ~fontSize, text) => {
  let scaledFontSize = _getScaledFontSizeFromWindow(window, fontSize);
  let font = FontCache.load(fontFamily, scaledFontSize);
  let multiplier =
    switch (window) {
    | None => 1.0
    | Some(w) => Window.getScaleAndZoom(w) *. Window.getDevicePixelRatio(w)
    };

  let dimensions = FontRenderer.measure(font, text);
  let ret: dimensions = {
    width: int_of_float(float_of_int(dimensions.width) /. multiplier +. 0.5),
    height:
      int_of_float(float_of_int(dimensions.height) /. multiplier +. 0.5),
  };
  ret;
};

let indexNearestOffset = (~measure, text, offset) => {
  let length = String.length(text);

  let rec loop = (~last, i) =>
    if (i > length) {
      i - 1;
    } else {
      let width = measure(String.sub(text, 0, i));

      if (width > offset) {
        let isCurrentNearest = width - offset < offset - last;
        isCurrentNearest ? i : i - 1;
      } else {
        loop(~last=width, i + 1);
      };
    };

  loop(~last=0, 1);
};

let identityMatrix = Mat4.create();

let _startShader =
    (
      ~color: Color.t,
      ~backgroundColor: Color.t,
      ~opacity: float,
      ~projection: Mat4.t,
      ~gamma: float,
      (),
    ) =>
  if (backgroundColor.a > 0.99) {
    let shader = Assets.fontGammaCorrectedShader();
    CompiledShader.use(shader.compiledShader);
    CompiledShader.setUniformMatrix4fv(shader.uniformProjection, projection);
    CompiledShader.setUniform4fv(shader.uniformColor, Color.toVec4(color));
    CompiledShader.setUniform4fv(
      shader.uniformBackgroundColor,
      Color.toVec4(backgroundColor),
    );
    CompiledShader.setUniform1f(shader.uniformGamma, gamma);
    CompiledShader.setUniform1f(shader.uniformOpacity, opacity);

    (shader.compiledShader, shader.uniformWorld, shader.uniformLocal);
  } else {
    let shader = Assets.fontDefaultShader();
    let colorMultipliedAlpha = Color.multiplyAlpha(opacity, color);
    CompiledShader.use(shader.compiledShader);
    CompiledShader.setUniformMatrix4fv(shader.uniformProjection, projection);
    CompiledShader.setUniform4fv(
      shader.uniformColor,
      Color.toVec4(colorMultipliedAlpha),
    );

    (shader.compiledShader, shader.uniformWorld, shader.uniformLocal);
  };

let drawString =
    (
      ~window: option(Window.t),
      ~fontFamily: string,
      ~fontSize: int,
      ~color: Color.t=Colors.white,
      ~backgroundColor: Color.t=Colors.transparentBlack,
      ~transform: Mat4.t=identityMatrix,
      ~opacity=1.0,
      ~gamma=2.2,
      ~x=0.,
      ~y=0.,
      text: string,
    ) => {
  let ctx = RenderPass.getContext();

  let projection = ctx.projection;
  let quad = Assets.quad();

  let (shader, uniformWorld, uniformLocal) =
    _startShader(~color, ~backgroundColor, ~opacity, ~gamma, ~projection, ());

  let font =
    FontCache.load(
      fontFamily,
      _getScaledFontSizeFromWindow(window, fontSize),
    );

  let metrics = FontRenderer.getNormalizedMetrics(font);
  let multiplier = ctx.pixelRatio *. ctx.scaleFactor;

  /* Position the baseline */
  let baseline = (metrics.height -. metrics.descenderSize) /. multiplier;
  ();

  let render = (s: Fontkit.fk_shape, x: float, y: float) => {
    let glyph = FontRenderer.getGlyph(font, s.glyphId);

    let {width, height, bearingX, bearingY, advance, _} = glyph;

    let width = float_of_int(width) /. multiplier;
    let height = float_of_int(height) /. multiplier;
    let bearingX = float_of_int(bearingX) /. multiplier;
    let bearingY = float_of_int(bearingY) /. multiplier;
    let advance = float_of_int(advance) /. multiplier;

    glPixelStorei(GL_PACK_ALIGNMENT, 1);
    glPixelStorei(GL_UNPACK_ALIGNMENT, 1);

    let texture = FontRenderer.getTexture(font, s.glyphId);
    glBindTexture(GL_TEXTURE_2D, texture);
    /* TODO: Bind texture */

    let xform =
      Mat4.createFromTranslationAndScale(
        width,
        height,
        1.0,
        x +. bearingX +. width /. 2.,
        baseline +. y +. height *. 0.5 -. bearingY,
        0.,
      );

    CompiledShader.setUniformMatrix4fv(uniformLocal, xform);
    CompiledShader.setUniformMatrix4fv(uniformWorld, transform);

    Geometry.draw(quad, shader);

    x +. advance /. 64.0;
  };
>>>>>>> 78591f21

let getDescent = (~fontFamily, ~fontSize, ()) => {
  let metrics = _getFontMetrics(~fontFamily, ~fontSize);
  metrics.descent;
};

let measure = (~fontFamily, ~fontSize, text) => {
  let (font, _) = FontCache.load(fontFamily, fontSize);
  FontRenderer.measure(font, text);
};
<|MERGE_RESOLUTION|>--- conflicted
+++ resolved
@@ -11,72 +11,34 @@
 
 open Fontkit;
 
-/*
- * Get the size of the bitmap we use for rendering text. This is rarely 1:1
- * with the requested fontSize. For example, in a high DPI that has a 3x pixel
- * ratio, we want to render a 3x size bitmap.
- */
-let _getScaledFontSize = (~scaleFactor, ~pixelRatio, fontSize) => {
-  let ret =
-    int_of_float(float_of_int(fontSize) *. pixelRatio *. scaleFactor +. 0.5);
-  ret;
-};
-
-let _getScaledFontSizeFromWindow = (window: option(Window.t), fontSize) => {
-  let (scaleFactor, pixelRatio) =
-    switch (window) {
-    | None => (1.0, 1.0)
-    | Some(v) =>
-      let sf = Window.getScaleAndZoom(v);
-      let pr = Window.getDevicePixelRatio(v);
-      (sf, pr);
-    };
-
-  _getScaledFontSize(~scaleFactor, ~pixelRatio, fontSize);
-};
-
-<<<<<<< HEAD
-let _getFontMetrics = (~fontFamily, ~fontSize) => {
+let _getFontMetrics = (~fontFamily, ~fontSize, ()) => {
   let (font, _) = FontCache.load(fontFamily, fontSize);
-=======
-let getLineHeight = (~window=None, ~fontFamily, ~fontSize, ~lineHeight, ()) => {
-  let scaledFontSize = _getScaledFontSizeFromWindow(window, fontSize);
-  let font = FontCache.load(fontFamily, scaledFontSize);
->>>>>>> 78591f21
   let metrics = FontRenderer.getNormalizedMetrics(font);
   metrics;
 };
 
-<<<<<<< HEAD
 let getLineHeight = (~fontFamily, ~fontSize, ()) => {
-  let metrics = _getFontMetrics(~fontFamily, ~fontSize);
+  let metrics = _getFontMetrics(~fontFamily, ~fontSize, ());
   metrics.height;
 };
 
 let getAscent = (~fontFamily, ~fontSize, ()) => {
-  let metrics = _getFontMetrics(~fontFamily, ~fontSize);
+  let metrics = _getFontMetrics(~fontFamily, ~fontSize, ());
   metrics.ascent;
 };
-=======
 type dimensions = {
   width: int,
   height: int,
 };
 
-let measure = (~window=?, ~fontFamily, ~fontSize, text) => {
-  let scaledFontSize = _getScaledFontSizeFromWindow(window, fontSize);
-  let font = FontCache.load(fontFamily, scaledFontSize);
-  let multiplier =
-    switch (window) {
-    | None => 1.0
-    | Some(w) => Window.getScaleAndZoom(w) *. Window.getDevicePixelRatio(w)
-    };
+let measure = (~fontFamily, ~fontSize, text) => {
+  let (font, _) = FontCache.load(fontFamily, fontSize);
 
   let dimensions = FontRenderer.measure(font, text);
   let ret: dimensions = {
-    width: int_of_float(float_of_int(dimensions.width) /. multiplier +. 0.5),
+    width: int_of_float(float_of_int(dimensions.width) +. 0.5),
     height:
-      int_of_float(float_of_int(dimensions.height) /. multiplier +. 0.5),
+      int_of_float(float_of_int(dimensions.height) +. 0.5),
   };
   ret;
 };
@@ -101,117 +63,8 @@
   loop(~last=0, 1);
 };
 
-let identityMatrix = Mat4.create();
-
-let _startShader =
-    (
-      ~color: Color.t,
-      ~backgroundColor: Color.t,
-      ~opacity: float,
-      ~projection: Mat4.t,
-      ~gamma: float,
-      (),
-    ) =>
-  if (backgroundColor.a > 0.99) {
-    let shader = Assets.fontGammaCorrectedShader();
-    CompiledShader.use(shader.compiledShader);
-    CompiledShader.setUniformMatrix4fv(shader.uniformProjection, projection);
-    CompiledShader.setUniform4fv(shader.uniformColor, Color.toVec4(color));
-    CompiledShader.setUniform4fv(
-      shader.uniformBackgroundColor,
-      Color.toVec4(backgroundColor),
-    );
-    CompiledShader.setUniform1f(shader.uniformGamma, gamma);
-    CompiledShader.setUniform1f(shader.uniformOpacity, opacity);
-
-    (shader.compiledShader, shader.uniformWorld, shader.uniformLocal);
-  } else {
-    let shader = Assets.fontDefaultShader();
-    let colorMultipliedAlpha = Color.multiplyAlpha(opacity, color);
-    CompiledShader.use(shader.compiledShader);
-    CompiledShader.setUniformMatrix4fv(shader.uniformProjection, projection);
-    CompiledShader.setUniform4fv(
-      shader.uniformColor,
-      Color.toVec4(colorMultipliedAlpha),
-    );
-
-    (shader.compiledShader, shader.uniformWorld, shader.uniformLocal);
-  };
-
-let drawString =
-    (
-      ~window: option(Window.t),
-      ~fontFamily: string,
-      ~fontSize: int,
-      ~color: Color.t=Colors.white,
-      ~backgroundColor: Color.t=Colors.transparentBlack,
-      ~transform: Mat4.t=identityMatrix,
-      ~opacity=1.0,
-      ~gamma=2.2,
-      ~x=0.,
-      ~y=0.,
-      text: string,
-    ) => {
-  let ctx = RenderPass.getContext();
-
-  let projection = ctx.projection;
-  let quad = Assets.quad();
-
-  let (shader, uniformWorld, uniformLocal) =
-    _startShader(~color, ~backgroundColor, ~opacity, ~gamma, ~projection, ());
-
-  let font =
-    FontCache.load(
-      fontFamily,
-      _getScaledFontSizeFromWindow(window, fontSize),
-    );
-
-  let metrics = FontRenderer.getNormalizedMetrics(font);
-  let multiplier = ctx.pixelRatio *. ctx.scaleFactor;
-
-  /* Position the baseline */
-  let baseline = (metrics.height -. metrics.descenderSize) /. multiplier;
-  ();
-
-  let render = (s: Fontkit.fk_shape, x: float, y: float) => {
-    let glyph = FontRenderer.getGlyph(font, s.glyphId);
-
-    let {width, height, bearingX, bearingY, advance, _} = glyph;
-
-    let width = float_of_int(width) /. multiplier;
-    let height = float_of_int(height) /. multiplier;
-    let bearingX = float_of_int(bearingX) /. multiplier;
-    let bearingY = float_of_int(bearingY) /. multiplier;
-    let advance = float_of_int(advance) /. multiplier;
-
-    glPixelStorei(GL_PACK_ALIGNMENT, 1);
-    glPixelStorei(GL_UNPACK_ALIGNMENT, 1);
-
-    let texture = FontRenderer.getTexture(font, s.glyphId);
-    glBindTexture(GL_TEXTURE_2D, texture);
-    /* TODO: Bind texture */
-
-    let xform =
-      Mat4.createFromTranslationAndScale(
-        width,
-        height,
-        1.0,
-        x +. bearingX +. width /. 2.,
-        baseline +. y +. height *. 0.5 -. bearingY,
-        0.,
-      );
-
-    CompiledShader.setUniformMatrix4fv(uniformLocal, xform);
-    CompiledShader.setUniformMatrix4fv(uniformWorld, transform);
-
-    Geometry.draw(quad, shader);
-
-    x +. advance /. 64.0;
-  };
->>>>>>> 78591f21
-
 let getDescent = (~fontFamily, ~fontSize, ()) => {
-  let metrics = _getFontMetrics(~fontFamily, ~fontSize);
+  let metrics = _getFontMetrics(~fontFamily, ~fontSize, ());
   metrics.descent;
 };
 
