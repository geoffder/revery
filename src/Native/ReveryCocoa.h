<<<<<<< HEAD
extern "C" {
void revery_alert_cocoa(void *pWin, const char *szMessage);
char **revery_open_files_cocoa(const char *startDir, char *fileTypes[],
                               int fileTypesSize, int allowMultiple,
                               int canChooseFiles, int canChooseDirectories,
                               int showHidden, const char *buttonText,
                               const char *title);
void revery_dispatchNotification_cocoa(const char *title, const char *body,
                                       long onClickFunc, int mute);
void revery_scheduleNotificationFromNow_cocoa(const char *title,
                                              const char *body,
                                              long onClickFunc, int mute,
                                              int seconds);
}
=======
void revery_alert_cocoa(void* pWin, const char* szMessage);
char** revery_open_files_cocoa(const char* startDir, char* fileTypes[],
                               int fileTypesSize, int allowMultiple,
                               int canChooseFiles, int canChooseDirectories,
                               int showHidden, const char* buttonText,
                               const char* title);
>>>>>>> 2e3e587d
<|MERGE_RESOLUTION|>--- conflicted
+++ resolved
@@ -1,5 +1,4 @@
-<<<<<<< HEAD
-extern "C" {
+
 void revery_alert_cocoa(void *pWin, const char *szMessage);
 char **revery_open_files_cocoa(const char *startDir, char *fileTypes[],
                                int fileTypesSize, int allowMultiple,
@@ -11,13 +10,4 @@
 void revery_scheduleNotificationFromNow_cocoa(const char *title,
                                               const char *body,
                                               long onClickFunc, int mute,
-                                              int seconds);
-}
-=======
-void revery_alert_cocoa(void* pWin, const char* szMessage);
-char** revery_open_files_cocoa(const char* startDir, char* fileTypes[],
-                               int fileTypesSize, int allowMultiple,
-                               int canChooseFiles, int canChooseDirectories,
-                               int showHidden, const char* buttonText,
-                               const char* title);
->>>>>>> 2e3e587d
+                                              int seconds);