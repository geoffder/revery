--- conflicted
+++ resolved
@@ -4,15 +4,8 @@
     (preprocess (pps lwt_ppx))
     (library_flags (:include flags.sexp))
     (js_of_ocaml (javascript_files dialog.js))
-<<<<<<< HEAD
-    (c_names dialog_cocoa dialog_win32 dialog_gtk notification_cocoa utilities ReveryAppDelegate)
-    (cxx_names dialog notification revery_cocoa)
-    (c_flags (:include c_flags.sexp))
-    (cxx_flags (:include cxx_flags.sexp))
-=======
-    (c_names dialog dialog_cocoa dialog_win32 dialog_gtk)
+    (c_names dialog dialog_cocoa dialog_win32 dialog_gtk notification notification_cocoa revery_cocoa utilities ReveryAppDelegate)
     (c_flags :standard -Wall -Wextra -Werror (:include c_flags.sexp))
->>>>>>> 2e3e587d
     (c_library_flags (:include c_library_flags.sexp))
     (libraries sdl2))
 
