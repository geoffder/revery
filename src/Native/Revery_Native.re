module Dialog = Dialog;
module Environment = Environment;
module Icon = Icon;
module Notification = Notification;
module Shell = Shell;
module Locale = Locale;
module Gtk = Gtk;
module Menu = Menu;
<<<<<<< HEAD
module Input = Input;
=======
module Window = Window;
>>>>>>> 9d31c648

include Initialization;<|MERGE_RESOLUTION|>--- conflicted
+++ resolved
@@ -6,10 +6,7 @@
 module Locale = Locale;
 module Gtk = Gtk;
 module Menu = Menu;
-<<<<<<< HEAD
 module Input = Input;
-=======
 module Window = Window;
->>>>>>> 9d31c648
 
 include Initialization;