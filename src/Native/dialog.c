#include <stdio.h>

#include <caml/alloc.h>
#include <caml/callback.h>
#include <caml/memory.h>
#include <caml/mlvalues.h>

#include "caml_values.h"

#include <string.h>

#ifdef WIN32
#include "ReveryWin32.h"
#elif __APPLE__
#include "ReveryCocoa.h"
#else
#include "ReveryGtk.h"
#endif

CAMLprim value revery_alertSupported() {
#ifdef WIN32
    return Val_true;
#elif __APPLE__
    return Val_true;
#elif __linux__
    return Val_true;
#else
    return Val_false;
#endif
}

CAMLprim value revery_alert(value vWindow, value vMessage) {
    CAMLparam2(vWindow, vMessage);
    const char *szMessage = String_val(vMessage);
    void *pWin = (void *)vWindow;

#ifdef WIN32
    revery_alert_win32(pWin, szMessage);
#elif __APPLE__
    revery_alert_cocoa(pWin, szMessage);
#elif __linux__
    revery_alert_gtk(pWin, szMessage);
#else
    printf("WARNING - Not implemented: alert");
#endif
    return Val_unit;
}

CAMLprim value revery_alertOpenFiles_native(
    value vStartDirectory, value vFileTypes, value vAllowMultiple,
    value vCanChooseFiles, value vCanChooseDirectories, value vShowHidden,
    value vButtonText, value vTitle, value vUnit) {
    CAMLparam5(vStartDirectory, vFileTypes, vAllowMultiple, vCanChooseFiles,
               vCanChooseDirectories);
    CAMLxparam3(vButtonText, vTitle, vUnit);

    char *startDirectory = NULL;
    char *buttonText = NULL;

    // Initialize an array of filetypes
    char **fileTypes = NULL;
    int fileTypesSize = 0;

    // title from OCaml -> C
    char *title = NULL;
    if (vTitle != Val_none)
        title = String_val(Some_val(vTitle));

    int allowMultiple = Bool_val(vAllowMultiple);
    int canChooseFiles = Bool_val(vCanChooseFiles);
    int canChooseDirectories = Bool_val(vCanChooseDirectories);
    int showHidden = Bool_val(vShowHidden);

    if (vFileTypes != Val_none) {
        CAMLlocal1(camlArr);
        camlArr = Some_val(vFileTypes);
        fileTypesSize = Wosize_val(camlArr);

        // Allocate space for an array
        fileTypes = (char **)malloc(sizeof(*fileTypes) * fileTypesSize);

        // Populate the array with the CAML array;
        for (int i = 0; i < fileTypesSize; i++) {
            char *str = String_val(Field(camlArr, i));
            fileTypes[i] = str;
        }
    }

    if (vStartDirectory != Val_none) {
        startDirectory = String_val(Some_val(vStartDirectory));
    }

    if (vButtonText != Val_none) {
        buttonText = String_val(Some_val(vButtonText));
    }

    char **fileList = NULL;

#ifdef __APPLE__
    fileList = revery_open_files_cocoa(
                   startDirectory, fileTypes, fileTypesSize, allowMultiple, canChooseFiles,
                   canChooseDirectories, showHidden, buttonText, title);
#elif __linux__
    fileList = revery_open_files_gtk(
                   startDirectory, fileTypes, fileTypesSize, allowMultiple, canChooseFiles,
                   canChooseDirectories, showHidden, buttonText, title);
#else
    (void)showHidden;
    (void)canChooseDirectories;
    (void)canChooseFiles;
    (void)allowMultiple;
    (void)title;
    (void)buttonText;
    (void)startDirectory;
    (void)fileList;
#endif

    if (fileList) {
        CAMLlocal1(camlArr);
        int len = -1;
        while (fileList[++len] != NULL) {
        }
        camlArr = caml_alloc(len, 0);

        for (int i = 0; i < len; i++) {
            Store_field(camlArr, i, caml_copy_string(fileList[i]));
        }

        free(fileList);

        CAMLreturn(Val_some(camlArr));
    } else {
        CAMLreturn(Val_none);
    }
}

CAMLprim value revery_alertOpenFiles_bytecode(value *argv, int argn) {
<<<<<<< HEAD
  (void)argn;
  return revery_alertOpenFiles_native(argv[0], argv[1], argv[2], argv[3],
                                      argv[4], argv[5], argv[6], argv[7],
                                      argv[8]);
=======
    (void)argn;
    return revery_alertOpenFiles_native(argv[0], argv[1], argv[2], argv[3],
                                        argv[4], argv[5], argv[6], argv[7],
                                        argv[8]);
>>>>>>> c95a3862
}<|MERGE_RESOLUTION|>--- conflicted
+++ resolved
@@ -135,15 +135,8 @@
 }
 
 CAMLprim value revery_alertOpenFiles_bytecode(value *argv, int argn) {
-<<<<<<< HEAD
-  (void)argn;
-  return revery_alertOpenFiles_native(argv[0], argv[1], argv[2], argv[3],
-                                      argv[4], argv[5], argv[6], argv[7],
-                                      argv[8]);
-=======
     (void)argn;
     return revery_alertOpenFiles_native(argv[0], argv[1], argv[2], argv[3],
                                         argv[4], argv[5], argv[6], argv[7],
                                         argv[8]);
->>>>>>> c95a3862
 }