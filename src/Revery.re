/*
 * Include Revery_Core in the top level 'Revery' module
 * Otherwise it's confusing when to open 'Revery' vs 'Revery.Core'
 */
include Revery_Core;

/* Courtesy of @reason-native/console - a console-like API for native! */
module Console = Console;

module Font = Revery_Font;
module Draw = Revery_Draw;
module Math = Revery_Math;
<<<<<<< HEAD
=======
module Shaders = Revery_Shaders;
module Native = Revery_Native;

>>>>>>> 2e3e587d
module UI = {
  include Revery_UI;
  include Revery_UI_Primitives;

  /*
   * Include Components such that consumers access it via:
   * Revery.UI.Components
   */
  module Components = Revery_UI_Components;
  module Hooks = Revery_UI_Hooks;
};

module Platform = {
  include Platform;
};<|MERGE_RESOLUTION|>--- conflicted
+++ resolved
@@ -10,12 +10,8 @@
 module Font = Revery_Font;
 module Draw = Revery_Draw;
 module Math = Revery_Math;
-<<<<<<< HEAD
-=======
-module Shaders = Revery_Shaders;
 module Native = Revery_Native;
 
->>>>>>> 2e3e587d
 module UI = {
   include Revery_UI;
   include Revery_UI_Primitives;
