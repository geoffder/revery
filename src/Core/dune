(library
    (name Revery_Core)
    (public_name Revery.Core)
    (js_of_ocaml (javascript_files file.js))
<<<<<<< HEAD
    (cxx_names file)
    (libraries threads console.lib str lwt sdl2 flex fontkit Rench re Revery_Native))
=======
    (c_names file)
    (c_flags :standard -Wall -Wextra -Werror)
    (libraries threads console.lib str lwt sdl2 flex fontkit Rench re))
>>>>>>> 2e3e587d
<|MERGE_RESOLUTION|>--- conflicted
+++ resolved
@@ -2,11 +2,6 @@
     (name Revery_Core)
     (public_name Revery.Core)
     (js_of_ocaml (javascript_files file.js))
-<<<<<<< HEAD
-    (cxx_names file)
-    (libraries threads console.lib str lwt sdl2 flex fontkit Rench re Revery_Native))
-=======
     (c_names file)
     (c_flags :standard -Wall -Wextra -Werror)
-    (libraries threads console.lib str lwt sdl2 flex fontkit Rench re))
->>>>>>> 2e3e587d
+    (libraries threads console.lib str lwt sdl2 flex fontkit Rench re Revery_Native))