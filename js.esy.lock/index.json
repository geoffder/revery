--- conflicted
+++ resolved
@@ -1,9 +1,5 @@
 {
-<<<<<<< HEAD
-  "checksum": "d0dc611e0408e34c12c0da5bc5fc5743",
-=======
-  "checksum": "622a871578620ccd2c548c99dec9d057",
->>>>>>> 4cc62a5e
+  "checksum": "e5e86d089627e78185d2caa0c2eab5da",
   "root": "revery@link-dev:./package.json",
   "node": {
     "yarn-pkg-config@github:esy-ocaml/yarn-pkg-config#db3a0b63883606dd57c54a7158d560d6cba8cd79@d41d8cd9": {
@@ -2652,7 +2648,6 @@
         "ocaml@4.8.1000@d41d8cd9", "@opam/ocamlfind@opam:1.8.1@ff07b0f9"
       ]
     },
-<<<<<<< HEAD
     "@opam/base-bigarray@opam:base@b03491b0": {
       "id": "@opam/base-bigarray@opam:base@b03491b0",
       "name": "@opam/base-bigarray",
@@ -2670,8 +2665,6 @@
       "dependencies": [ "@esy-ocaml/substs@0.0.1@d41d8cd9" ],
       "devDependencies": []
     },
-=======
->>>>>>> 4cc62a5e
     "@opam/base@opam:v0.14.0@b8817fc1": {
       "id": "@opam/base@opam:v0.14.0@b8817fc1",
       "name": "@opam/base",
