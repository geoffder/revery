{
<<<<<<< HEAD
  "checksum": "460263d392eff044a52b96740ed09745",
=======
  "checksum": "773f2eeb82f28aedadfe37c5c6929ca0",
>>>>>>> 018f8c2e
  "root": "revery@link-dev:./package.json",
  "node": {
    "yarn-pkg-config@github:esy-ocaml/yarn-pkg-config#db3a0b6@d41d8cd9": {
      "id":
        "yarn-pkg-config@github:esy-ocaml/yarn-pkg-config#db3a0b6@d41d8cd9",
      "name": "yarn-pkg-config",
      "version": "github:esy-ocaml/yarn-pkg-config#db3a0b6",
      "source": {
        "type": "install",
        "source": [ "github:esy-ocaml/yarn-pkg-config#db3a0b6" ]
      },
      "overrides": [],
      "dependencies": [],
      "devDependencies": []
    },
    "wordwrap@0.0.3@d41d8cd9": {
      "id": "wordwrap@0.0.3@d41d8cd9",
      "name": "wordwrap",
      "version": "0.0.3",
      "source": {
        "type": "install",
        "source": [
          "archive:https://registry.npmjs.org/wordwrap/-/wordwrap-0.0.3.tgz#sha1:a3d5da6cd5c0bc0008d37234bbaf1bed63059107"
        ]
      },
      "overrides": [],
      "dependencies": [],
      "devDependencies": []
    },
    "url-join@2.0.5@d41d8cd9": {
      "id": "url-join@2.0.5@d41d8cd9",
      "name": "url-join",
      "version": "2.0.5",
      "source": {
        "type": "install",
        "source": [
          "archive:https://registry.npmjs.org/url-join/-/url-join-2.0.5.tgz#sha1:5af22f18c052a000a48d7b82c5e9c2e2feeda728"
        ]
      },
      "overrides": [],
      "dependencies": [],
      "devDependencies": []
    },
    "union@0.5.0@d41d8cd9": {
      "id": "union@0.5.0@d41d8cd9",
      "name": "union",
      "version": "0.5.0",
      "source": {
        "type": "install",
        "source": [
          "archive:https://registry.npmjs.org/union/-/union-0.5.0.tgz#sha1:b2c11be84f60538537b846edb9ba266ba0090075"
        ]
      },
      "overrides": [],
      "dependencies": [ "qs@6.9.1@d41d8cd9" ],
      "devDependencies": []
    },
    "secure-compare@3.0.1@d41d8cd9": {
      "id": "secure-compare@3.0.1@d41d8cd9",
      "name": "secure-compare",
      "version": "3.0.1",
      "source": {
        "type": "install",
        "source": [
          "archive:https://registry.npmjs.org/secure-compare/-/secure-compare-3.0.1.tgz#sha1:f1a0329b308b221fae37b9974f3d578d0ca999e3"
        ]
      },
      "overrides": [],
      "dependencies": [],
      "devDependencies": []
    },
    "revery@link-dev:./package.json": {
      "id": "revery@link-dev:./package.json",
      "name": "revery",
      "version": "link-dev:./package.json",
      "source": {
        "type": "link-dev",
        "path": ".",
        "manifest": "package.json"
      },
      "overrides": [ "js.json" ],
      "dependencies": [
        "reperf@1.4.0@d41d8cd9", "rench@1.9.1@d41d8cd9",
        "rebez@github:jchavarri/rebez#03fa3b7@d41d8cd9",
        "reason-skia@github:manuhornung/reason-skia#d26e3dd@d41d8cd9",
        "reason-sdl2@2.10.3011@d41d8cd9",
        "reason-gl-matrix@0.9.9306@d41d8cd9",
        "reason-fontkit@2.8.3@d41d8cd9",
        "reason-font-manager@2.0.1@d41d8cd9", "http-server@0.12.0@d41d8cd9",
        "flex@1.2.2@d41d8cd9", "@reason-native/rely@3.1.0@d41d8cd9",
        "@reason-native/console@0.0.3@d41d8cd9",
        "@opam/ppx_optcomp@opam:v0.12.0@830bec09",
        "@opam/merlin-extend@opam:0.4@64c45329",
        "@opam/lwt_ppx@opam:2.0.0@9a61dd37", "@opam/lwt@opam:4.5.0@677655b4",
        "@opam/js_of_ocaml-lwt@opam:3.5.2@6ea3e3c2",
        "@opam/js_of_ocaml-compiler@opam:3.5.0@9ea7292f",
        "@opam/js_of_ocaml@opam:3.5.2@c5bae178",
        "@esy-ocaml/reason@3.5.2@d41d8cd9",
        "@brisk/brisk-reconciler@github:briskml/brisk-reconciler#0a2e476@d41d8cd9"
      ],
      "devDependencies": [
        "ocaml@4.8.1000@d41d8cd9", "@opam/merlin@opam:3.3.3@d653b06a",
        "@opam/dune@opam:1.11.4@a7ccb7ae"
      ]
    },
    "requires-port@1.0.0@d41d8cd9": {
      "id": "requires-port@1.0.0@d41d8cd9",
      "name": "requires-port",
      "version": "1.0.0",
      "source": {
        "type": "install",
        "source": [
          "archive:https://registry.npmjs.org/requires-port/-/requires-port-1.0.0.tgz#sha1:925d2601d39ac485e091cf0da5c6e694dc3dcaff"
        ]
      },
      "overrides": [],
      "dependencies": [],
      "devDependencies": []
    },
    "reperf@1.4.0@d41d8cd9": {
      "id": "reperf@1.4.0@d41d8cd9",
      "name": "reperf",
      "version": "1.4.0",
      "source": {
        "type": "install",
        "source": [
          "archive:https://registry.npmjs.org/reperf/-/reperf-1.4.0.tgz#sha1:a1b6125e1cb7d61654c435b013114991b974dcde"
        ]
      },
      "overrides": [],
      "dependencies": [
        "refmterr@3.3.0@d41d8cd9", "ocaml@4.8.1000@d41d8cd9",
        "@reason-native/pastel@0.1.0@d41d8cd9",
        "@opam/printbox@opam:0.4@8e9022ed",
        "@opam/dune@opam:1.11.4@a7ccb7ae", "@esy-ocaml/reason@3.5.2@d41d8cd9"
      ],
      "devDependencies": []
    },
    "rench@1.9.1@d41d8cd9": {
      "id": "rench@1.9.1@d41d8cd9",
      "name": "rench",
      "version": "1.9.1",
      "source": {
        "type": "install",
        "source": [
          "archive:https://registry.npmjs.org/rench/-/rench-1.9.1.tgz#sha1:ad050a25752890d3ed52a780c6fe35e7634f7451"
        ]
      },
      "overrides": [],
      "dependencies": [
        "refmterr@3.3.0@d41d8cd9", "@reason-native/rely@3.1.0@d41d8cd9",
        "@reason-native/console@0.0.3@d41d8cd9",
        "@opam/lwt@opam:4.5.0@677655b4",
        "@opam/lambda-term@opam:2.0.1@bc36657b",
        "@opam/fpath@opam:0.7.2@45477b93", "@opam/dune@opam:1.11.4@a7ccb7ae",
        "@esy-ocaml/reason@3.5.2@d41d8cd9"
      ],
      "devDependencies": []
    },
    "refmterr@3.3.0@d41d8cd9": {
      "id": "refmterr@3.3.0@d41d8cd9",
      "name": "refmterr",
      "version": "3.3.0",
      "source": {
        "type": "install",
        "source": [
          "archive:https://registry.npmjs.org/refmterr/-/refmterr-3.3.0.tgz#sha1:45adde80205093c201b491b3c37dd7740c9b036b"
        ]
      },
      "overrides": [],
      "dependencies": [
        "ocaml@4.8.1000@d41d8cd9", "@reason-native/pastel@0.1.0@d41d8cd9",
        "@reason-native/console@0.0.3@d41d8cd9",
        "@opam/re@opam:1.9.0@d4d5e13d", "@opam/dune@opam:1.11.4@a7ccb7ae",
        "@opam/atdgen@opam:2.0.0@46af0360",
        "@esy-ocaml/reason@3.5.2@d41d8cd9"
      ],
      "devDependencies": []
    },
    "rebez@github:jchavarri/rebez#03fa3b7@d41d8cd9": {
      "id": "rebez@github:jchavarri/rebez#03fa3b7@d41d8cd9",
      "name": "rebez",
      "version": "github:jchavarri/rebez#03fa3b7",
      "source": {
        "type": "install",
        "source": [ "github:jchavarri/rebez#03fa3b7" ]
      },
      "overrides": [],
      "dependencies": [
        "ocaml@4.8.1000@d41d8cd9", "@opam/dune@opam:1.11.4@a7ccb7ae",
        "@esy-ocaml/reason@3.5.2@d41d8cd9"
      ],
      "devDependencies": []
    },
    "reason-skia@github:manuhornung/reason-skia#d26e3dd@d41d8cd9": {
      "id": "reason-skia@github:manuhornung/reason-skia#d26e3dd@d41d8cd9",
      "name": "reason-skia",
      "version": "github:manuhornung/reason-skia#d26e3dd",
      "source": {
        "type": "install",
        "source": [ "github:manuhornung/reason-skia#d26e3dd" ]
      },
      "overrides": [],
      "dependencies": [
        "yarn-pkg-config@github:esy-ocaml/yarn-pkg-config#db3a0b6@d41d8cd9",
        "refmterr@3.3.0@d41d8cd9",
        "esy-skia@github:revery-ui/esy-skia#ff2e46d@d41d8cd9",
        "@opam/lwt@opam:4.5.0@677655b4",
        "@opam/lambda-term@opam:2.0.1@bc36657b",
        "@opam/dune@opam:1.11.4@a7ccb7ae",
        "@opam/ctypes-foreign@opam:0.4.0@72ef8de2",
        "@opam/ctypes@opam:0.15.1@f2708d42",
        "@esy-ocaml/reason@3.5.2@d41d8cd9"
      ],
      "devDependencies": []
    },
    "reason-sdl2@2.10.3011@d41d8cd9": {
      "id": "reason-sdl2@2.10.3011@d41d8cd9",
      "name": "reason-sdl2",
      "version": "2.10.3011",
      "source": {
        "type": "install",
        "source": [
          "archive:https://registry.npmjs.org/reason-sdl2/-/reason-sdl2-2.10.3011.tgz#sha1:4b03fa4ba56fe15050168545ac4d6ac7277b6fc1"
        ]
      },
      "overrides": [],
      "dependencies": [
        "refmterr@3.3.0@d41d8cd9", "reason-gl-matrix@0.9.9306@d41d8cd9",
        "esy-sdl2@2.0.10005@d41d8cd9",
        "esy-cmake@github:prometheansacrifice/esy-cmake#2a47392def755@d41d8cd9",
        "@opam/lwt_ppx@opam:2.0.0@9a61dd37", "@opam/lwt@opam:4.5.0@677655b4",
        "@opam/js_of_ocaml-lwt@opam:3.5.2@6ea3e3c2",
        "@opam/js_of_ocaml-compiler@opam:3.5.0@9ea7292f",
        "@opam/js_of_ocaml@opam:3.5.2@c5bae178",
        "@opam/dune@opam:1.11.4@a7ccb7ae", "@esy-ocaml/reason@3.5.2@d41d8cd9"
      ],
      "devDependencies": []
    },
    "reason-gl-matrix@0.9.9306@d41d8cd9": {
      "id": "reason-gl-matrix@0.9.9306@d41d8cd9",
      "name": "reason-gl-matrix",
      "version": "0.9.9306",
      "source": {
        "type": "install",
        "source": [
          "archive:https://registry.npmjs.org/reason-gl-matrix/-/reason-gl-matrix-0.9.9306.tgz#sha1:130c3db5ab9a405a85e3371ab13f99649050489e"
        ]
      },
      "overrides": [],
      "dependencies": [
        "@opam/js_of_ocaml-compiler@opam:3.5.0@9ea7292f",
        "@opam/dune@opam:1.11.4@a7ccb7ae", "@esy-ocaml/reason@3.5.2@d41d8cd9"
      ],
      "devDependencies": []
    },
    "reason-fontkit@2.8.3@d41d8cd9": {
      "id": "reason-fontkit@2.8.3@d41d8cd9",
      "name": "reason-fontkit",
      "version": "2.8.3",
      "source": {
        "type": "install",
        "source": [
          "archive:https://registry.npmjs.org/reason-fontkit/-/reason-fontkit-2.8.3.tgz#sha1:84a0086ea98d071cd783d4b7d6896a80ab547935"
        ]
      },
      "overrides": [],
      "dependencies": [
        "reason-gl-matrix@0.9.9306@d41d8cd9",
        "esy-harfbuzz@1.9.1005@d41d8cd9", "esy-freetype2@2.9.1006@d41d8cd9",
        "@opam/lwt@opam:4.5.0@677655b4", "@opam/dune@opam:1.11.4@a7ccb7ae"
      ],
      "devDependencies": []
    },
    "reason-font-manager@2.0.1@d41d8cd9": {
      "id": "reason-font-manager@2.0.1@d41d8cd9",
      "name": "reason-font-manager",
      "version": "2.0.1",
      "source": {
        "type": "install",
        "source": [
          "archive:https://registry.npmjs.org/reason-font-manager/-/reason-font-manager-2.0.1.tgz#sha1:739cd6de54ad836e810a60afd066fba9fbc15950"
        ]
      },
      "overrides": [],
      "dependencies": [
        "refmterr@3.3.0@d41d8cd9", "ocaml@4.8.1000@d41d8cd9",
        "@reason-native/rely@3.1.0@d41d8cd9",
        "@reason-native/pastel@0.1.0@d41d8cd9",
        "@reason-native/console@0.0.3@d41d8cd9",
        "@esy-ocaml/reason@3.5.2@d41d8cd9"
      ],
      "devDependencies": []
    },
    "qs@6.9.1@d41d8cd9": {
      "id": "qs@6.9.1@d41d8cd9",
      "name": "qs",
      "version": "6.9.1",
      "source": {
        "type": "install",
        "source": [
          "archive:https://registry.npmjs.org/qs/-/qs-6.9.1.tgz#sha1:20082c65cb78223635ab1a9eaca8875a29bf8ec9"
        ]
      },
      "overrides": [],
      "dependencies": [],
      "devDependencies": []
    },
    "portfinder@1.0.25@d41d8cd9": {
      "id": "portfinder@1.0.25@d41d8cd9",
      "name": "portfinder",
      "version": "1.0.25",
      "source": {
        "type": "install",
        "source": [
          "archive:https://registry.npmjs.org/portfinder/-/portfinder-1.0.25.tgz#sha1:254fd337ffba869f4b9d37edc298059cb4d35eca"
        ]
      },
      "overrides": [],
      "dependencies": [
        "mkdirp@0.5.1@d41d8cd9", "debug@3.2.6@d41d8cd9",
        "async@2.6.3@d41d8cd9"
      ],
      "devDependencies": []
    },
    "optimist@0.6.1@d41d8cd9": {
      "id": "optimist@0.6.1@d41d8cd9",
      "name": "optimist",
      "version": "0.6.1",
      "source": {
        "type": "install",
        "source": [
          "archive:https://registry.npmjs.org/optimist/-/optimist-0.6.1.tgz#sha1:da3ea74686fa21a19a111c326e90eb15a0196686"
        ]
      },
      "overrides": [],
      "dependencies": [
        "wordwrap@0.0.3@d41d8cd9", "minimist@0.0.10@d41d8cd9"
      ],
      "devDependencies": []
    },
    "opener@1.5.1@d41d8cd9": {
      "id": "opener@1.5.1@d41d8cd9",
      "name": "opener",
      "version": "1.5.1",
      "source": {
        "type": "install",
        "source": [
          "archive:https://registry.npmjs.org/opener/-/opener-1.5.1.tgz#sha1:6d2f0e77f1a0af0032aca716c2c1fbb8e7e8abed"
        ]
      },
      "overrides": [],
      "dependencies": [],
      "devDependencies": []
    },
    "ocaml@4.8.1000@d41d8cd9": {
      "id": "ocaml@4.8.1000@d41d8cd9",
      "name": "ocaml",
      "version": "4.8.1000",
      "source": {
        "type": "install",
        "source": [
          "archive:https://registry.npmjs.org/ocaml/-/ocaml-4.8.1000.tgz#sha1:abc435b5d4ddea2acba8b2df7efb81e2d1690db1"
        ]
      },
      "overrides": [],
      "dependencies": [],
      "devDependencies": []
    },
    "ms@2.1.2@d41d8cd9": {
      "id": "ms@2.1.2@d41d8cd9",
      "name": "ms",
      "version": "2.1.2",
      "source": {
        "type": "install",
        "source": [
          "archive:https://registry.npmjs.org/ms/-/ms-2.1.2.tgz#sha1:d09d1f357b443f493382a8eb3ccd183872ae6009"
        ]
      },
      "overrides": [],
      "dependencies": [],
      "devDependencies": []
    },
    "mkdirp@0.5.1@d41d8cd9": {
      "id": "mkdirp@0.5.1@d41d8cd9",
      "name": "mkdirp",
      "version": "0.5.1",
      "source": {
        "type": "install",
        "source": [
          "archive:https://registry.npmjs.org/mkdirp/-/mkdirp-0.5.1.tgz#sha1:30057438eac6cf7f8c4767f38648d6697d75c903"
        ]
      },
      "overrides": [],
      "dependencies": [ "minimist@0.0.8@d41d8cd9" ],
      "devDependencies": []
    },
    "minimist@1.2.0@d41d8cd9": {
      "id": "minimist@1.2.0@d41d8cd9",
      "name": "minimist",
      "version": "1.2.0",
      "source": {
        "type": "install",
        "source": [
          "archive:https://registry.npmjs.org/minimist/-/minimist-1.2.0.tgz#sha1:a35008b20f41383eec1fb914f4cd5df79a264284"
        ]
      },
      "overrides": [],
      "dependencies": [],
      "devDependencies": []
    },
    "minimist@0.0.10@d41d8cd9": {
      "id": "minimist@0.0.10@d41d8cd9",
      "name": "minimist",
      "version": "0.0.10",
      "source": {
        "type": "install",
        "source": [
          "archive:https://registry.npmjs.org/minimist/-/minimist-0.0.10.tgz#sha1:de3f98543dbf96082be48ad1a0c7cda836301dcf"
        ]
      },
      "overrides": [],
      "dependencies": [],
      "devDependencies": []
    },
    "minimist@0.0.8@d41d8cd9": {
      "id": "minimist@0.0.8@d41d8cd9",
      "name": "minimist",
      "version": "0.0.8",
      "source": {
        "type": "install",
        "source": [
          "archive:https://registry.npmjs.org/minimist/-/minimist-0.0.8.tgz#sha1:857fcabfc3397d2625b8228262e86aa7a011b05d"
        ]
      },
      "overrides": [],
      "dependencies": [],
      "devDependencies": []
    },
    "mime@1.6.0@d41d8cd9": {
      "id": "mime@1.6.0@d41d8cd9",
      "name": "mime",
      "version": "1.6.0",
      "source": {
        "type": "install",
        "source": [
          "archive:https://registry.npmjs.org/mime/-/mime-1.6.0.tgz#sha1:32cd9e5c64553bd58d19a568af452acff04981b1"
        ]
      },
      "overrides": [],
      "dependencies": [],
      "devDependencies": []
    },
    "lodash@4.17.15@d41d8cd9": {
      "id": "lodash@4.17.15@d41d8cd9",
      "name": "lodash",
      "version": "4.17.15",
      "source": {
        "type": "install",
        "source": [
          "archive:https://registry.npmjs.org/lodash/-/lodash-4.17.15.tgz#sha1:b447f6670a0455bbfeedd11392eff330ea097548"
        ]
      },
      "overrides": [],
      "dependencies": [],
      "devDependencies": []
    },
    "http-server@0.12.0@d41d8cd9": {
      "id": "http-server@0.12.0@d41d8cd9",
      "name": "http-server",
      "version": "0.12.0",
      "source": {
        "type": "install",
        "source": [
          "archive:https://registry.npmjs.org/http-server/-/http-server-0.12.0.tgz#sha1:316b450603c0454d4a462d97a3132808a9858563"
        ]
      },
      "overrides": [],
      "dependencies": [
        "union@0.5.0@d41d8cd9", "secure-compare@3.0.1@d41d8cd9",
        "portfinder@1.0.25@d41d8cd9", "optimist@0.6.1@d41d8cd9",
        "opener@1.5.1@d41d8cd9", "http-proxy@1.18.0@d41d8cd9",
        "ecstatic@3.3.2@d41d8cd9", "corser@2.0.1@d41d8cd9",
        "colors@1.4.0@d41d8cd9", "basic-auth@1.1.0@d41d8cd9"
      ],
      "devDependencies": []
    },
    "http-proxy@1.18.0@d41d8cd9": {
      "id": "http-proxy@1.18.0@d41d8cd9",
      "name": "http-proxy",
      "version": "1.18.0",
      "source": {
        "type": "install",
        "source": [
          "archive:https://registry.npmjs.org/http-proxy/-/http-proxy-1.18.0.tgz#sha1:dbe55f63e75a347db7f3d99974f2692a314a6a3a"
        ]
      },
      "overrides": [],
      "dependencies": [
        "requires-port@1.0.0@d41d8cd9", "follow-redirects@1.9.0@d41d8cd9",
        "eventemitter3@4.0.0@d41d8cd9"
      ],
      "devDependencies": []
    },
    "he@1.2.0@d41d8cd9": {
      "id": "he@1.2.0@d41d8cd9",
      "name": "he",
      "version": "1.2.0",
      "source": {
        "type": "install",
        "source": [
          "archive:https://registry.npmjs.org/he/-/he-1.2.0.tgz#sha1:84ae65fa7eafb165fddb61566ae14baf05664f0f"
        ]
      },
      "overrides": [],
      "dependencies": [],
      "devDependencies": []
    },
    "follow-redirects@1.9.0@d41d8cd9": {
      "id": "follow-redirects@1.9.0@d41d8cd9",
      "name": "follow-redirects",
      "version": "1.9.0",
      "source": {
        "type": "install",
        "source": [
          "archive:https://registry.npmjs.org/follow-redirects/-/follow-redirects-1.9.0.tgz#sha1:8d5bcdc65b7108fe1508649c79c12d732dcedb4f"
        ]
      },
      "overrides": [],
      "dependencies": [ "debug@3.2.6@d41d8cd9" ],
      "devDependencies": []
    },
    "flex@1.2.2@d41d8cd9": {
      "id": "flex@1.2.2@d41d8cd9",
      "name": "flex",
      "version": "1.2.2",
      "source": {
        "type": "install",
        "source": [
          "archive:https://registry.npmjs.org/flex/-/flex-1.2.2.tgz#sha1:6b46058d8c909f9ec1ece18ed21b28ae5e611b3e"
        ]
      },
      "overrides": [],
      "dependencies": [
        "refmterr@3.3.0@d41d8cd9", "@opam/dune@opam:1.11.4@a7ccb7ae",
        "@esy-ocaml/reason@3.5.2@d41d8cd9"
      ],
      "devDependencies": []
    },
    "eventemitter3@4.0.0@d41d8cd9": {
      "id": "eventemitter3@4.0.0@d41d8cd9",
      "name": "eventemitter3",
      "version": "4.0.0",
      "source": {
        "type": "install",
        "source": [
          "archive:https://registry.npmjs.org/eventemitter3/-/eventemitter3-4.0.0.tgz#sha1:d65176163887ee59f386d64c82610b696a4a74eb"
        ]
      },
      "overrides": [],
      "dependencies": [],
      "devDependencies": []
    },
    "esy-skia@github:revery-ui/esy-skia#ff2e46d@d41d8cd9": {
      "id": "esy-skia@github:revery-ui/esy-skia#ff2e46d@d41d8cd9",
      "name": "esy-skia",
      "version": "github:revery-ui/esy-skia#ff2e46d",
      "source": {
        "type": "install",
        "source": [ "github:revery-ui/esy-skia#ff2e46d" ]
      },
      "overrides": [],
      "dependencies": [
        "esy-libjpeg-turbo@github:prometheansacrifice/libjpeg-turbo#50e8e32c48@d41d8cd9",
        "@esy-cross/ninja-build@1.8.2001@d41d8cd9"
      ],
      "devDependencies": []
    },
    "esy-sdl2@2.0.10005@d41d8cd9": {
      "id": "esy-sdl2@2.0.10005@d41d8cd9",
      "name": "esy-sdl2",
      "version": "2.0.10005",
      "source": {
        "type": "install",
        "source": [
          "archive:https://registry.npmjs.org/esy-sdl2/-/esy-sdl2-2.0.10005.tgz#sha1:adfb34d5cb0c5a7886c04e63bfef6dc15eda5942"
        ]
      },
      "overrides": [],
      "dependencies": [],
      "devDependencies": []
    },
    "esy-nasm@github:prometheansacrifice/esy-nasm#6240bdbb164476558d3738812fbbe48f66cc904a@d41d8cd9": {
      "id":
        "esy-nasm@github:prometheansacrifice/esy-nasm#6240bdbb164476558d3738812fbbe48f66cc904a@d41d8cd9",
      "name": "esy-nasm",
      "version":
        "github:prometheansacrifice/esy-nasm#6240bdbb164476558d3738812fbbe48f66cc904a",
      "source": {
        "type": "install",
        "source": [
          "github:prometheansacrifice/esy-nasm#6240bdbb164476558d3738812fbbe48f66cc904a"
        ]
      },
      "overrides": [],
      "dependencies": [],
      "devDependencies": []
    },
    "esy-libjpeg-turbo@github:prometheansacrifice/libjpeg-turbo#50e8e32c48@d41d8cd9": {
      "id":
        "esy-libjpeg-turbo@github:prometheansacrifice/libjpeg-turbo#50e8e32c48@d41d8cd9",
      "name": "esy-libjpeg-turbo",
      "version": "github:prometheansacrifice/libjpeg-turbo#50e8e32c48",
      "source": {
        "type": "install",
        "source": [ "github:prometheansacrifice/libjpeg-turbo#50e8e32c48" ]
      },
      "overrides": [],
      "dependencies": [
        "esy-nasm@github:prometheansacrifice/esy-nasm#6240bdbb164476558d3738812fbbe48f66cc904a@d41d8cd9",
        "esy-cmake@github:prometheansacrifice/esy-cmake#2a47392def755@d41d8cd9",
        "@esy-cross/ninja-build@1.8.2001@d41d8cd9"
      ],
      "devDependencies": []
    },
    "esy-harfbuzz@1.9.1005@d41d8cd9": {
      "id": "esy-harfbuzz@1.9.1005@d41d8cd9",
      "name": "esy-harfbuzz",
      "version": "1.9.1005",
      "source": {
        "type": "install",
        "source": [
          "archive:https://registry.npmjs.org/esy-harfbuzz/-/esy-harfbuzz-1.9.1005.tgz#sha1:04651c73d33ce8004e61fde35a7549a7b9e908b6"
        ]
      },
      "overrides": [],
      "dependencies": [
        "esy-cmake@github:prometheansacrifice/esy-cmake#2a47392def755@d41d8cd9"
      ],
      "devDependencies": []
    },
    "esy-freetype2@2.9.1006@d41d8cd9": {
      "id": "esy-freetype2@2.9.1006@d41d8cd9",
      "name": "esy-freetype2",
      "version": "2.9.1006",
      "source": {
        "type": "install",
        "source": [
          "archive:https://registry.npmjs.org/esy-freetype2/-/esy-freetype2-2.9.1006.tgz#sha1:6c32a49543c273b427bbfb56c563e148006978bc"
        ]
      },
      "overrides": [],
      "dependencies": [
        "esy-cmake@github:prometheansacrifice/esy-cmake#2a47392def755@d41d8cd9"
      ],
      "devDependencies": []
    },
    "esy-cmake@github:prometheansacrifice/esy-cmake#2a47392def755@d41d8cd9": {
      "id":
        "esy-cmake@github:prometheansacrifice/esy-cmake#2a47392def755@d41d8cd9",
      "name": "esy-cmake",
      "version": "github:prometheansacrifice/esy-cmake#2a47392def755",
      "source": {
        "type": "install",
        "source": [ "github:prometheansacrifice/esy-cmake#2a47392def755" ]
      },
      "overrides": [],
      "dependencies": [],
      "devDependencies": []
    },
    "ecstatic@3.3.2@d41d8cd9": {
      "id": "ecstatic@3.3.2@d41d8cd9",
      "name": "ecstatic",
      "version": "3.3.2",
      "source": {
        "type": "install",
        "source": [
          "archive:https://registry.npmjs.org/ecstatic/-/ecstatic-3.3.2.tgz#sha1:6d1dd49814d00594682c652adb66076a69d46c48"
        ]
      },
      "overrides": [],
      "dependencies": [
        "url-join@2.0.5@d41d8cd9", "minimist@1.2.0@d41d8cd9",
        "mime@1.6.0@d41d8cd9", "he@1.2.0@d41d8cd9"
      ],
      "devDependencies": []
    },
    "debug@3.2.6@d41d8cd9": {
      "id": "debug@3.2.6@d41d8cd9",
      "name": "debug",
      "version": "3.2.6",
      "source": {
        "type": "install",
        "source": [
          "archive:https://registry.npmjs.org/debug/-/debug-3.2.6.tgz#sha1:e83d17de16d8a7efb7717edbe5fb10135eee629b"
        ]
      },
      "overrides": [],
      "dependencies": [ "ms@2.1.2@d41d8cd9" ],
      "devDependencies": []
    },
    "corser@2.0.1@d41d8cd9": {
      "id": "corser@2.0.1@d41d8cd9",
      "name": "corser",
      "version": "2.0.1",
      "source": {
        "type": "install",
        "source": [
          "archive:https://registry.npmjs.org/corser/-/corser-2.0.1.tgz#sha1:8eda252ecaab5840dcd975ceb90d9370c819ff87"
        ]
      },
      "overrides": [],
      "dependencies": [],
      "devDependencies": []
    },
    "colors@1.4.0@d41d8cd9": {
      "id": "colors@1.4.0@d41d8cd9",
      "name": "colors",
      "version": "1.4.0",
      "source": {
        "type": "install",
        "source": [
          "archive:https://registry.npmjs.org/colors/-/colors-1.4.0.tgz#sha1:c50491479d4c1bdaed2c9ced32cf7c7dc2360f78"
        ]
      },
      "overrides": [],
      "dependencies": [],
      "devDependencies": []
    },
    "basic-auth@1.1.0@d41d8cd9": {
      "id": "basic-auth@1.1.0@d41d8cd9",
      "name": "basic-auth",
      "version": "1.1.0",
      "source": {
        "type": "install",
        "source": [
          "archive:https://registry.npmjs.org/basic-auth/-/basic-auth-1.1.0.tgz#sha1:45221ee429f7ee1e5035be3f51533f1cdfd29884"
        ]
      },
      "overrides": [],
      "dependencies": [],
      "devDependencies": []
    },
    "async@2.6.3@d41d8cd9": {
      "id": "async@2.6.3@d41d8cd9",
      "name": "async",
      "version": "2.6.3",
      "source": {
        "type": "install",
        "source": [
          "archive:https://registry.npmjs.org/async/-/async-2.6.3.tgz#sha1:d72625e2344a3656e3a3ad4fa749fa83299d82ff"
        ]
      },
      "overrides": [],
      "dependencies": [ "lodash@4.17.15@d41d8cd9" ],
      "devDependencies": []
    },
    "@reason-native/rely@3.1.0@d41d8cd9": {
      "id": "@reason-native/rely@3.1.0@d41d8cd9",
      "name": "@reason-native/rely",
      "version": "3.1.0",
      "source": {
        "type": "install",
        "source": [
          "archive:https://registry.npmjs.org/@reason-native/rely/-/rely-3.1.0.tgz#sha1:4f59906dc7c18ba86c998e44d6463b6be866dfc6"
        ]
      },
      "overrides": [],
      "dependencies": [
        "refmterr@3.3.0@d41d8cd9", "ocaml@4.8.1000@d41d8cd9",
        "@reason-native/pastel@0.1.0@d41d8cd9",
        "@reason-native/file-context-printer@0.0.3@d41d8cd9",
        "@opam/re@opam:1.9.0@d4d5e13d", "@opam/junit@opam:2.0.1@1b4d302c",
        "@opam/dune@opam:1.11.4@a7ccb7ae", "@esy-ocaml/reason@3.5.2@d41d8cd9"
      ],
      "devDependencies": []
    },
    "@reason-native/pastel@0.1.0@d41d8cd9": {
      "id": "@reason-native/pastel@0.1.0@d41d8cd9",
      "name": "@reason-native/pastel",
      "version": "0.1.0",
      "source": {
        "type": "install",
        "source": [
          "archive:https://registry.npmjs.org/@reason-native/pastel/-/pastel-0.1.0.tgz#sha1:2b262a654b8d807215df74768e628e9b05b3f5e3"
        ]
      },
      "overrides": [],
      "dependencies": [
        "ocaml@4.8.1000@d41d8cd9", "@opam/dune@opam:1.11.4@a7ccb7ae",
        "@esy-ocaml/reason@3.5.2@d41d8cd9"
      ],
      "devDependencies": []
    },
    "@reason-native/file-context-printer@0.0.3@d41d8cd9": {
      "id": "@reason-native/file-context-printer@0.0.3@d41d8cd9",
      "name": "@reason-native/file-context-printer",
      "version": "0.0.3",
      "source": {
        "type": "install",
        "source": [
          "archive:https://registry.npmjs.org/@reason-native/file-context-printer/-/file-context-printer-0.0.3.tgz#sha1:b92eec7b10107ccb27528f9eea9bb51252bca491"
        ]
      },
      "overrides": [],
      "dependencies": [
        "ocaml@4.8.1000@d41d8cd9", "@reason-native/pastel@0.1.0@d41d8cd9",
        "@opam/re@opam:1.9.0@d4d5e13d", "@opam/dune@opam:1.11.4@a7ccb7ae",
        "@esy-ocaml/reason@3.5.2@d41d8cd9"
      ],
      "devDependencies": []
    },
    "@reason-native/console@0.0.3@d41d8cd9": {
      "id": "@reason-native/console@0.0.3@d41d8cd9",
      "name": "@reason-native/console",
      "version": "0.0.3",
      "source": {
        "type": "install",
        "source": [
          "archive:https://registry.npmjs.org/@reason-native/console/-/console-0.0.3.tgz#sha1:b9b6bdf800e13361cfb4daccb540316c3a11ce38"
        ]
      },
      "overrides": [],
      "dependencies": [
        "ocaml@4.8.1000@d41d8cd9", "@opam/dune@opam:1.11.4@a7ccb7ae",
        "@esy-ocaml/reason@3.5.2@d41d8cd9"
      ],
      "devDependencies": []
    },
    "@opam/zed@opam:2.0.3@62853a38": {
      "id": "@opam/zed@opam:2.0.3@62853a38",
      "name": "@opam/zed",
      "version": "opam:2.0.3",
      "source": {
        "type": "install",
        "source": [
          "archive:https://opam.ocaml.org/cache/md5/87/878123c9114bf3c0bd18a19fb1af73cd#md5:878123c9114bf3c0bd18a19fb1af73cd",
          "archive:https://github.com/ocaml-community/zed/releases/download/2.0.3/zed-2.0.3.tbz#md5:878123c9114bf3c0bd18a19fb1af73cd"
        ],
        "opam": {
          "name": "zed",
          "version": "2.0.3",
          "path": "js.esy.lock/opam/zed.2.0.3"
        }
      },
      "overrides": [],
      "dependencies": [
        "ocaml@4.8.1000@d41d8cd9", "@opam/react@opam:1.2.1@0e11855f",
        "@opam/dune@opam:1.11.4@a7ccb7ae",
        "@opam/charInfo_width@opam:1.1.0@9d8d61b2",
        "@opam/camomile@opam:1.0.2@51b42ad8",
        "@opam/base-bytes@opam:base@19d0c2ff",
        "@esy-ocaml/substs@0.0.1@d41d8cd9"
      ],
      "devDependencies": [
        "ocaml@4.8.1000@d41d8cd9", "@opam/react@opam:1.2.1@0e11855f",
        "@opam/dune@opam:1.11.4@a7ccb7ae",
        "@opam/charInfo_width@opam:1.1.0@9d8d61b2",
        "@opam/camomile@opam:1.0.2@51b42ad8",
        "@opam/base-bytes@opam:base@19d0c2ff"
      ]
    },
    "@opam/yojson@opam:1.7.0@7056d985": {
      "id": "@opam/yojson@opam:1.7.0@7056d985",
      "name": "@opam/yojson",
      "version": "opam:1.7.0",
      "source": {
        "type": "install",
        "source": [
          "archive:https://opam.ocaml.org/cache/md5/b8/b89d39ca3f8c532abe5f547ad3b8f84d#md5:b89d39ca3f8c532abe5f547ad3b8f84d",
          "archive:https://github.com/ocaml-community/yojson/releases/download/1.7.0/yojson-1.7.0.tbz#md5:b89d39ca3f8c532abe5f547ad3b8f84d"
        ],
        "opam": {
          "name": "yojson",
          "version": "1.7.0",
          "path": "js.esy.lock/opam/yojson.1.7.0"
        }
      },
      "overrides": [],
      "dependencies": [
        "ocaml@4.8.1000@d41d8cd9", "@opam/easy-format@opam:1.3.2@0484b3c4",
        "@opam/dune@opam:1.11.4@a7ccb7ae", "@opam/cppo@opam:1.6.6@f4f83858",
        "@opam/biniou@opam:1.2.1@d7570399",
        "@esy-ocaml/substs@0.0.1@d41d8cd9"
      ],
      "devDependencies": [
        "ocaml@4.8.1000@d41d8cd9", "@opam/easy-format@opam:1.3.2@0484b3c4",
        "@opam/dune@opam:1.11.4@a7ccb7ae", "@opam/biniou@opam:1.2.1@d7570399"
      ]
    },
    "@opam/uutf@opam:1.0.2@4440868f": {
      "id": "@opam/uutf@opam:1.0.2@4440868f",
      "name": "@opam/uutf",
      "version": "opam:1.0.2",
      "source": {
        "type": "install",
        "source": [
          "archive:https://opam.ocaml.org/cache/md5/a7/a7c542405a39630c689a82bd7ef2292c#md5:a7c542405a39630c689a82bd7ef2292c",
          "archive:http://erratique.ch/software/uutf/releases/uutf-1.0.2.tbz#md5:a7c542405a39630c689a82bd7ef2292c"
        ],
        "opam": {
          "name": "uutf",
          "version": "1.0.2",
          "path": "js.esy.lock/opam/uutf.1.0.2"
        }
      },
      "overrides": [],
      "dependencies": [
        "ocaml@4.8.1000@d41d8cd9", "@opam/uchar@opam:0.0.2@c8218eea",
        "@opam/topkg@opam:1.0.1@a42c631e",
        "@opam/ocamlfind@opam:1.8.1@ff07b0f9",
        "@opam/ocamlbuild@opam:0.14.0@6ac75d03",
        "@opam/cmdliner@opam:1.0.2@8ab0598a",
        "@esy-ocaml/substs@0.0.1@d41d8cd9"
      ],
      "devDependencies": [
        "ocaml@4.8.1000@d41d8cd9", "@opam/uchar@opam:0.0.2@c8218eea"
      ]
    },
    "@opam/uchar@opam:0.0.2@c8218eea": {
      "id": "@opam/uchar@opam:0.0.2@c8218eea",
      "name": "@opam/uchar",
      "version": "opam:0.0.2",
      "source": {
        "type": "install",
        "source": [
          "archive:https://opam.ocaml.org/cache/md5/c9/c9ba2c738d264c420c642f7bb1cf4a36#md5:c9ba2c738d264c420c642f7bb1cf4a36",
          "archive:https://github.com/ocaml/uchar/releases/download/v0.0.2/uchar-0.0.2.tbz#md5:c9ba2c738d264c420c642f7bb1cf4a36"
        ],
        "opam": {
          "name": "uchar",
          "version": "0.0.2",
          "path": "js.esy.lock/opam/uchar.0.0.2"
        }
      },
      "overrides": [],
      "dependencies": [
        "ocaml@4.8.1000@d41d8cd9", "@opam/ocamlbuild@opam:0.14.0@6ac75d03",
        "@esy-ocaml/substs@0.0.1@d41d8cd9"
      ],
      "devDependencies": [ "ocaml@4.8.1000@d41d8cd9" ]
    },
    "@opam/tyxml@opam:4.3.0@c1da25f1": {
      "id": "@opam/tyxml@opam:4.3.0@c1da25f1",
      "name": "@opam/tyxml",
      "version": "opam:4.3.0",
      "source": {
        "type": "install",
        "source": [
          "archive:https://opam.ocaml.org/cache/md5/fd/fd834a567f813bf447cab5f4c3a723e2#md5:fd834a567f813bf447cab5f4c3a723e2",
          "archive:https://github.com/ocsigen/tyxml/releases/download/4.3.0/tyxml-4.3.0.tbz#md5:fd834a567f813bf447cab5f4c3a723e2"
        ],
        "opam": {
          "name": "tyxml",
          "version": "4.3.0",
          "path": "js.esy.lock/opam/tyxml.4.3.0"
        }
      },
      "overrides": [],
      "dependencies": [
        "ocaml@4.8.1000@d41d8cd9", "@opam/uutf@opam:1.0.2@4440868f",
        "@opam/seq@opam:base@d8d7de1d", "@opam/re@opam:1.9.0@d4d5e13d",
        "@opam/dune@opam:1.11.4@a7ccb7ae", "@esy-ocaml/substs@0.0.1@d41d8cd9"
      ],
      "devDependencies": [
        "ocaml@4.8.1000@d41d8cd9", "@opam/uutf@opam:1.0.2@4440868f",
        "@opam/seq@opam:base@d8d7de1d", "@opam/re@opam:1.9.0@d4d5e13d",
        "@opam/dune@opam:1.11.4@a7ccb7ae"
      ]
    },
    "@opam/topkg@opam:1.0.1@a42c631e": {
      "id": "@opam/topkg@opam:1.0.1@a42c631e",
      "name": "@opam/topkg",
      "version": "opam:1.0.1",
      "source": {
        "type": "install",
        "source": [
          "archive:https://opam.ocaml.org/cache/md5/16/16b90e066d8972a5ef59655e7c28b3e9#md5:16b90e066d8972a5ef59655e7c28b3e9",
          "archive:http://erratique.ch/software/topkg/releases/topkg-1.0.1.tbz#md5:16b90e066d8972a5ef59655e7c28b3e9"
        ],
        "opam": {
          "name": "topkg",
          "version": "1.0.1",
          "path": "js.esy.lock/opam/topkg.1.0.1"
        }
      },
      "overrides": [],
      "dependencies": [
        "ocaml@4.8.1000@d41d8cd9", "@opam/ocamlfind@opam:1.8.1@ff07b0f9",
        "@opam/ocamlbuild@opam:0.14.0@6ac75d03",
        "@esy-ocaml/substs@0.0.1@d41d8cd9"
      ],
      "devDependencies": [
        "ocaml@4.8.1000@d41d8cd9", "@opam/ocamlbuild@opam:0.14.0@6ac75d03"
      ]
    },
    "@opam/stdio@opam:v0.12.0@04b3b004": {
      "id": "@opam/stdio@opam:v0.12.0@04b3b004",
      "name": "@opam/stdio",
      "version": "opam:v0.12.0",
      "source": {
        "type": "install",
        "source": [
          "archive:https://opam.ocaml.org/cache/md5/b2/b261ff2d5667fde960c95e50cff668da#md5:b261ff2d5667fde960c95e50cff668da",
          "archive:https://ocaml.janestreet.com/ocaml-core/v0.12/files/stdio-v0.12.0.tar.gz#md5:b261ff2d5667fde960c95e50cff668da"
        ],
        "opam": {
          "name": "stdio",
          "version": "v0.12.0",
          "path": "js.esy.lock/opam/stdio.v0.12.0"
        }
      },
      "overrides": [],
      "dependencies": [
        "ocaml@4.8.1000@d41d8cd9", "@opam/dune@opam:1.11.4@a7ccb7ae",
        "@opam/base@opam:v0.12.2@d687150c",
        "@esy-ocaml/substs@0.0.1@d41d8cd9"
      ],
      "devDependencies": [
        "ocaml@4.8.1000@d41d8cd9", "@opam/dune@opam:1.11.4@a7ccb7ae",
        "@opam/base@opam:v0.12.2@d687150c"
      ]
    },
    "@opam/sexplib0@opam:v0.12.0@e432406d": {
      "id": "@opam/sexplib0@opam:v0.12.0@e432406d",
      "name": "@opam/sexplib0",
      "version": "opam:v0.12.0",
      "source": {
        "type": "install",
        "source": [
          "archive:https://opam.ocaml.org/cache/md5/24/2486a25d3a94da9a94acc018b5f09061#md5:2486a25d3a94da9a94acc018b5f09061",
          "archive:https://ocaml.janestreet.com/ocaml-core/v0.12/files/sexplib0-v0.12.0.tar.gz#md5:2486a25d3a94da9a94acc018b5f09061"
        ],
        "opam": {
          "name": "sexplib0",
          "version": "v0.12.0",
          "path": "js.esy.lock/opam/sexplib0.v0.12.0"
        }
      },
      "overrides": [],
      "dependencies": [
        "ocaml@4.8.1000@d41d8cd9", "@opam/dune@opam:1.11.4@a7ccb7ae",
        "@esy-ocaml/substs@0.0.1@d41d8cd9"
      ],
      "devDependencies": [
        "ocaml@4.8.1000@d41d8cd9", "@opam/dune@opam:1.11.4@a7ccb7ae"
      ]
    },
    "@opam/seq@opam:base@d8d7de1d": {
      "id": "@opam/seq@opam:base@d8d7de1d",
      "name": "@opam/seq",
      "version": "opam:base",
      "source": {
        "type": "install",
        "source": [ "no-source:" ],
        "opam": {
          "name": "seq",
          "version": "base",
          "path": "js.esy.lock/opam/seq.base"
        }
      },
      "overrides": [],
      "dependencies": [
        "ocaml@4.8.1000@d41d8cd9", "@esy-ocaml/substs@0.0.1@d41d8cd9"
      ],
      "devDependencies": [ "ocaml@4.8.1000@d41d8cd9" ]
    },
    "@opam/result@opam:1.4@dc720aef": {
      "id": "@opam/result@opam:1.4@dc720aef",
      "name": "@opam/result",
      "version": "opam:1.4",
      "source": {
        "type": "install",
        "source": [
          "archive:https://opam.ocaml.org/cache/md5/d3/d3162dbc501a2af65c8c71e0866541da#md5:d3162dbc501a2af65c8c71e0866541da",
          "archive:https://github.com/janestreet/result/archive/1.4.tar.gz#md5:d3162dbc501a2af65c8c71e0866541da"
        ],
        "opam": {
          "name": "result",
          "version": "1.4",
          "path": "js.esy.lock/opam/result.1.4"
        }
      },
      "overrides": [],
      "dependencies": [
        "ocaml@4.8.1000@d41d8cd9", "@opam/dune@opam:1.11.4@a7ccb7ae",
        "@esy-ocaml/substs@0.0.1@d41d8cd9"
      ],
      "devDependencies": [
        "ocaml@4.8.1000@d41d8cd9", "@opam/dune@opam:1.11.4@a7ccb7ae"
      ]
    },
    "@opam/react@opam:1.2.1@0e11855f": {
      "id": "@opam/react@opam:1.2.1@0e11855f",
      "name": "@opam/react",
      "version": "opam:1.2.1",
      "source": {
        "type": "install",
        "source": [
          "archive:https://opam.ocaml.org/cache/md5/ce/ce1454438ce4e9d2931248d3abba1fcc#md5:ce1454438ce4e9d2931248d3abba1fcc",
          "archive:http://erratique.ch/software/react/releases/react-1.2.1.tbz#md5:ce1454438ce4e9d2931248d3abba1fcc"
        ],
        "opam": {
          "name": "react",
          "version": "1.2.1",
          "path": "js.esy.lock/opam/react.1.2.1"
        }
      },
      "overrides": [],
      "dependencies": [
        "ocaml@4.8.1000@d41d8cd9", "@opam/topkg@opam:1.0.1@a42c631e",
        "@opam/ocamlfind@opam:1.8.1@ff07b0f9",
        "@opam/ocamlbuild@opam:0.14.0@6ac75d03",
        "@esy-ocaml/substs@0.0.1@d41d8cd9"
      ],
      "devDependencies": [ "ocaml@4.8.1000@d41d8cd9" ]
    },
    "@opam/re@opam:1.9.0@d4d5e13d": {
      "id": "@opam/re@opam:1.9.0@d4d5e13d",
      "name": "@opam/re",
      "version": "opam:1.9.0",
      "source": {
        "type": "install",
        "source": [
          "archive:https://opam.ocaml.org/cache/md5/bd/bddaed4f386a22cace7850c9c7dac296#md5:bddaed4f386a22cace7850c9c7dac296",
          "archive:https://github.com/ocaml/ocaml-re/releases/download/1.9.0/re-1.9.0.tbz#md5:bddaed4f386a22cace7850c9c7dac296"
        ],
        "opam": {
          "name": "re",
          "version": "1.9.0",
          "path": "js.esy.lock/opam/re.1.9.0"
        }
      },
      "overrides": [],
      "dependencies": [
        "ocaml@4.8.1000@d41d8cd9", "@opam/seq@opam:base@d8d7de1d",
        "@opam/dune@opam:1.11.4@a7ccb7ae", "@esy-ocaml/substs@0.0.1@d41d8cd9"
      ],
      "devDependencies": [
        "ocaml@4.8.1000@d41d8cd9", "@opam/seq@opam:base@d8d7de1d",
        "@opam/dune@opam:1.11.4@a7ccb7ae"
      ]
    },
    "@opam/ptime@opam:0.8.5@0051d642": {
      "id": "@opam/ptime@opam:0.8.5@0051d642",
      "name": "@opam/ptime",
      "version": "opam:0.8.5",
      "source": {
        "type": "install",
        "source": [
          "archive:https://opam.ocaml.org/cache/md5/4d/4d48055d623ecf2db792439b3e96a520#md5:4d48055d623ecf2db792439b3e96a520",
          "archive:https://erratique.ch/software/ptime/releases/ptime-0.8.5.tbz#md5:4d48055d623ecf2db792439b3e96a520"
        ],
        "opam": {
          "name": "ptime",
          "version": "0.8.5",
          "path": "js.esy.lock/opam/ptime.0.8.5"
        }
      },
      "overrides": [],
      "dependencies": [
        "ocaml@4.8.1000@d41d8cd9", "@opam/topkg@opam:1.0.1@a42c631e",
        "@opam/result@opam:1.4@dc720aef",
        "@opam/ocamlfind@opam:1.8.1@ff07b0f9",
        "@opam/ocamlbuild@opam:0.14.0@6ac75d03",
        "@opam/js_of_ocaml@opam:3.5.2@c5bae178",
        "@esy-ocaml/substs@0.0.1@d41d8cd9"
      ],
      "devDependencies": [
        "ocaml@4.8.1000@d41d8cd9", "@opam/result@opam:1.4@dc720aef"
      ]
    },
    "@opam/printbox@opam:0.4@8e9022ed": {
      "id": "@opam/printbox@opam:0.4@8e9022ed",
      "name": "@opam/printbox",
      "version": "opam:0.4",
      "source": {
        "type": "install",
        "source": [
          "archive:https://opam.ocaml.org/cache/md5/c3/c32598a4923c055fba05d747d24b7d4f#md5:c32598a4923c055fba05d747d24b7d4f",
          "archive:https://github.com/c-cube/printbox/archive/0.4.tar.gz#md5:c32598a4923c055fba05d747d24b7d4f"
        ],
        "opam": {
          "name": "printbox",
          "version": "0.4",
          "path": "js.esy.lock/opam/printbox.0.4"
        }
      },
      "overrides": [],
      "dependencies": [
        "ocaml@4.8.1000@d41d8cd9", "@opam/uutf@opam:1.0.2@4440868f",
        "@opam/tyxml@opam:4.3.0@c1da25f1", "@opam/dune@opam:1.11.4@a7ccb7ae",
        "@opam/base-bytes@opam:base@19d0c2ff",
        "@esy-ocaml/substs@0.0.1@d41d8cd9"
      ],
      "devDependencies": [
        "ocaml@4.8.1000@d41d8cd9", "@opam/dune@opam:1.11.4@a7ccb7ae",
        "@opam/base-bytes@opam:base@19d0c2ff"
      ]
    },
    "@opam/ppxlib@opam:0.8.1@67aec471": {
      "id": "@opam/ppxlib@opam:0.8.1@67aec471",
      "name": "@opam/ppxlib",
      "version": "opam:0.8.1",
      "source": {
        "type": "install",
        "source": [
          "archive:https://opam.ocaml.org/cache/sha256/a5/a5cb79ee83bba80304b65bc47f2985382bef89668b1b46f9ffb3734c2f2f7521#sha256:a5cb79ee83bba80304b65bc47f2985382bef89668b1b46f9ffb3734c2f2f7521",
          "archive:https://github.com/ocaml-ppx/ppxlib/releases/download/0.8.1/ppxlib-0.8.1.tbz#sha256:a5cb79ee83bba80304b65bc47f2985382bef89668b1b46f9ffb3734c2f2f7521"
        ],
        "opam": {
          "name": "ppxlib",
          "version": "0.8.1",
          "path": "js.esy.lock/opam/ppxlib.0.8.1"
        }
      },
      "overrides": [],
      "dependencies": [
        "ocaml@4.8.1000@d41d8cd9", "@opam/stdio@opam:v0.12.0@04b3b004",
        "@opam/ppx_derivers@opam:1.2.1@ecf0aa45",
        "@opam/ocaml-migrate-parsetree@opam:1.5.0@3e319dbc",
        "@opam/ocaml-compiler-libs@opam:v0.12.1@5c34eb0d",
        "@opam/dune@opam:1.11.4@a7ccb7ae",
        "@opam/base@opam:v0.12.2@d687150c",
        "@esy-ocaml/substs@0.0.1@d41d8cd9"
      ],
      "devDependencies": [
        "ocaml@4.8.1000@d41d8cd9", "@opam/stdio@opam:v0.12.0@04b3b004",
        "@opam/ppx_derivers@opam:1.2.1@ecf0aa45",
        "@opam/ocaml-migrate-parsetree@opam:1.5.0@3e319dbc",
        "@opam/ocaml-compiler-libs@opam:v0.12.1@5c34eb0d",
        "@opam/dune@opam:1.11.4@a7ccb7ae", "@opam/base@opam:v0.12.2@d687150c"
      ]
    },
    "@opam/ppx_tools_versioned@opam:5.2.3@4994ec80": {
      "id": "@opam/ppx_tools_versioned@opam:5.2.3@4994ec80",
      "name": "@opam/ppx_tools_versioned",
      "version": "opam:5.2.3",
      "source": {
        "type": "install",
        "source": [
          "archive:https://opam.ocaml.org/cache/md5/b1/b1455e5a4a1bcd9ddbfcf712ccbd4262#md5:b1455e5a4a1bcd9ddbfcf712ccbd4262",
          "archive:https://github.com/ocaml-ppx/ppx_tools_versioned/archive/5.2.3.tar.gz#md5:b1455e5a4a1bcd9ddbfcf712ccbd4262"
        ],
        "opam": {
          "name": "ppx_tools_versioned",
          "version": "5.2.3",
          "path": "js.esy.lock/opam/ppx_tools_versioned.5.2.3"
        }
      },
      "overrides": [],
      "dependencies": [
        "ocaml@4.8.1000@d41d8cd9",
        "@opam/ocaml-migrate-parsetree@opam:1.5.0@3e319dbc",
        "@opam/dune@opam:1.11.4@a7ccb7ae", "@esy-ocaml/substs@0.0.1@d41d8cd9"
      ],
      "devDependencies": [
        "ocaml@4.8.1000@d41d8cd9",
        "@opam/ocaml-migrate-parsetree@opam:1.5.0@3e319dbc",
        "@opam/dune@opam:1.11.4@a7ccb7ae"
      ]
    },
    "@opam/ppx_optcomp@opam:v0.12.0@830bec09": {
      "id": "@opam/ppx_optcomp@opam:v0.12.0@830bec09",
      "name": "@opam/ppx_optcomp",
      "version": "opam:v0.12.0",
      "source": {
        "type": "install",
        "source": [
          "archive:https://opam.ocaml.org/cache/md5/88/884401fbb3be785e3a3360e1d43de75a#md5:884401fbb3be785e3a3360e1d43de75a",
          "archive:https://ocaml.janestreet.com/ocaml-core/v0.12/files/ppx_optcomp-v0.12.0.tar.gz#md5:884401fbb3be785e3a3360e1d43de75a"
        ],
        "opam": {
          "name": "ppx_optcomp",
          "version": "v0.12.0",
          "path": "js.esy.lock/opam/ppx_optcomp.v0.12.0"
        }
      },
      "overrides": [],
      "dependencies": [
        "ocaml@4.8.1000@d41d8cd9", "@opam/stdio@opam:v0.12.0@04b3b004",
        "@opam/ppxlib@opam:0.8.1@67aec471",
        "@opam/dune@opam:1.11.4@a7ccb7ae",
        "@opam/base@opam:v0.12.2@d687150c",
        "@esy-ocaml/substs@0.0.1@d41d8cd9"
      ],
      "devDependencies": [
        "ocaml@4.8.1000@d41d8cd9", "@opam/stdio@opam:v0.12.0@04b3b004",
        "@opam/ppxlib@opam:0.8.1@67aec471",
        "@opam/dune@opam:1.11.4@a7ccb7ae", "@opam/base@opam:v0.12.2@d687150c"
      ]
    },
    "@opam/ppx_derivers@opam:1.2.1@ecf0aa45": {
      "id": "@opam/ppx_derivers@opam:1.2.1@ecf0aa45",
      "name": "@opam/ppx_derivers",
      "version": "opam:1.2.1",
      "source": {
        "type": "install",
        "source": [
          "archive:https://opam.ocaml.org/cache/md5/5d/5dc2bf130c1db3c731fe0fffc5648b41#md5:5dc2bf130c1db3c731fe0fffc5648b41",
          "archive:https://github.com/ocaml-ppx/ppx_derivers/archive/1.2.1.tar.gz#md5:5dc2bf130c1db3c731fe0fffc5648b41"
        ],
        "opam": {
          "name": "ppx_derivers",
          "version": "1.2.1",
          "path": "js.esy.lock/opam/ppx_derivers.1.2.1"
        }
      },
      "overrides": [],
      "dependencies": [
        "ocaml@4.8.1000@d41d8cd9", "@opam/dune@opam:1.11.4@a7ccb7ae",
        "@esy-ocaml/substs@0.0.1@d41d8cd9"
      ],
      "devDependencies": [
        "ocaml@4.8.1000@d41d8cd9", "@opam/dune@opam:1.11.4@a7ccb7ae"
      ]
    },
    "@opam/ocplib-endian@opam:1.0@aa720242": {
      "id": "@opam/ocplib-endian@opam:1.0@aa720242",
      "name": "@opam/ocplib-endian",
      "version": "opam:1.0",
      "source": {
        "type": "install",
        "source": [
          "archive:https://opam.ocaml.org/cache/md5/74/74b45ba33e189283170a748c2a3ed477#md5:74b45ba33e189283170a748c2a3ed477",
          "archive:https://github.com/OCamlPro/ocplib-endian/archive/1.0.tar.gz#md5:74b45ba33e189283170a748c2a3ed477"
        ],
        "opam": {
          "name": "ocplib-endian",
          "version": "1.0",
          "path": "js.esy.lock/opam/ocplib-endian.1.0"
        }
      },
      "overrides": [
        {
          "opamoverride":
            "js.esy.lock/overrides/opam__s__ocplib_endian_opam__c__1.0_opam_override"
        }
      ],
      "dependencies": [
        "ocaml@4.8.1000@d41d8cd9", "@opam/ocamlfind@opam:1.8.1@ff07b0f9",
        "@opam/ocamlbuild@opam:0.14.0@6ac75d03",
        "@opam/cppo@opam:1.6.6@f4f83858",
        "@opam/base-bytes@opam:base@19d0c2ff",
        "@esy-ocaml/substs@0.0.1@d41d8cd9"
      ],
      "devDependencies": [
        "ocaml@4.8.1000@d41d8cd9", "@opam/ocamlfind@opam:1.8.1@ff07b0f9",
        "@opam/cppo@opam:1.6.6@f4f83858",
        "@opam/base-bytes@opam:base@19d0c2ff"
      ]
    },
    "@opam/ocamlfind@opam:1.8.1@ff07b0f9": {
      "id": "@opam/ocamlfind@opam:1.8.1@ff07b0f9",
      "name": "@opam/ocamlfind",
      "version": "opam:1.8.1",
      "source": {
        "type": "install",
        "source": [
          "archive:https://opam.ocaml.org/cache/md5/18/18ca650982c15536616dea0e422cbd8c#md5:18ca650982c15536616dea0e422cbd8c",
          "archive:http://download2.camlcity.org/download/findlib-1.8.1.tar.gz#md5:18ca650982c15536616dea0e422cbd8c",
          "archive:http://download.camlcity.org/download/findlib-1.8.1.tar.gz#md5:18ca650982c15536616dea0e422cbd8c"
        ],
        "opam": {
          "name": "ocamlfind",
          "version": "1.8.1",
          "path": "js.esy.lock/opam/ocamlfind.1.8.1"
        }
      },
      "overrides": [
        {
          "opamoverride":
            "js.esy.lock/overrides/opam__s__ocamlfind_opam__c__1.8.1_opam_override"
        }
      ],
      "dependencies": [
        "ocaml@4.8.1000@d41d8cd9", "@opam/conf-m4@opam:1@3b2b148a",
        "@esy-ocaml/substs@0.0.1@d41d8cd9"
      ],
      "devDependencies": [ "ocaml@4.8.1000@d41d8cd9" ]
    },
    "@opam/ocamlbuild@opam:0.14.0@6ac75d03": {
      "id": "@opam/ocamlbuild@opam:0.14.0@6ac75d03",
      "name": "@opam/ocamlbuild",
      "version": "opam:0.14.0",
      "source": {
        "type": "install",
        "source": [
          "archive:https://opam.ocaml.org/cache/sha256/87/87b29ce96958096c0a1a8eeafeb6268077b2d11e1bf2b3de0f5ebc9cf8d42e78#sha256:87b29ce96958096c0a1a8eeafeb6268077b2d11e1bf2b3de0f5ebc9cf8d42e78",
          "archive:https://github.com/ocaml/ocamlbuild/archive/0.14.0.tar.gz#sha256:87b29ce96958096c0a1a8eeafeb6268077b2d11e1bf2b3de0f5ebc9cf8d42e78"
        ],
        "opam": {
          "name": "ocamlbuild",
          "version": "0.14.0",
          "path": "js.esy.lock/opam/ocamlbuild.0.14.0"
        }
      },
      "overrides": [
        {
          "opamoverride":
            "js.esy.lock/overrides/opam__s__ocamlbuild_opam__c__0.14.0_opam_override"
        }
      ],
      "dependencies": [
        "ocaml@4.8.1000@d41d8cd9", "@esy-ocaml/substs@0.0.1@d41d8cd9"
      ],
      "devDependencies": [ "ocaml@4.8.1000@d41d8cd9" ]
    },
    "@opam/ocaml-migrate-parsetree@opam:1.5.0@3e319dbc": {
      "id": "@opam/ocaml-migrate-parsetree@opam:1.5.0@3e319dbc",
      "name": "@opam/ocaml-migrate-parsetree",
      "version": "opam:1.5.0",
      "source": {
        "type": "install",
        "source": [
          "archive:https://opam.ocaml.org/cache/sha256/7f/7f56679c9561552762666de5b6b81c8e4cc2e9fd92272e2269878a2eb534e3c0#sha256:7f56679c9561552762666de5b6b81c8e4cc2e9fd92272e2269878a2eb534e3c0",
          "archive:https://github.com/ocaml-ppx/ocaml-migrate-parsetree/releases/download/v1.5.0/ocaml-migrate-parsetree-v1.5.0.tbz#sha256:7f56679c9561552762666de5b6b81c8e4cc2e9fd92272e2269878a2eb534e3c0"
        ],
        "opam": {
          "name": "ocaml-migrate-parsetree",
          "version": "1.5.0",
          "path": "js.esy.lock/opam/ocaml-migrate-parsetree.1.5.0"
        }
      },
      "overrides": [],
      "dependencies": [
        "ocaml@4.8.1000@d41d8cd9", "@opam/result@opam:1.4@dc720aef",
        "@opam/ppx_derivers@opam:1.2.1@ecf0aa45",
        "@opam/dune@opam:1.11.4@a7ccb7ae", "@esy-ocaml/substs@0.0.1@d41d8cd9"
      ],
      "devDependencies": [
        "ocaml@4.8.1000@d41d8cd9", "@opam/result@opam:1.4@dc720aef",
        "@opam/ppx_derivers@opam:1.2.1@ecf0aa45",
        "@opam/dune@opam:1.11.4@a7ccb7ae"
      ]
    },
    "@opam/ocaml-compiler-libs@opam:v0.12.1@5c34eb0d": {
      "id": "@opam/ocaml-compiler-libs@opam:v0.12.1@5c34eb0d",
      "name": "@opam/ocaml-compiler-libs",
      "version": "opam:v0.12.1",
      "source": {
        "type": "install",
        "source": [
          "archive:https://opam.ocaml.org/cache/md5/2f/2f929af7c764a3f681a5671f271210c4#md5:2f929af7c764a3f681a5671f271210c4",
          "archive:https://github.com/janestreet/ocaml-compiler-libs/archive/v0.12.1.tar.gz#md5:2f929af7c764a3f681a5671f271210c4"
        ],
        "opam": {
          "name": "ocaml-compiler-libs",
          "version": "v0.12.1",
          "path": "js.esy.lock/opam/ocaml-compiler-libs.v0.12.1"
        }
      },
      "overrides": [],
      "dependencies": [
        "ocaml@4.8.1000@d41d8cd9", "@opam/dune@opam:1.11.4@a7ccb7ae",
        "@esy-ocaml/substs@0.0.1@d41d8cd9"
      ],
      "devDependencies": [
        "ocaml@4.8.1000@d41d8cd9", "@opam/dune@opam:1.11.4@a7ccb7ae"
      ]
    },
    "@opam/mmap@opam:1.1.0@b85334ff": {
      "id": "@opam/mmap@opam:1.1.0@b85334ff",
      "name": "@opam/mmap",
      "version": "opam:1.1.0",
      "source": {
        "type": "install",
        "source": [
          "archive:https://opam.ocaml.org/cache/md5/8c/8c5d5fbc537296dc525867535fb878ba#md5:8c5d5fbc537296dc525867535fb878ba",
          "archive:https://github.com/mirage/mmap/releases/download/v1.1.0/mmap-v1.1.0.tbz#md5:8c5d5fbc537296dc525867535fb878ba"
        ],
        "opam": {
          "name": "mmap",
          "version": "1.1.0",
          "path": "js.esy.lock/opam/mmap.1.1.0"
        }
      },
      "overrides": [],
      "dependencies": [
        "ocaml@4.8.1000@d41d8cd9", "@opam/dune@opam:1.11.4@a7ccb7ae",
        "@esy-ocaml/substs@0.0.1@d41d8cd9"
      ],
      "devDependencies": [
        "ocaml@4.8.1000@d41d8cd9", "@opam/dune@opam:1.11.4@a7ccb7ae"
      ]
    },
    "@opam/merlin-extend@opam:0.4@64c45329": {
      "id": "@opam/merlin-extend@opam:0.4@64c45329",
      "name": "@opam/merlin-extend",
      "version": "opam:0.4",
      "source": {
        "type": "install",
        "source": [
          "archive:https://opam.ocaml.org/cache/md5/06/0663a58f2c45fad71615fbf0f6dd2e51#md5:0663a58f2c45fad71615fbf0f6dd2e51",
          "archive:https://github.com/let-def/merlin-extend/archive/v0.4.tar.gz#md5:0663a58f2c45fad71615fbf0f6dd2e51"
        ],
        "opam": {
          "name": "merlin-extend",
          "version": "0.4",
          "path": "js.esy.lock/opam/merlin-extend.0.4"
        }
      },
      "overrides": [],
      "dependencies": [
        "ocaml@4.8.1000@d41d8cd9", "@opam/dune@opam:1.11.4@a7ccb7ae",
        "@opam/cppo@opam:1.6.6@f4f83858", "@esy-ocaml/substs@0.0.1@d41d8cd9"
      ],
      "devDependencies": [
        "ocaml@4.8.1000@d41d8cd9", "@opam/dune@opam:1.11.4@a7ccb7ae"
      ]
    },
    "@opam/merlin@opam:3.3.3@d653b06a": {
      "id": "@opam/merlin@opam:3.3.3@d653b06a",
      "name": "@opam/merlin",
      "version": "opam:3.3.3",
      "source": {
        "type": "install",
        "source": [
          "archive:https://opam.ocaml.org/cache/sha256/72/72909ef47eea1f6fca13b4109a34dccf8fe3923a3c026f1ed1db9eb5ee9aae15#sha256:72909ef47eea1f6fca13b4109a34dccf8fe3923a3c026f1ed1db9eb5ee9aae15",
          "archive:https://github.com/ocaml/merlin/releases/download/v3.3.3/merlin-v3.3.3.tbz#sha256:72909ef47eea1f6fca13b4109a34dccf8fe3923a3c026f1ed1db9eb5ee9aae15"
        ],
        "opam": {
          "name": "merlin",
          "version": "3.3.3",
          "path": "js.esy.lock/opam/merlin.3.3.3"
        }
      },
      "overrides": [],
      "dependencies": [
        "ocaml@4.8.1000@d41d8cd9", "@opam/yojson@opam:1.7.0@7056d985",
        "@opam/ocamlfind@opam:1.8.1@ff07b0f9",
        "@opam/dune@opam:1.11.4@a7ccb7ae", "@esy-ocaml/substs@0.0.1@d41d8cd9"
      ],
      "devDependencies": [
        "ocaml@4.8.1000@d41d8cd9", "@opam/yojson@opam:1.7.0@7056d985",
        "@opam/ocamlfind@opam:1.8.1@ff07b0f9",
        "@opam/dune@opam:1.11.4@a7ccb7ae"
      ]
    },
    "@opam/menhir@opam:20190924@004407ff": {
      "id": "@opam/menhir@opam:20190924@004407ff",
      "name": "@opam/menhir",
      "version": "opam:20190924",
      "source": {
        "type": "install",
        "source": [
          "archive:https://opam.ocaml.org/cache/md5/67/677f1997fb73177d5a00fa1b8d61c3ef#md5:677f1997fb73177d5a00fa1b8d61c3ef",
          "archive:https://gitlab.inria.fr/fpottier/menhir/repository/20190924/archive.tar.gz#md5:677f1997fb73177d5a00fa1b8d61c3ef"
        ],
        "opam": {
          "name": "menhir",
          "version": "20190924",
          "path": "js.esy.lock/opam/menhir.20190924"
        }
      },
      "overrides": [],
      "dependencies": [
        "ocaml@4.8.1000@d41d8cd9", "@opam/ocamlfind@opam:1.8.1@ff07b0f9",
        "@opam/ocamlbuild@opam:0.14.0@6ac75d03",
        "@esy-ocaml/substs@0.0.1@d41d8cd9"
      ],
      "devDependencies": [ "ocaml@4.8.1000@d41d8cd9" ]
    },
    "@opam/lwt_react@opam:1.1.3@72987fcf": {
      "id": "@opam/lwt_react@opam:1.1.3@72987fcf",
      "name": "@opam/lwt_react",
      "version": "opam:1.1.3",
      "source": {
        "type": "install",
        "source": [
          "archive:https://opam.ocaml.org/cache/md5/1a/1a72b5ae4245707c12656632a25fc18c#md5:1a72b5ae4245707c12656632a25fc18c",
          "archive:https://github.com/ocsigen/lwt/archive/4.3.0.tar.gz#md5:1a72b5ae4245707c12656632a25fc18c"
        ],
        "opam": {
          "name": "lwt_react",
          "version": "1.1.3",
          "path": "js.esy.lock/opam/lwt_react.1.1.3"
        }
      },
      "overrides": [],
      "dependencies": [
        "ocaml@4.8.1000@d41d8cd9", "@opam/react@opam:1.2.1@0e11855f",
        "@opam/lwt@opam:4.5.0@677655b4", "@opam/dune@opam:1.11.4@a7ccb7ae",
        "@esy-ocaml/substs@0.0.1@d41d8cd9"
      ],
      "devDependencies": [
        "ocaml@4.8.1000@d41d8cd9", "@opam/react@opam:1.2.1@0e11855f",
        "@opam/lwt@opam:4.5.0@677655b4", "@opam/dune@opam:1.11.4@a7ccb7ae"
      ]
    },
    "@opam/lwt_ppx@opam:2.0.0@9a61dd37": {
      "id": "@opam/lwt_ppx@opam:2.0.0@9a61dd37",
      "name": "@opam/lwt_ppx",
      "version": "opam:2.0.0",
      "source": {
        "type": "install",
        "source": [
          "archive:https://opam.ocaml.org/cache/md5/a4/a4ffc0e3aa692d2e7d800f4cf2dd3db0#md5:a4ffc0e3aa692d2e7d800f4cf2dd3db0",
          "archive:https://github.com/ocsigen/lwt/archive/5.0.0.tar.gz#md5:a4ffc0e3aa692d2e7d800f4cf2dd3db0"
        ],
        "opam": {
          "name": "lwt_ppx",
          "version": "2.0.0",
          "path": "js.esy.lock/opam/lwt_ppx.2.0.0"
        }
      },
      "overrides": [],
      "dependencies": [
        "ocaml@4.8.1000@d41d8cd9",
        "@opam/ppx_tools_versioned@opam:5.2.3@4994ec80",
        "@opam/ocaml-migrate-parsetree@opam:1.5.0@3e319dbc",
        "@opam/lwt@opam:4.5.0@677655b4", "@opam/dune@opam:1.11.4@a7ccb7ae",
        "@esy-ocaml/substs@0.0.1@d41d8cd9"
      ],
      "devDependencies": [
        "ocaml@4.8.1000@d41d8cd9",
        "@opam/ppx_tools_versioned@opam:5.2.3@4994ec80",
        "@opam/ocaml-migrate-parsetree@opam:1.5.0@3e319dbc",
        "@opam/lwt@opam:4.5.0@677655b4", "@opam/dune@opam:1.11.4@a7ccb7ae"
      ]
    },
    "@opam/lwt_log@opam:1.1.1@2d7a797f": {
      "id": "@opam/lwt_log@opam:1.1.1@2d7a797f",
      "name": "@opam/lwt_log",
      "version": "opam:1.1.1",
      "source": {
        "type": "install",
        "source": [
          "archive:https://opam.ocaml.org/cache/md5/02/02e93be62288037870ae5b1ce099fe59#md5:02e93be62288037870ae5b1ce099fe59",
          "archive:https://github.com/aantron/lwt_log/archive/1.1.1.tar.gz#md5:02e93be62288037870ae5b1ce099fe59"
        ],
        "opam": {
          "name": "lwt_log",
          "version": "1.1.1",
          "path": "js.esy.lock/opam/lwt_log.1.1.1"
        }
      },
      "overrides": [],
      "dependencies": [
        "@opam/lwt@opam:4.5.0@677655b4", "@opam/dune@opam:1.11.4@a7ccb7ae",
        "@esy-ocaml/substs@0.0.1@d41d8cd9"
      ],
      "devDependencies": [
        "@opam/lwt@opam:4.5.0@677655b4", "@opam/dune@opam:1.11.4@a7ccb7ae"
      ]
    },
    "@opam/lwt@opam:4.5.0@677655b4": {
      "id": "@opam/lwt@opam:4.5.0@677655b4",
      "name": "@opam/lwt",
      "version": "opam:4.5.0",
      "source": {
        "type": "install",
        "source": [
          "archive:https://opam.ocaml.org/cache/md5/1b/1b2fa7df39a70be1925acdabb8b3f8aa#md5:1b2fa7df39a70be1925acdabb8b3f8aa",
          "archive:https://github.com/ocsigen/lwt/archive/4.5.0.tar.gz#md5:1b2fa7df39a70be1925acdabb8b3f8aa"
        ],
        "opam": {
          "name": "lwt",
          "version": "4.5.0",
          "path": "js.esy.lock/opam/lwt.4.5.0"
        }
      },
      "overrides": [],
      "dependencies": [
        "ocaml@4.8.1000@d41d8cd9", "@opam/seq@opam:base@d8d7de1d",
        "@opam/result@opam:1.4@dc720aef",
        "@opam/ocplib-endian@opam:1.0@aa720242",
        "@opam/mmap@opam:1.1.0@b85334ff",
        "@opam/dune-configurator@opam:1.0.0@4873acd8",
        "@opam/dune@opam:1.11.4@a7ccb7ae", "@opam/cppo@opam:1.6.6@f4f83858",
        "@opam/base-unix@opam:base@87d0b2eb",
        "@opam/base-threads@opam:base@36803084",
        "@esy-ocaml/substs@0.0.1@d41d8cd9"
      ],
      "devDependencies": [
        "ocaml@4.8.1000@d41d8cd9", "@opam/seq@opam:base@d8d7de1d",
        "@opam/result@opam:1.4@dc720aef",
        "@opam/ocplib-endian@opam:1.0@aa720242",
        "@opam/mmap@opam:1.1.0@b85334ff",
        "@opam/dune-configurator@opam:1.0.0@4873acd8",
        "@opam/dune@opam:1.11.4@a7ccb7ae"
      ]
    },
    "@opam/lambda-term@opam:2.0.1@bc36657b": {
      "id": "@opam/lambda-term@opam:2.0.1@bc36657b",
      "name": "@opam/lambda-term",
      "version": "opam:2.0.1",
      "source": {
        "type": "install",
        "source": [
          "archive:https://opam.ocaml.org/cache/md5/4b/4b4b8480fe1280e1ed2a34ed93d16675#md5:4b4b8480fe1280e1ed2a34ed93d16675",
          "archive:https://github.com/ocaml-community/lambda-term/releases/download/2.0.1/lambda-term-2.0.1.tbz#md5:4b4b8480fe1280e1ed2a34ed93d16675"
        ],
        "opam": {
          "name": "lambda-term",
          "version": "2.0.1",
          "path": "js.esy.lock/opam/lambda-term.2.0.1"
        }
      },
      "overrides": [],
      "dependencies": [
        "ocaml@4.8.1000@d41d8cd9", "@opam/zed@opam:2.0.3@62853a38",
        "@opam/react@opam:1.2.1@0e11855f",
        "@opam/lwt_react@opam:1.1.3@72987fcf",
        "@opam/lwt_log@opam:1.1.1@2d7a797f", "@opam/lwt@opam:4.5.0@677655b4",
        "@opam/dune@opam:1.11.4@a7ccb7ae",
        "@opam/camomile@opam:1.0.2@51b42ad8",
        "@esy-ocaml/substs@0.0.1@d41d8cd9"
      ],
      "devDependencies": [
        "ocaml@4.8.1000@d41d8cd9", "@opam/zed@opam:2.0.3@62853a38",
        "@opam/react@opam:1.2.1@0e11855f",
        "@opam/lwt_react@opam:1.1.3@72987fcf",
        "@opam/lwt_log@opam:1.1.1@2d7a797f", "@opam/lwt@opam:4.5.0@677655b4",
        "@opam/dune@opam:1.11.4@a7ccb7ae",
        "@opam/camomile@opam:1.0.2@51b42ad8"
      ]
    },
    "@opam/junit@opam:2.0.1@1b4d302c": {
      "id": "@opam/junit@opam:2.0.1@1b4d302c",
      "name": "@opam/junit",
      "version": "opam:2.0.1",
      "source": {
        "type": "install",
        "source": [
          "archive:https://opam.ocaml.org/cache/md5/40/40224fb3d4f5e47dc5ff4605587d383b#md5:40224fb3d4f5e47dc5ff4605587d383b",
          "archive:https://github.com/Khady/ocaml-junit/releases/download/2.0.1/junit-2.0.1.tbz#md5:40224fb3d4f5e47dc5ff4605587d383b"
        ],
        "opam": {
          "name": "junit",
          "version": "2.0.1",
          "path": "js.esy.lock/opam/junit.2.0.1"
        }
      },
      "overrides": [],
      "dependencies": [
        "@opam/tyxml@opam:4.3.0@c1da25f1", "@opam/ptime@opam:0.8.5@0051d642",
        "@opam/dune@opam:1.11.4@a7ccb7ae", "@esy-ocaml/substs@0.0.1@d41d8cd9"
      ],
      "devDependencies": [
        "@opam/tyxml@opam:4.3.0@c1da25f1", "@opam/ptime@opam:0.8.5@0051d642",
        "@opam/dune@opam:1.11.4@a7ccb7ae"
      ]
    },
    "@opam/js_of_ocaml-ppx@opam:3.5.2@db6331d4": {
      "id": "@opam/js_of_ocaml-ppx@opam:3.5.2@db6331d4",
      "name": "@opam/js_of_ocaml-ppx",
      "version": "opam:3.5.2",
      "source": {
        "type": "install",
        "source": [
          "archive:https://opam.ocaml.org/cache/sha256/82/8275a923385e87a33183d35fe5a8d9c1f88780b05069fa39046bb65ecd9cecb7#sha256:8275a923385e87a33183d35fe5a8d9c1f88780b05069fa39046bb65ecd9cecb7",
          "archive:https://github.com/ocsigen/js_of_ocaml/releases/download/3.5.2/js_of_ocaml-3.5.2.tbz#sha256:8275a923385e87a33183d35fe5a8d9c1f88780b05069fa39046bb65ecd9cecb7"
        ],
        "opam": {
          "name": "js_of_ocaml-ppx",
          "version": "3.5.2",
          "path": "js.esy.lock/opam/js_of_ocaml-ppx.3.5.2"
        }
      },
      "overrides": [],
      "dependencies": [
        "ocaml@4.8.1000@d41d8cd9",
        "@opam/ppx_tools_versioned@opam:5.2.3@4994ec80",
        "@opam/ocaml-migrate-parsetree@opam:1.5.0@3e319dbc",
        "@opam/js_of_ocaml@opam:3.5.2@c5bae178",
        "@opam/dune@opam:1.11.4@a7ccb7ae", "@esy-ocaml/substs@0.0.1@d41d8cd9"
      ],
      "devDependencies": [
        "ocaml@4.8.1000@d41d8cd9",
        "@opam/ppx_tools_versioned@opam:5.2.3@4994ec80",
        "@opam/ocaml-migrate-parsetree@opam:1.5.0@3e319dbc",
        "@opam/js_of_ocaml@opam:3.5.2@c5bae178",
        "@opam/dune@opam:1.11.4@a7ccb7ae"
      ]
    },
    "@opam/js_of_ocaml-lwt@opam:3.5.2@6ea3e3c2": {
      "id": "@opam/js_of_ocaml-lwt@opam:3.5.2@6ea3e3c2",
      "name": "@opam/js_of_ocaml-lwt",
      "version": "opam:3.5.2",
      "source": {
        "type": "install",
        "source": [
          "archive:https://opam.ocaml.org/cache/sha256/82/8275a923385e87a33183d35fe5a8d9c1f88780b05069fa39046bb65ecd9cecb7#sha256:8275a923385e87a33183d35fe5a8d9c1f88780b05069fa39046bb65ecd9cecb7",
          "archive:https://github.com/ocsigen/js_of_ocaml/releases/download/3.5.2/js_of_ocaml-3.5.2.tbz#sha256:8275a923385e87a33183d35fe5a8d9c1f88780b05069fa39046bb65ecd9cecb7"
        ],
        "opam": {
          "name": "js_of_ocaml-lwt",
          "version": "3.5.2",
          "path": "js.esy.lock/opam/js_of_ocaml-lwt.3.5.2"
        }
      },
      "overrides": [],
      "dependencies": [
        "ocaml@4.8.1000@d41d8cd9", "@opam/lwt_log@opam:1.1.1@2d7a797f",
        "@opam/lwt@opam:4.5.0@677655b4",
        "@opam/js_of_ocaml-ppx@opam:3.5.2@db6331d4",
        "@opam/js_of_ocaml@opam:3.5.2@c5bae178",
        "@opam/dune@opam:1.11.4@a7ccb7ae", "@esy-ocaml/substs@0.0.1@d41d8cd9"
      ],
      "devDependencies": [
        "ocaml@4.8.1000@d41d8cd9", "@opam/lwt@opam:4.5.0@677655b4",
        "@opam/js_of_ocaml-ppx@opam:3.5.2@db6331d4",
        "@opam/js_of_ocaml@opam:3.5.2@c5bae178",
        "@opam/dune@opam:1.11.4@a7ccb7ae"
      ]
    },
    "@opam/js_of_ocaml-compiler@opam:3.5.0@9ea7292f": {
      "id": "@opam/js_of_ocaml-compiler@opam:3.5.0@9ea7292f",
      "name": "@opam/js_of_ocaml-compiler",
      "version": "opam:3.5.0",
      "source": {
        "type": "install",
        "source": [
          "archive:https://opam.ocaml.org/cache/sha256/c1/c19903c11a7e7657a4bb92de9ad910e6daf5afc9da7222dcd8fe8da8867f05b7#sha256:c19903c11a7e7657a4bb92de9ad910e6daf5afc9da7222dcd8fe8da8867f05b7",
          "archive:https://github.com/ocsigen/js_of_ocaml/releases/download/3.5.0/js_of_ocaml-3.5.0.tbz#sha256:c19903c11a7e7657a4bb92de9ad910e6daf5afc9da7222dcd8fe8da8867f05b7"
        ],
        "opam": {
          "name": "js_of_ocaml-compiler",
          "version": "3.5.0",
          "path": "js.esy.lock/opam/js_of_ocaml-compiler.3.5.0"
        }
      },
      "overrides": [],
      "dependencies": [
        "ocaml@4.8.1000@d41d8cd9", "@opam/yojson@opam:1.7.0@7056d985",
        "@opam/ocamlfind@opam:1.8.1@ff07b0f9",
        "@opam/ocaml-migrate-parsetree@opam:1.5.0@3e319dbc",
        "@opam/dune@opam:1.11.4@a7ccb7ae",
        "@opam/cmdliner@opam:1.0.2@8ab0598a",
        "@esy-ocaml/substs@0.0.1@d41d8cd9"
      ],
      "devDependencies": [
        "ocaml@4.8.1000@d41d8cd9", "@opam/yojson@opam:1.7.0@7056d985",
        "@opam/ocaml-migrate-parsetree@opam:1.5.0@3e319dbc",
        "@opam/dune@opam:1.11.4@a7ccb7ae",
        "@opam/cmdliner@opam:1.0.2@8ab0598a"
      ]
    },
    "@opam/js_of_ocaml@opam:3.5.2@c5bae178": {
      "id": "@opam/js_of_ocaml@opam:3.5.2@c5bae178",
      "name": "@opam/js_of_ocaml",
      "version": "opam:3.5.2",
      "source": {
        "type": "install",
        "source": [
          "archive:https://opam.ocaml.org/cache/sha256/82/8275a923385e87a33183d35fe5a8d9c1f88780b05069fa39046bb65ecd9cecb7#sha256:8275a923385e87a33183d35fe5a8d9c1f88780b05069fa39046bb65ecd9cecb7",
          "archive:https://github.com/ocsigen/js_of_ocaml/releases/download/3.5.2/js_of_ocaml-3.5.2.tbz#sha256:8275a923385e87a33183d35fe5a8d9c1f88780b05069fa39046bb65ecd9cecb7"
        ],
        "opam": {
          "name": "js_of_ocaml",
          "version": "3.5.2",
          "path": "js.esy.lock/opam/js_of_ocaml.3.5.2"
        }
      },
      "overrides": [],
      "dependencies": [
        "ocaml@4.8.1000@d41d8cd9", "@opam/uchar@opam:0.0.2@c8218eea",
        "@opam/ppx_tools_versioned@opam:5.2.3@4994ec80",
        "@opam/ocaml-migrate-parsetree@opam:1.5.0@3e319dbc",
        "@opam/js_of_ocaml-compiler@opam:3.5.0@9ea7292f",
        "@opam/dune@opam:1.11.4@a7ccb7ae", "@esy-ocaml/substs@0.0.1@d41d8cd9"
      ],
      "devDependencies": [
        "ocaml@4.8.1000@d41d8cd9", "@opam/uchar@opam:0.0.2@c8218eea",
        "@opam/ppx_tools_versioned@opam:5.2.3@4994ec80",
        "@opam/ocaml-migrate-parsetree@opam:1.5.0@3e319dbc",
        "@opam/js_of_ocaml-compiler@opam:3.5.0@9ea7292f",
        "@opam/dune@opam:1.11.4@a7ccb7ae"
      ]
    },
    "@opam/jbuilder@opam:transition@20522f05": {
      "id": "@opam/jbuilder@opam:transition@20522f05",
      "name": "@opam/jbuilder",
      "version": "opam:transition",
      "source": {
        "type": "install",
        "source": [ "no-source:" ],
        "opam": {
          "name": "jbuilder",
          "version": "transition",
          "path": "js.esy.lock/opam/jbuilder.transition"
        }
      },
      "overrides": [],
      "dependencies": [
        "ocaml@4.8.1000@d41d8cd9", "@opam/dune@opam:1.11.4@a7ccb7ae",
        "@esy-ocaml/substs@0.0.1@d41d8cd9"
      ],
      "devDependencies": [
        "ocaml@4.8.1000@d41d8cd9", "@opam/dune@opam:1.11.4@a7ccb7ae"
      ]
    },
    "@opam/integers@opam:0.3.0@d6eefd3a": {
      "id": "@opam/integers@opam:0.3.0@d6eefd3a",
      "name": "@opam/integers",
      "version": "opam:0.3.0",
      "source": {
        "type": "install",
        "source": [
          "archive:https://opam.ocaml.org/cache/md5/28/28715567848f07aa688a09496041731b#md5:28715567848f07aa688a09496041731b",
          "archive:https://github.com/ocamllabs/ocaml-integers/archive/0.3.0.tar.gz#md5:28715567848f07aa688a09496041731b"
        ],
        "opam": {
          "name": "integers",
          "version": "0.3.0",
          "path": "js.esy.lock/opam/integers.0.3.0"
        }
      },
      "overrides": [],
      "dependencies": [
        "ocaml@4.8.1000@d41d8cd9", "@opam/dune@opam:1.11.4@a7ccb7ae",
        "@esy-ocaml/substs@0.0.1@d41d8cd9"
      ],
      "devDependencies": [
        "ocaml@4.8.1000@d41d8cd9", "@opam/dune@opam:1.11.4@a7ccb7ae"
      ]
    },
    "@opam/fpath@opam:0.7.2@45477b93": {
      "id": "@opam/fpath@opam:0.7.2@45477b93",
      "name": "@opam/fpath",
      "version": "opam:0.7.2",
      "source": {
        "type": "install",
        "source": [
          "archive:https://opam.ocaml.org/cache/md5/52/52c7ecb0bf180088336f3c645875fa41#md5:52c7ecb0bf180088336f3c645875fa41",
          "archive:http://erratique.ch/software/fpath/releases/fpath-0.7.2.tbz#md5:52c7ecb0bf180088336f3c645875fa41"
        ],
        "opam": {
          "name": "fpath",
          "version": "0.7.2",
          "path": "js.esy.lock/opam/fpath.0.7.2"
        }
      },
      "overrides": [],
      "dependencies": [
        "ocaml@4.8.1000@d41d8cd9", "@opam/topkg@opam:1.0.1@a42c631e",
        "@opam/result@opam:1.4@dc720aef",
        "@opam/ocamlfind@opam:1.8.1@ff07b0f9",
        "@opam/ocamlbuild@opam:0.14.0@6ac75d03",
        "@opam/astring@opam:0.8.3@4e5e17d5",
        "@esy-ocaml/substs@0.0.1@d41d8cd9"
      ],
      "devDependencies": [
        "ocaml@4.8.1000@d41d8cd9", "@opam/result@opam:1.4@dc720aef",
        "@opam/astring@opam:0.8.3@4e5e17d5"
      ]
    },
    "@opam/easy-format@opam:1.3.2@0484b3c4": {
      "id": "@opam/easy-format@opam:1.3.2@0484b3c4",
      "name": "@opam/easy-format",
      "version": "opam:1.3.2",
      "source": {
        "type": "install",
        "source": [
          "archive:https://opam.ocaml.org/cache/sha256/34/3440c2b882d537ae5e9011eb06abb53f5667e651ea4bb3b460ea8230fa8c1926#sha256:3440c2b882d537ae5e9011eb06abb53f5667e651ea4bb3b460ea8230fa8c1926",
          "archive:https://github.com/mjambon/easy-format/releases/download/1.3.2/easy-format-1.3.2.tbz#sha256:3440c2b882d537ae5e9011eb06abb53f5667e651ea4bb3b460ea8230fa8c1926"
        ],
        "opam": {
          "name": "easy-format",
          "version": "1.3.2",
          "path": "js.esy.lock/opam/easy-format.1.3.2"
        }
      },
      "overrides": [],
      "dependencies": [
        "ocaml@4.8.1000@d41d8cd9", "@opam/dune@opam:1.11.4@a7ccb7ae",
        "@esy-ocaml/substs@0.0.1@d41d8cd9"
      ],
      "devDependencies": [
        "ocaml@4.8.1000@d41d8cd9", "@opam/dune@opam:1.11.4@a7ccb7ae"
      ]
    },
    "@opam/dune-configurator@opam:1.0.0@4873acd8": {
      "id": "@opam/dune-configurator@opam:1.0.0@4873acd8",
      "name": "@opam/dune-configurator",
      "version": "opam:1.0.0",
      "source": {
        "type": "install",
        "source": [ "no-source:" ],
        "opam": {
          "name": "dune-configurator",
          "version": "1.0.0",
          "path": "js.esy.lock/opam/dune-configurator.1.0.0"
        }
      },
      "overrides": [],
      "dependencies": [
        "@opam/dune@opam:1.11.4@a7ccb7ae", "@esy-ocaml/substs@0.0.1@d41d8cd9"
      ],
      "devDependencies": [ "@opam/dune@opam:1.11.4@a7ccb7ae" ]
    },
    "@opam/dune@opam:1.11.4@a7ccb7ae": {
      "id": "@opam/dune@opam:1.11.4@a7ccb7ae",
      "name": "@opam/dune",
      "version": "opam:1.11.4",
      "source": {
        "type": "install",
        "source": [
          "archive:https://opam.ocaml.org/cache/sha256/77/77cb5f483221b266ded2b85fc84173ae0089a25134a086be922e82c131456ce6#sha256:77cb5f483221b266ded2b85fc84173ae0089a25134a086be922e82c131456ce6",
          "archive:https://github.com/ocaml/dune/releases/download/1.11.4/dune-build-info-1.11.4.tbz#sha256:77cb5f483221b266ded2b85fc84173ae0089a25134a086be922e82c131456ce6"
        ],
        "opam": {
          "name": "dune",
          "version": "1.11.4",
          "path": "js.esy.lock/opam/dune.1.11.4"
        }
      },
      "overrides": [],
      "dependencies": [
        "ocaml@4.8.1000@d41d8cd9", "@opam/base-unix@opam:base@87d0b2eb",
        "@opam/base-threads@opam:base@36803084",
        "@esy-ocaml/substs@0.0.1@d41d8cd9"
      ],
      "devDependencies": [
        "ocaml@4.8.1000@d41d8cd9", "@opam/base-unix@opam:base@87d0b2eb",
        "@opam/base-threads@opam:base@36803084"
      ]
    },
    "@opam/ctypes-foreign@opam:0.4.0@72ef8de2": {
      "id": "@opam/ctypes-foreign@opam:0.4.0@72ef8de2",
      "name": "@opam/ctypes-foreign",
      "version": "opam:0.4.0",
      "source": {
        "type": "install",
        "source": [ "no-source:" ],
        "opam": {
          "name": "ctypes-foreign",
          "version": "0.4.0",
          "path": "js.esy.lock/opam/ctypes-foreign.0.4.0"
        }
      },
      "overrides": [],
      "dependencies": [
        "ocaml@4.8.1000@d41d8cd9", "@esy-ocaml/substs@0.0.1@d41d8cd9"
      ],
      "devDependencies": [ "ocaml@4.8.1000@d41d8cd9" ]
    },
    "@opam/ctypes@opam:0.15.1@f2708d42": {
      "id": "@opam/ctypes@opam:0.15.1@f2708d42",
      "name": "@opam/ctypes",
      "version": "opam:0.15.1",
      "source": {
        "type": "install",
        "source": [
          "archive:https://opam.ocaml.org/cache/md5/e8/e87b2646f7597e00b8b9a1f5f8e36ee6#md5:e87b2646f7597e00b8b9a1f5f8e36ee6",
          "archive:https://github.com/ocamllabs/ocaml-ctypes/archive/0.15.1.tar.gz#md5:e87b2646f7597e00b8b9a1f5f8e36ee6"
        ],
        "opam": {
          "name": "ctypes",
          "version": "0.15.1",
          "path": "js.esy.lock/opam/ctypes.0.15.1"
        }
      },
      "overrides": [
        {
          "opamoverride":
            "js.esy.lock/overrides/opam__s__ctypes_opam__c__0.15.1_opam_override"
        }
      ],
      "dependencies": [
        "ocaml@4.8.1000@d41d8cd9", "@opam/ocamlfind@opam:1.8.1@ff07b0f9",
        "@opam/integers@opam:0.3.0@d6eefd3a",
        "@opam/ctypes-foreign@opam:0.4.0@72ef8de2",
        "@opam/conf-pkg-config@opam:1.1@67c69c0c",
        "@opam/base-bytes@opam:base@19d0c2ff",
        "@esy-ocaml/substs@0.0.1@d41d8cd9",
        "@esy-ocaml/libffi@github:esy-ocaml/libffi#599bc3567@d41d8cd9"
      ],
      "devDependencies": [
        "ocaml@4.8.1000@d41d8cd9", "@opam/integers@opam:0.3.0@d6eefd3a",
        "@opam/base-bytes@opam:base@19d0c2ff"
      ]
    },
    "@opam/cppo@opam:1.6.6@f4f83858": {
      "id": "@opam/cppo@opam:1.6.6@f4f83858",
      "name": "@opam/cppo",
      "version": "opam:1.6.6",
      "source": {
        "type": "install",
        "source": [
          "archive:https://opam.ocaml.org/cache/sha256/e7/e7272996a7789175b87bb998efd079794a8db6625aae990d73f7b4484a07b8a0#sha256:e7272996a7789175b87bb998efd079794a8db6625aae990d73f7b4484a07b8a0",
          "archive:https://github.com/ocaml-community/cppo/releases/download/v1.6.6/cppo-v1.6.6.tbz#sha256:e7272996a7789175b87bb998efd079794a8db6625aae990d73f7b4484a07b8a0"
        ],
        "opam": {
          "name": "cppo",
          "version": "1.6.6",
          "path": "js.esy.lock/opam/cppo.1.6.6"
        }
      },
      "overrides": [],
      "dependencies": [
        "ocaml@4.8.1000@d41d8cd9", "@opam/dune@opam:1.11.4@a7ccb7ae",
        "@opam/base-unix@opam:base@87d0b2eb",
        "@esy-ocaml/substs@0.0.1@d41d8cd9"
      ],
      "devDependencies": [
        "ocaml@4.8.1000@d41d8cd9", "@opam/dune@opam:1.11.4@a7ccb7ae",
        "@opam/base-unix@opam:base@87d0b2eb"
      ]
    },
    "@opam/conf-pkg-config@opam:1.1@67c69c0c": {
      "id": "@opam/conf-pkg-config@opam:1.1@67c69c0c",
      "name": "@opam/conf-pkg-config",
      "version": "opam:1.1",
      "source": {
        "type": "install",
        "source": [ "no-source:" ],
        "opam": {
          "name": "conf-pkg-config",
          "version": "1.1",
          "path": "js.esy.lock/opam/conf-pkg-config.1.1"
        }
      },
      "overrides": [
        {
          "opamoverride":
            "js.esy.lock/overrides/opam__s__conf_pkg_config_opam__c__1.1_opam_override"
        }
      ],
      "dependencies": [
        "yarn-pkg-config@github:esy-ocaml/yarn-pkg-config#db3a0b6@d41d8cd9",
        "@esy-ocaml/substs@0.0.1@d41d8cd9"
      ],
      "devDependencies": []
    },
    "@opam/conf-m4@opam:1@3b2b148a": {
      "id": "@opam/conf-m4@opam:1@3b2b148a",
      "name": "@opam/conf-m4",
      "version": "opam:1",
      "source": {
        "type": "install",
        "source": [ "no-source:" ],
        "opam": {
          "name": "conf-m4",
          "version": "1",
          "path": "js.esy.lock/opam/conf-m4.1"
        }
      },
      "overrides": [],
      "dependencies": [ "@esy-ocaml/substs@0.0.1@d41d8cd9" ],
      "devDependencies": []
    },
    "@opam/cmdliner@opam:1.0.2@8ab0598a": {
      "id": "@opam/cmdliner@opam:1.0.2@8ab0598a",
      "name": "@opam/cmdliner",
      "version": "opam:1.0.2",
      "source": {
        "type": "install",
        "source": [
          "archive:https://opam.ocaml.org/cache/md5/ab/ab2f0130e88e8dcd723ac6154c98a881#md5:ab2f0130e88e8dcd723ac6154c98a881",
          "archive:http://erratique.ch/software/cmdliner/releases/cmdliner-1.0.2.tbz#md5:ab2f0130e88e8dcd723ac6154c98a881"
        ],
        "opam": {
          "name": "cmdliner",
          "version": "1.0.2",
          "path": "js.esy.lock/opam/cmdliner.1.0.2"
        }
      },
      "overrides": [],
      "dependencies": [
        "ocaml@4.8.1000@d41d8cd9", "@opam/topkg@opam:1.0.1@a42c631e",
        "@opam/result@opam:1.4@dc720aef",
        "@opam/ocamlfind@opam:1.8.1@ff07b0f9",
        "@opam/ocamlbuild@opam:0.14.0@6ac75d03",
        "@esy-ocaml/substs@0.0.1@d41d8cd9"
      ],
      "devDependencies": [
        "ocaml@4.8.1000@d41d8cd9", "@opam/result@opam:1.4@dc720aef"
      ]
    },
    "@opam/charInfo_width@opam:1.1.0@9d8d61b2": {
      "id": "@opam/charInfo_width@opam:1.1.0@9d8d61b2",
      "name": "@opam/charInfo_width",
      "version": "opam:1.1.0",
      "source": {
        "type": "install",
        "source": [
          "archive:https://opam.ocaml.org/cache/md5/c4/c4ab038e06f06a29692c05fdd7c268c5#md5:c4ab038e06f06a29692c05fdd7c268c5",
          "archive:https://bitbucket.org/zandoye/charinfo_width/get/1.1.0.tar.gz#md5:c4ab038e06f06a29692c05fdd7c268c5"
        ],
        "opam": {
          "name": "charInfo_width",
          "version": "1.1.0",
          "path": "js.esy.lock/opam/charInfo_width.1.1.0"
        }
      },
      "overrides": [],
      "dependencies": [
        "ocaml@4.8.1000@d41d8cd9", "@opam/result@opam:1.4@dc720aef",
        "@opam/dune@opam:1.11.4@a7ccb7ae",
        "@opam/camomile@opam:1.0.2@51b42ad8",
        "@esy-ocaml/substs@0.0.1@d41d8cd9"
      ],
      "devDependencies": [
        "ocaml@4.8.1000@d41d8cd9", "@opam/result@opam:1.4@dc720aef",
        "@opam/dune@opam:1.11.4@a7ccb7ae",
        "@opam/camomile@opam:1.0.2@51b42ad8"
      ]
    },
    "@opam/camomile@opam:1.0.2@51b42ad8": {
      "id": "@opam/camomile@opam:1.0.2@51b42ad8",
      "name": "@opam/camomile",
      "version": "opam:1.0.2",
      "source": {
        "type": "install",
        "source": [
          "archive:https://opam.ocaml.org/cache/sha256/f0/f0a419b0affc36500f83b086ffaa36c545560cee5d57e84b729e8f851b3d1632#sha256:f0a419b0affc36500f83b086ffaa36c545560cee5d57e84b729e8f851b3d1632",
          "archive:https://github.com/yoriyuki/Camomile/releases/download/1.0.2/camomile-1.0.2.tbz#sha256:f0a419b0affc36500f83b086ffaa36c545560cee5d57e84b729e8f851b3d1632"
        ],
        "opam": {
          "name": "camomile",
          "version": "1.0.2",
          "path": "js.esy.lock/opam/camomile.1.0.2"
        }
      },
      "overrides": [],
      "dependencies": [
        "ocaml@4.8.1000@d41d8cd9", "@opam/dune@opam:1.11.4@a7ccb7ae",
        "@esy-ocaml/substs@0.0.1@d41d8cd9"
      ],
      "devDependencies": [
        "ocaml@4.8.1000@d41d8cd9", "@opam/dune@opam:1.11.4@a7ccb7ae"
      ]
    },
    "@opam/biniou@opam:1.2.1@d7570399": {
      "id": "@opam/biniou@opam:1.2.1@d7570399",
      "name": "@opam/biniou",
      "version": "opam:1.2.1",
      "source": {
        "type": "install",
        "source": [
          "archive:https://opam.ocaml.org/cache/sha256/35/35546c68b1929a8e6d27a3b39ecd17b38303a0d47e65eb9d1480c2061ea84335#sha256:35546c68b1929a8e6d27a3b39ecd17b38303a0d47e65eb9d1480c2061ea84335",
          "archive:https://github.com/mjambon/biniou/releases/download/1.2.1/biniou-1.2.1.tbz#sha256:35546c68b1929a8e6d27a3b39ecd17b38303a0d47e65eb9d1480c2061ea84335"
        ],
        "opam": {
          "name": "biniou",
          "version": "1.2.1",
          "path": "js.esy.lock/opam/biniou.1.2.1"
        }
      },
      "overrides": [],
      "dependencies": [
        "ocaml@4.8.1000@d41d8cd9", "@opam/easy-format@opam:1.3.2@0484b3c4",
        "@opam/dune@opam:1.11.4@a7ccb7ae", "@esy-ocaml/substs@0.0.1@d41d8cd9"
      ],
      "devDependencies": [
        "ocaml@4.8.1000@d41d8cd9", "@opam/easy-format@opam:1.3.2@0484b3c4",
        "@opam/dune@opam:1.11.4@a7ccb7ae"
      ]
    },
    "@opam/base-unix@opam:base@87d0b2eb": {
      "id": "@opam/base-unix@opam:base@87d0b2eb",
      "name": "@opam/base-unix",
      "version": "opam:base",
      "source": {
        "type": "install",
        "source": [ "no-source:" ],
        "opam": {
          "name": "base-unix",
          "version": "base",
          "path": "js.esy.lock/opam/base-unix.base"
        }
      },
      "overrides": [],
      "dependencies": [ "@esy-ocaml/substs@0.0.1@d41d8cd9" ],
      "devDependencies": []
    },
    "@opam/base-threads@opam:base@36803084": {
      "id": "@opam/base-threads@opam:base@36803084",
      "name": "@opam/base-threads",
      "version": "opam:base",
      "source": {
        "type": "install",
        "source": [ "no-source:" ],
        "opam": {
          "name": "base-threads",
          "version": "base",
          "path": "js.esy.lock/opam/base-threads.base"
        }
      },
      "overrides": [],
      "dependencies": [ "@esy-ocaml/substs@0.0.1@d41d8cd9" ],
      "devDependencies": []
    },
    "@opam/base-bytes@opam:base@19d0c2ff": {
      "id": "@opam/base-bytes@opam:base@19d0c2ff",
      "name": "@opam/base-bytes",
      "version": "opam:base",
      "source": {
        "type": "install",
        "source": [ "no-source:" ],
        "opam": {
          "name": "base-bytes",
          "version": "base",
          "path": "js.esy.lock/opam/base-bytes.base"
        }
      },
      "overrides": [],
      "dependencies": [
        "ocaml@4.8.1000@d41d8cd9", "@opam/ocamlfind@opam:1.8.1@ff07b0f9",
        "@esy-ocaml/substs@0.0.1@d41d8cd9"
      ],
      "devDependencies": [
        "ocaml@4.8.1000@d41d8cd9", "@opam/ocamlfind@opam:1.8.1@ff07b0f9"
      ]
    },
    "@opam/base@opam:v0.12.2@d687150c": {
      "id": "@opam/base@opam:v0.12.2@d687150c",
      "name": "@opam/base",
      "version": "opam:v0.12.2",
      "source": {
        "type": "install",
        "source": [
          "archive:https://opam.ocaml.org/cache/md5/71/7150e848a730369a2549d01645fb6c72#md5:7150e848a730369a2549d01645fb6c72",
          "archive:https://github.com/janestreet/base/archive/v0.12.2.tar.gz#md5:7150e848a730369a2549d01645fb6c72"
        ],
        "opam": {
          "name": "base",
          "version": "v0.12.2",
          "path": "js.esy.lock/opam/base.v0.12.2"
        }
      },
      "overrides": [],
      "dependencies": [
        "ocaml@4.8.1000@d41d8cd9", "@opam/sexplib0@opam:v0.12.0@e432406d",
        "@opam/dune-configurator@opam:1.0.0@4873acd8",
        "@opam/dune@opam:1.11.4@a7ccb7ae", "@esy-ocaml/substs@0.0.1@d41d8cd9"
      ],
      "devDependencies": [
        "ocaml@4.8.1000@d41d8cd9", "@opam/sexplib0@opam:v0.12.0@e432406d",
        "@opam/dune-configurator@opam:1.0.0@4873acd8",
        "@opam/dune@opam:1.11.4@a7ccb7ae"
      ]
    },
    "@opam/atdgen-runtime@opam:2.0.0@60f6faab": {
      "id": "@opam/atdgen-runtime@opam:2.0.0@60f6faab",
      "name": "@opam/atdgen-runtime",
      "version": "opam:2.0.0",
      "source": {
        "type": "install",
        "source": [
          "archive:https://opam.ocaml.org/cache/md5/14/14e47609397c524ea0eae7c3f14f7ccf#md5:14e47609397c524ea0eae7c3f14f7ccf",
          "archive:https://github.com/mjambon/atd/releases/download/2.0.0/atd-2.0.0.tbz#md5:14e47609397c524ea0eae7c3f14f7ccf"
        ],
        "opam": {
          "name": "atdgen-runtime",
          "version": "2.0.0",
          "path": "js.esy.lock/opam/atdgen-runtime.2.0.0"
        }
      },
      "overrides": [],
      "dependencies": [
        "ocaml@4.8.1000@d41d8cd9", "@opam/yojson@opam:1.7.0@7056d985",
        "@opam/jbuilder@opam:transition@20522f05",
        "@opam/biniou@opam:1.2.1@d7570399",
        "@esy-ocaml/substs@0.0.1@d41d8cd9"
      ],
      "devDependencies": [
        "ocaml@4.8.1000@d41d8cd9", "@opam/yojson@opam:1.7.0@7056d985",
        "@opam/jbuilder@opam:transition@20522f05",
        "@opam/biniou@opam:1.2.1@d7570399"
      ]
    },
    "@opam/atdgen@opam:2.0.0@46af0360": {
      "id": "@opam/atdgen@opam:2.0.0@46af0360",
      "name": "@opam/atdgen",
      "version": "opam:2.0.0",
      "source": {
        "type": "install",
        "source": [
          "archive:https://opam.ocaml.org/cache/md5/14/14e47609397c524ea0eae7c3f14f7ccf#md5:14e47609397c524ea0eae7c3f14f7ccf",
          "archive:https://github.com/mjambon/atd/releases/download/2.0.0/atd-2.0.0.tbz#md5:14e47609397c524ea0eae7c3f14f7ccf"
        ],
        "opam": {
          "name": "atdgen",
          "version": "2.0.0",
          "path": "js.esy.lock/opam/atdgen.2.0.0"
        }
      },
      "overrides": [],
      "dependencies": [
        "ocaml@4.8.1000@d41d8cd9", "@opam/yojson@opam:1.7.0@7056d985",
        "@opam/jbuilder@opam:transition@20522f05",
        "@opam/biniou@opam:1.2.1@d7570399",
        "@opam/atdgen-runtime@opam:2.0.0@60f6faab",
        "@opam/atd@opam:2.0.0@e0ddd12f", "@esy-ocaml/substs@0.0.1@d41d8cd9"
      ],
      "devDependencies": [
        "ocaml@4.8.1000@d41d8cd9", "@opam/yojson@opam:1.7.0@7056d985",
        "@opam/jbuilder@opam:transition@20522f05",
        "@opam/biniou@opam:1.2.1@d7570399",
        "@opam/atdgen-runtime@opam:2.0.0@60f6faab",
        "@opam/atd@opam:2.0.0@e0ddd12f"
      ]
    },
    "@opam/atd@opam:2.0.0@e0ddd12f": {
      "id": "@opam/atd@opam:2.0.0@e0ddd12f",
      "name": "@opam/atd",
      "version": "opam:2.0.0",
      "source": {
        "type": "install",
        "source": [
          "archive:https://opam.ocaml.org/cache/md5/14/14e47609397c524ea0eae7c3f14f7ccf#md5:14e47609397c524ea0eae7c3f14f7ccf",
          "archive:https://github.com/mjambon/atd/releases/download/2.0.0/atd-2.0.0.tbz#md5:14e47609397c524ea0eae7c3f14f7ccf"
        ],
        "opam": {
          "name": "atd",
          "version": "2.0.0",
          "path": "js.esy.lock/opam/atd.2.0.0"
        }
      },
      "overrides": [],
      "dependencies": [
        "ocaml@4.8.1000@d41d8cd9", "@opam/menhir@opam:20190924@004407ff",
        "@opam/jbuilder@opam:transition@20522f05",
        "@opam/easy-format@opam:1.3.2@0484b3c4",
        "@esy-ocaml/substs@0.0.1@d41d8cd9"
      ],
      "devDependencies": [
        "ocaml@4.8.1000@d41d8cd9", "@opam/jbuilder@opam:transition@20522f05",
        "@opam/easy-format@opam:1.3.2@0484b3c4"
      ]
    },
    "@opam/astring@opam:0.8.3@4e5e17d5": {
      "id": "@opam/astring@opam:0.8.3@4e5e17d5",
      "name": "@opam/astring",
      "version": "opam:0.8.3",
      "source": {
        "type": "install",
        "source": [
          "archive:https://opam.ocaml.org/cache/md5/c5/c5bf6352b9ac27fbeab342740f4fa870#md5:c5bf6352b9ac27fbeab342740f4fa870",
          "archive:http://erratique.ch/software/astring/releases/astring-0.8.3.tbz#md5:c5bf6352b9ac27fbeab342740f4fa870"
        ],
        "opam": {
          "name": "astring",
          "version": "0.8.3",
          "path": "js.esy.lock/opam/astring.0.8.3"
        }
      },
      "overrides": [],
      "dependencies": [
        "ocaml@4.8.1000@d41d8cd9", "@opam/topkg@opam:1.0.1@a42c631e",
        "@opam/ocamlfind@opam:1.8.1@ff07b0f9",
        "@opam/ocamlbuild@opam:0.14.0@6ac75d03",
        "@opam/base-bytes@opam:base@19d0c2ff",
        "@esy-ocaml/substs@0.0.1@d41d8cd9"
      ],
      "devDependencies": [
        "ocaml@4.8.1000@d41d8cd9", "@opam/base-bytes@opam:base@19d0c2ff"
      ]
    },
    "@esy-ocaml/substs@0.0.1@d41d8cd9": {
      "id": "@esy-ocaml/substs@0.0.1@d41d8cd9",
      "name": "@esy-ocaml/substs",
      "version": "0.0.1",
      "source": {
        "type": "install",
        "source": [
          "archive:https://registry.npmjs.org/@esy-ocaml/substs/-/substs-0.0.1.tgz#sha1:59ebdbbaedcda123fc7ed8fb2b302b7d819e9a46"
        ]
      },
      "overrides": [],
      "dependencies": [],
      "devDependencies": []
    },
    "@esy-ocaml/reason@3.5.2@d41d8cd9": {
      "id": "@esy-ocaml/reason@3.5.2@d41d8cd9",
      "name": "@esy-ocaml/reason",
      "version": "3.5.2",
      "source": {
        "type": "install",
        "source": [
          "archive:https://registry.npmjs.org/@esy-ocaml/reason/-/reason-3.5.2.tgz#sha1:ac48b63fd66fbbc1d77ab6a2b7e3a1ba21a8f40b"
        ]
      },
      "overrides": [],
      "dependencies": [
        "ocaml@4.8.1000@d41d8cd9", "@opam/result@opam:1.4@dc720aef",
        "@opam/ocamlfind@opam:1.8.1@ff07b0f9",
        "@opam/ocaml-migrate-parsetree@opam:1.5.0@3e319dbc",
        "@opam/merlin-extend@opam:0.4@64c45329",
        "@opam/menhir@opam:20190924@004407ff",
        "@opam/dune@opam:1.11.4@a7ccb7ae"
      ],
      "devDependencies": []
    },
    "@esy-ocaml/libffi@github:esy-ocaml/libffi#599bc3567@d41d8cd9": {
      "id": "@esy-ocaml/libffi@github:esy-ocaml/libffi#599bc3567@d41d8cd9",
      "name": "@esy-ocaml/libffi",
      "version": "github:esy-ocaml/libffi#599bc3567",
      "source": {
        "type": "install",
        "source": [ "github:esy-ocaml/libffi#599bc3567" ]
      },
      "overrides": [],
      "dependencies": [],
      "devDependencies": []
    },
    "@esy-cross/ninja-build@1.8.2001@d41d8cd9": {
      "id": "@esy-cross/ninja-build@1.8.2001@d41d8cd9",
      "name": "@esy-cross/ninja-build",
      "version": "1.8.2001",
      "source": {
        "type": "install",
        "source": [
          "archive:https://registry.npmjs.org/@esy-cross/ninja-build/-/ninja-build-1.8.2001.tgz#sha1:d223b3b9e73e14ef2f241ddc522fa330f94b8602"
        ]
      },
      "overrides": [],
      "dependencies": [],
      "devDependencies": []
    },
    "@brisk/brisk-reconciler@github:briskml/brisk-reconciler#0a2e476@d41d8cd9": {
      "id":
        "@brisk/brisk-reconciler@github:briskml/brisk-reconciler#0a2e476@d41d8cd9",
      "name": "@brisk/brisk-reconciler",
      "version": "github:briskml/brisk-reconciler#0a2e476",
      "source": {
        "type": "install",
        "source": [ "github:briskml/brisk-reconciler#0a2e476" ]
      },
      "overrides": [],
      "dependencies": [
        "ocaml@4.8.1000@d41d8cd9", "@opam/ppxlib@opam:0.8.1@67aec471",
        "@opam/dune@opam:1.11.4@a7ccb7ae", "@esy-ocaml/reason@3.5.2@d41d8cd9"
      ],
      "devDependencies": [ "ocaml@4.8.1000@d41d8cd9" ]
    }
  }
}<|MERGE_RESOLUTION|>--- conflicted
+++ resolved
@@ -1,9 +1,5 @@
 {
-<<<<<<< HEAD
-  "checksum": "460263d392eff044a52b96740ed09745",
-=======
-  "checksum": "773f2eeb82f28aedadfe37c5c6929ca0",
->>>>>>> 018f8c2e
+  "checksum": "80478e7e3e6439a5a036c4cee2056626",
   "root": "revery@link-dev:./package.json",
   "node": {
     "yarn-pkg-config@github:esy-ocaml/yarn-pkg-config#db3a0b6@d41d8cd9": {
@@ -157,7 +153,7 @@
         "refmterr@3.3.0@d41d8cd9", "@reason-native/rely@3.1.0@d41d8cd9",
         "@reason-native/console@0.0.3@d41d8cd9",
         "@opam/lwt@opam:4.5.0@677655b4",
-        "@opam/lambda-term@opam:2.0.1@bc36657b",
+        "@opam/lambda-term@opam:2.0.2@119fb081",
         "@opam/fpath@opam:0.7.2@45477b93", "@opam/dune@opam:1.11.4@a7ccb7ae",
         "@esy-ocaml/reason@3.5.2@d41d8cd9"
       ],
@@ -212,7 +208,7 @@
         "refmterr@3.3.0@d41d8cd9",
         "esy-skia@github:revery-ui/esy-skia#ff2e46d@d41d8cd9",
         "@opam/lwt@opam:4.5.0@677655b4",
-        "@opam/lambda-term@opam:2.0.1@bc36657b",
+        "@opam/lambda-term@opam:2.0.2@119fb081",
         "@opam/dune@opam:1.11.4@a7ccb7ae",
         "@opam/ctypes-foreign@opam:0.4.0@72ef8de2",
         "@opam/ctypes@opam:0.15.1@f2708d42",
@@ -1687,20 +1683,20 @@
         "@opam/dune@opam:1.11.4@a7ccb7ae"
       ]
     },
-    "@opam/lambda-term@opam:2.0.1@bc36657b": {
-      "id": "@opam/lambda-term@opam:2.0.1@bc36657b",
+    "@opam/lambda-term@opam:2.0.2@119fb081": {
+      "id": "@opam/lambda-term@opam:2.0.2@119fb081",
       "name": "@opam/lambda-term",
-      "version": "opam:2.0.1",
-      "source": {
-        "type": "install",
-        "source": [
-          "archive:https://opam.ocaml.org/cache/md5/4b/4b4b8480fe1280e1ed2a34ed93d16675#md5:4b4b8480fe1280e1ed2a34ed93d16675",
-          "archive:https://github.com/ocaml-community/lambda-term/releases/download/2.0.1/lambda-term-2.0.1.tbz#md5:4b4b8480fe1280e1ed2a34ed93d16675"
+      "version": "opam:2.0.2",
+      "source": {
+        "type": "install",
+        "source": [
+          "archive:https://opam.ocaml.org/cache/md5/46/4602aa4355705909e406513322b4b27e#md5:4602aa4355705909e406513322b4b27e",
+          "archive:https://github.com/ocaml-community/lambda-term/releases/download/2.0.2/lambda-term-2.0.2.tbz#md5:4602aa4355705909e406513322b4b27e"
         ],
         "opam": {
           "name": "lambda-term",
-          "version": "2.0.1",
-          "path": "js.esy.lock/opam/lambda-term.2.0.1"
+          "version": "2.0.2",
+          "path": "js.esy.lock/opam/lambda-term.2.0.2"
         }
       },
       "overrides": [],
