--- conflicted
+++ resolved
@@ -1,5 +1,5 @@
 {
-  "checksum": "7d724fb5fe037a2e3d98698108c34d4c",
+  "checksum": "8271b8e643a2a06138a699dbc7e91da2",
   "root": "revery@link-dev:./package.json",
   "node": {
     "yarn-pkg-config@github:esy-ocaml/yarn-pkg-config#db3a0b63883606dd57c54a7158d560d6cba8cd79@d41d8cd9": {
@@ -34,9 +34,9 @@
         "reason-native-crash-utils@github:onivim/reason-native-crash-utils#38c8f00@d41d8cd9",
         "flex@1.2.3@d41d8cd9", "fetch-native-lwt@0.1.0-alpha.5@d41d8cd9",
         "esy-skia@github:revery-ui/esy-skia#a3785f9@d41d8cd9",
-        "esy-sdl2@2.0.10008@d41d8cd9", "esy-harfbuzz@1.9.1008@d41d8cd9",
-        "esy-freetype2@2.9.1007@d41d8cd9", "@opam/uutf@opam:1.0.2@4440868f",
-        "@opam/uucp@opam:13.0.0@e9b515e0",
+        "esy-sdl2@2.0.10008@d41d8cd9", "esy-freetype2@2.9.1007@d41d8cd9",
+        "@revery/esy-harfbuzz@2.6.8000@d41d8cd9",
+        "@opam/uutf@opam:1.0.2@4440868f", "@opam/uucp@opam:13.0.0@e9b515e0",
         "@opam/ppx_deriving@opam:4.5@bb81afdc",
         "@opam/omd@github:ocaml/omd:omd.opam#1535e3c@d41d8cd9",
         "@opam/markup@opam:0.8.2@87975241",
@@ -288,20 +288,6 @@
       "dependencies": [],
       "devDependencies": []
     },
-    "esy-harfbuzz@1.9.1008@d41d8cd9": {
-      "id": "esy-harfbuzz@1.9.1008@d41d8cd9",
-      "name": "esy-harfbuzz",
-      "version": "1.9.1008",
-      "source": {
-        "type": "install",
-        "source": [
-          "archive:https://registry.npmjs.org/esy-harfbuzz/-/esy-harfbuzz-1.9.1008.tgz#sha1:b83d1e80752d6f334f6c3e37b5b857d7d13adb67"
-        ]
-      },
-      "overrides": [],
-      "dependencies": [ "esy-cmake@0.3.5@d41d8cd9" ],
-      "devDependencies": []
-    },
     "esy-freetype2@2.9.1007@d41d8cd9": {
       "id": "esy-freetype2@2.9.1007@d41d8cd9",
       "name": "esy-freetype2",
@@ -355,6 +341,20 @@
       "overrides": [],
       "dependencies": [ "esy-cmake@0.3.5@d41d8cd9" ],
       "devDependencies": [ "esy-cmake@0.3.5@d41d8cd9" ]
+    },
+    "@revery/esy-harfbuzz@2.6.8000@d41d8cd9": {
+      "id": "@revery/esy-harfbuzz@2.6.8000@d41d8cd9",
+      "name": "@revery/esy-harfbuzz",
+      "version": "2.6.8000",
+      "source": {
+        "type": "install",
+        "source": [
+          "archive:https://registry.npmjs.org/@revery/esy-harfbuzz/-/esy-harfbuzz-2.6.8000.tgz#sha1:2a78f826c54b1244accec6c8d07c3968efe6ced2"
+        ]
+      },
+      "overrides": [],
+      "dependencies": [ "esy-cmake@0.3.5@d41d8cd9" ],
+      "devDependencies": []
     },
     "@revery/esy-cmake@0.3.5001@d41d8cd9": {
       "id": "@revery/esy-cmake@0.3.5001@d41d8cd9",
@@ -696,11 +696,7 @@
       "overrides": [],
       "dependencies": [
         "ocaml@4.10.0@d41d8cd9", "@reason-native-web/h1@1.2.2001@d41d8cd9",
-<<<<<<< HEAD
-        "@opam/dune@opam:2.5.0@aef1678b",
-=======
         "@opam/dune@opam:2.6.1@e1bf507c",
->>>>>>> 52207a7a
         "@opam/bigstringaf@opam:0.6.1@35f5e6d1"
       ],
       "devDependencies": []
