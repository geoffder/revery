{
  "name": "revery",
  "version": "0.29.0",
  "description": "App toolkit built with Reason",
  "license": "MIT",
  "bugs": {
    "url": "https://github.com/bryphe/revery/issues"
  },
  "scripts": {
    "build": "esy b",
    "build:release": "esy b dune build --profile=release --root . -j4",
    "build:js": "esy b dune build examples/Examples.bc.js",
    "build:js:release": "esy b dune build examples/Examples.bc.js",
    "test": "esy b dune runtest",
    "format": "esy dune build @fmt --auto-promote",
    "format:windows": "esy b .ci/format.sh",
    "run": "esy x Examples"
  },
  "homepage": "https://github.com/bryphe/revery#readme",
  "esy": {
    "build": [
      "dune build -p Revery -j4"
    ],
    "install": [
      "esy-installer Revery.install",
      "bash -c \"#{os == 'windows' ? 'cp /usr/x86_64-w64-mingw32/sys-root/mingw/bin/*.dll \\'$cur__bin\\'': ':'}\""
    ]
  },
  "dependencies": {
    "@esy-ocaml/reason": "^3.4.0",
    "reason-fontkit": "^2.8.0",
    "reason-gl-matrix": "^0.9.9306",
    "@opam/js_of_ocaml": "^3.4.0",
    "@opam/js_of_ocaml-compiler": "^3.4.0",
    "@opam/js_of_ocaml-lwt": "^3.4.0",
    "@opam/lwt": "^4.0.0",
    "@opam/lwt_ppx": "^1.1.0",
    "@brisk/brisk-reconciler": "github:briskml/brisk-reconciler#0a2e476",
    "flex": "^1.2.2",
    "@reason-native/rely": "*",
    "reperf": "^1.4.0",
    "@reason-native/console": "^0.0.3",
    "reason-font-manager": "^2.0.0",
<<<<<<< HEAD
    "reason-sdl2": "^2.10.3002",
    "reason-skia": "*"
  },
  "resolutions": {
    "reason-skia": "link:../reason-skia",
    "rebez": "github:jchavarri/rebez#46cbc183",
    "@opam/cmdliner": "1.0.2",
    "rench": "github:revery-ui/rench#4554280",
    "pesy": "0.4.1",
    "yarn-pkg-config": "esy-ocaml/yarn-pkg-config#34947ac97f898c8a94b1731df45aea16f8fc7b3c",
    "@esy-ocaml/libffi": "esy-ocaml/libffi#599bc3567ecf839240977b6d9aaf0b80f983b5aa",
    "esy-cmake": "prometheansacrifice/esy-cmake#2a47392def"
=======
    "rench": "^1.9.1",
    "rebez": "github:jchavarri/rebez#03fa3b7",
    "reason-sdl2": "^2.10.3010"
  },
  "resolutions": {
    "@opam/cmdliner": "1.0.2"
>>>>>>> 78591f21
  },
  "devDependencies": {
    "ocaml": ">=4.6.0 <4.8.0",
    "@opam/merlin": "^3.3.2",
    "@opam/dune": "^1.8.0"
  }
}<|MERGE_RESOLUTION|>--- conflicted
+++ resolved
@@ -21,6 +21,9 @@
     "build": [
       "dune build -p Revery -j4"
     ],
+    "buildEnv": {
+      "CC": "x86_64-w64-mingw32-gcc"
+    },
     "install": [
       "esy-installer Revery.install",
       "bash -c \"#{os == 'windows' ? 'cp /usr/x86_64-w64-mingw32/sys-root/mingw/bin/*.dll \\'$cur__bin\\'': ':'}\""
@@ -41,27 +44,18 @@
     "reperf": "^1.4.0",
     "@reason-native/console": "^0.0.3",
     "reason-font-manager": "^2.0.0",
-<<<<<<< HEAD
-    "reason-sdl2": "^2.10.3002",
+    "rench": "^1.9.1",
+    "rebez": "github:jchavarri/rebez#03fa3b7",
+    "reason-sdl2": "^2.10.3010",
     "reason-skia": "*"
   },
   "resolutions": {
+    "@esy-ocaml/libffi": "esy-ocaml/libffi#599bc3567ecf839240977b6d9aaf0b80f983b5aa",
+    "@opam/cmdliner": "1.0.2",
+    "esy-cmake": "prometheansacrifice/esy-cmake#2a47392def755",
+    "esy-skia": "link:../esy-skia",
     "reason-skia": "link:../reason-skia",
-    "rebez": "github:jchavarri/rebez#46cbc183",
-    "@opam/cmdliner": "1.0.2",
-    "rench": "github:revery-ui/rench#4554280",
-    "pesy": "0.4.1",
-    "yarn-pkg-config": "esy-ocaml/yarn-pkg-config#34947ac97f898c8a94b1731df45aea16f8fc7b3c",
-    "@esy-ocaml/libffi": "esy-ocaml/libffi#599bc3567ecf839240977b6d9aaf0b80f983b5aa",
-    "esy-cmake": "prometheansacrifice/esy-cmake#2a47392def"
-=======
-    "rench": "^1.9.1",
-    "rebez": "github:jchavarri/rebez#03fa3b7",
-    "reason-sdl2": "^2.10.3010"
-  },
-  "resolutions": {
-    "@opam/cmdliner": "1.0.2"
->>>>>>> 78591f21
+    "yarn-pkg-config": "esy-ocaml/yarn-pkg-config#34947ac97f898c8a94b1731df45aea16f8fc7b3c"
   },
   "devDependencies": {
     "ocaml": ">=4.6.0 <4.8.0",
