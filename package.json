{
  "name": "revery",
  "version": "0.29.0",
  "description": "App toolkit built with Reason",
  "license": "MIT",
  "bugs": {
    "url": "https://github.com/bryphe/revery/issues"
  },
  "scripts": {
    "build": "esy b",
    "build:release": "esy b dune build --profile=release --root . -j4",
    "build:js": "esy b dune build examples/Examples.bc.js",
    "build:js:release": "esy b dune build examples/Examples.bc.js",
    "test": "esy b dune runtest",
    "format": "esy dune build @fmt --auto-promote",
    "format:windows": "esy b .ci/format.sh",
    "run": "esy x Examples"
  },
  "homepage": "https://github.com/bryphe/revery#readme",
  "esy": {
    "build": [
      "dune build -p Revery -j4"
    ],
    "buildEnv": {
      "CC": "x86_64-w64-mingw32-gcc"
    },
    "install": [
      "esy-installer Revery.install",
      "bash -c \"#{os == 'windows' ? 'cp /usr/x86_64-w64-mingw32/sys-root/mingw/bin/*.dll \\'$cur__bin\\'': ':'}\""
    ]
  },
  "dependencies": {
    "@esy-ocaml/reason": "^3.4.0",
    "reason-fontkit": "^2.8.3",
    "reason-gl-matrix": "^0.9.9306",
    "@opam/js_of_ocaml": "^3.4.0",
    "@opam/js_of_ocaml-compiler": "^3.4.0",
    "@opam/js_of_ocaml-lwt": "^3.4.0",
    "@opam/lwt": "^4.0.0",
    "@opam/lwt_ppx": "^1.1.0",
    "@brisk/brisk-reconciler": "github:briskml/brisk-reconciler#0a2e476",
    "flex": "^1.2.2",
    "@reason-native/rely": "*",
    "reperf": "^1.4.0",
    "@reason-native/console": "^0.0.3",
    "reason-font-manager": "^2.0.0",
    "rench": "^1.9.1",
    "rebez": "github:jchavarri/rebez#03fa3b7",
    "reason-sdl2": "^2.10.3011",
<<<<<<< HEAD
    "reason-skia": "*"
  },
  "resolutions": {
    "@esy-ocaml/libffi": "esy-ocaml/libffi#599bc3567ecf839240977b6d9aaf0b80f983b5aa",
    "@opam/cmdliner": "1.0.2",
    "esy-cmake": "prometheansacrifice/esy-cmake#2a47392def755",
    "esy-skia": "link:../esy-skia",
    "reason-skia": "link:../reason-skia",
    "yarn-pkg-config": "esy-ocaml/yarn-pkg-config#34947ac97f898c8a94b1731df45aea16f8fc7b3c"
=======
    "reason-skia": "github:manuhornung/reason-skia#d26e3dd"
  },
  "resolutions": {
    "@opam/cmdliner": "1.0.2",
    "@esy-ocaml/libffi": "esy-ocaml/libffi#599bc3567",
    "esy-skia": "revery-ui/esy-skia#ff2e46d",
    "yarn-pkg-config": "esy-ocaml/yarn-pkg-config#db3a0b6",
    "esy-cmake": "prometheansacrifice/esy-cmake#2a47392def755"
>>>>>>> 018f8c2e
  },
  "devDependencies": {
    "ocaml": ">=4.6.0 <4.8.0",
    "@opam/merlin": "^3.3.2",
    "@opam/dune": "^1.8.0"
  }
}<|MERGE_RESOLUTION|>--- conflicted
+++ resolved
@@ -47,17 +47,6 @@
     "rench": "^1.9.1",
     "rebez": "github:jchavarri/rebez#03fa3b7",
     "reason-sdl2": "^2.10.3011",
-<<<<<<< HEAD
-    "reason-skia": "*"
-  },
-  "resolutions": {
-    "@esy-ocaml/libffi": "esy-ocaml/libffi#599bc3567ecf839240977b6d9aaf0b80f983b5aa",
-    "@opam/cmdliner": "1.0.2",
-    "esy-cmake": "prometheansacrifice/esy-cmake#2a47392def755",
-    "esy-skia": "link:../esy-skia",
-    "reason-skia": "link:../reason-skia",
-    "yarn-pkg-config": "esy-ocaml/yarn-pkg-config#34947ac97f898c8a94b1731df45aea16f8fc7b3c"
-=======
     "reason-skia": "github:manuhornung/reason-skia#d26e3dd"
   },
   "resolutions": {
@@ -66,7 +55,6 @@
     "esy-skia": "revery-ui/esy-skia#ff2e46d",
     "yarn-pkg-config": "esy-ocaml/yarn-pkg-config#db3a0b6",
     "esy-cmake": "prometheansacrifice/esy-cmake#2a47392def755"
->>>>>>> 018f8c2e
   },
   "devDependencies": {
     "ocaml": ">=4.6.0 <4.8.0",
