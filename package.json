--- conflicted
+++ resolved
@@ -46,15 +46,10 @@
     "rebez": "github:jchavarri/rebez#46cbc183",
     "@opam/cmdliner": "1.0.2",
     "rench": "github:revery-ui/rench#4554280",
-<<<<<<< HEAD
-    "@brisk/brisk-reconciler": "github:briskml/brisk-reconciler#dd933fc",
     "pesy": "0.4.1",
     "yarn-pkg-config": "esy-ocaml/yarn-pkg-config#34947ac97f898c8a94b1731df45aea16f8fc7b3c",
     "@esy-ocaml/libffi": "esy-ocaml/libffi#599bc3567ecf839240977b6d9aaf0b80f983b5aa",
     "esy-cmake": "prometheansacrifice/esy-cmake#2a47392def"
-=======
-    "pesy": "0.4.1"
->>>>>>> 558f5e1b
   },
   "devDependencies": {
     "ocaml": ">=4.6.0 <4.9.0",
