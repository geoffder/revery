--- conflicted
+++ resolved
@@ -12,16 +12,11 @@
     "build:js": "esy b dune build examples/Examples.bc.js",
     "build:js:release": "esy b dune build examples/Examples.bc.js",
     "test": "esy b dune runtest",
-<<<<<<< HEAD
-    "format": "esy dune build @fmt --auto-promote",
+    "format": "esy b bash .ci/format.sh #{os}",
     "format:windows": "esy b .ci/format.sh",
     "run": "esy x Examples",
     "run-native": "esy b dune exec examples/run/Examples.exe #{self.target_dir}",
     "run-bytecode": "esy b dune exec examples/run/Examples.bc #{self.target_dir}"
-=======
-    "format": "esy b bash .ci/format.sh #{os}",
-    "run": "esy x Examples"
->>>>>>> c95a3862
   },
   "homepage": "https://github.com/bryphe/revery#readme",
   "esy": {
