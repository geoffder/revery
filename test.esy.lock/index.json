--- conflicted
+++ resolved
@@ -1,9 +1,5 @@
 {
-<<<<<<< HEAD
-  "checksum": "67ddc0a03152a9e3b1e29c2a6db8107f",
-=======
-  "checksum": "4a5fece4a06d2d8e0b2db7d105d743e7",
->>>>>>> 52207a7a
+  "checksum": "2e3cea5c82a678ce2e617a69e8d79901",
   "root": "revery@link-dev:./package.json",
   "node": {
     "yarn-pkg-config@github:esy-ocaml/yarn-pkg-config#db3a0b63883606dd57c54a7158d560d6cba8cd79@d41d8cd9": {
@@ -701,11 +697,7 @@
       "overrides": [],
       "dependencies": [
         "ocaml@4.10.0@d41d8cd9", "@reason-native-web/h1@1.2.2001@d41d8cd9",
-<<<<<<< HEAD
-        "@opam/dune@opam:2.5.0@aef1678b",
-=======
         "@opam/dune@opam:2.6.1@e1bf507c",
->>>>>>> 52207a7a
         "@opam/bigstringaf@opam:0.6.1@35f5e6d1"
       ],
       "devDependencies": []
