{
<<<<<<< HEAD
  "checksum": "8442f544acc8cfe2aef097b04e7c0790",
=======
  "checksum": "e04587fa345a1325e5f7b652f1e63bc4",
>>>>>>> a9bf1685
  "root": "revery@link-dev:./package.json",
  "node": {
    "yarn-pkg-config@github:esy-ocaml/yarn-pkg-config#db3a0b63883606dd57c54a7158d560d6cba8cd79@d41d8cd9": {
      "id":
        "yarn-pkg-config@github:esy-ocaml/yarn-pkg-config#db3a0b63883606dd57c54a7158d560d6cba8cd79@d41d8cd9",
      "name": "yarn-pkg-config",
      "version":
        "github:esy-ocaml/yarn-pkg-config#db3a0b63883606dd57c54a7158d560d6cba8cd79",
      "source": {
        "type": "install",
        "source": [
          "github:esy-ocaml/yarn-pkg-config#db3a0b63883606dd57c54a7158d560d6cba8cd79"
        ]
      },
      "overrides": [],
      "dependencies": [],
      "devDependencies": []
    },
    "revery-text-wrap@github:revery-ui/revery-text-wrap#966383e@d41d8cd9": {
      "id":
        "revery-text-wrap@github:revery-ui/revery-text-wrap#966383e@d41d8cd9",
      "name": "revery-text-wrap",
      "version": "github:revery-ui/revery-text-wrap#966383e",
      "source": {
        "type": "install",
        "source": [ "github:revery-ui/revery-text-wrap#966383e" ]
      },
      "overrides": [],
      "dependencies": [ "@opam/dune@opam:2.5.1@f38f376e" ],
      "devDependencies": []
    },
    "revery@link-dev:./package.json": {
      "id": "revery@link-dev:./package.json",
      "name": "revery",
      "version": "link-dev:./package.json",
      "source": {
        "type": "link-dev",
        "path": ".",
        "manifest": "package.json"
      },
      "overrides": [ "test.json" ],
      "dependencies": [
        "revery-text-wrap@github:revery-ui/revery-text-wrap#966383e@d41d8cd9",
        "reperf@1.5.0@d41d8cd9", "rench@1.9.1@d41d8cd9",
        "rebez@github:jchavarri/rebez#03fa3b7@d41d8cd9",
        "reason-native-crash-utils@github:onivim/reason-native-crash-utils#38c8f003a0ab26d6e94932e88af9b58ce758f9a6@d41d8cd9",
        "flex@1.2.3@d41d8cd9",
        "esy-skia@github:revery-ui/esy-skia#d60e5fe@d41d8cd9",
        "esy-sdl2@2.0.10008@d41d8cd9", "esy-harfbuzz@1.9.1008@d41d8cd9",
        "esy-freetype2@2.9.1007@d41d8cd9",
        "@reason-native/rely@3.2.1@d41d8cd9",
        "@reason-native/console@0.0.3@d41d8cd9",
        "@opam/ppx_deriving@opam:4.5@bb81afdc",
        "@opam/omd@github:ocaml/omd:omd.opam#1535e3c@d41d8cd9",
        "@opam/lwt_ppx@opam:2.0.1@ab0debb8", "@opam/lwt@opam:4.5.0@677655b4",
        "@opam/lru@github:bryphe/lru:lru.opam#2708c70@d41d8cd9",
        "@opam/dune-configurator@opam:2.5.1@aeb9d8d5",
        "@opam/dune@opam:2.5.1@f38f376e",
        "@opam/ctypes@opam:0.15.1@b0227b2f",
        "@glennsl/timber@1.2.0@d41d8cd9", "@esy-ocaml/reason@3.6.0@d41d8cd9",
        "@brisk/brisk-reconciler@github:briskml/brisk-reconciler#10cab2d@d41d8cd9"
      ],
      "devDependencies": [
        "ocaml@4.10.0@d41d8cd9",
        "esy-astyle@github:zbaylin/esy-astyle#59bc21a@d41d8cd9",
        "@opam/ocaml-lsp-server@github:ocaml/ocaml-lsp:ocaml-lsp-server.opam#38bd51a15c98b4f6ff841e5c914a8cdacee15ea6@d41d8cd9"
      ]
    },
    "reperf@1.5.0@d41d8cd9": {
      "id": "reperf@1.5.0@d41d8cd9",
      "name": "reperf",
      "version": "1.5.0",
      "source": {
        "type": "install",
        "source": [
          "archive:https://registry.npmjs.org/reperf/-/reperf-1.5.0.tgz#sha1:45a23f0f740c81d5040e2cd9ec64d229013c0dad"
        ]
      },
      "overrides": [],
      "dependencies": [
        "refmterr@3.3.2@d41d8cd9", "ocaml@4.10.0@d41d8cd9",
        "@reason-native/pastel@0.1.0@d41d8cd9",
        "@opam/printbox@opam:0.5@82f5d436", "@opam/dune@opam:2.5.1@f38f376e",
        "@esy-ocaml/reason@3.6.0@d41d8cd9"
      ],
      "devDependencies": []
    },
    "rench@1.9.1@d41d8cd9": {
      "id": "rench@1.9.1@d41d8cd9",
      "name": "rench",
      "version": "1.9.1",
      "source": {
        "type": "install",
        "source": [
          "archive:https://registry.npmjs.org/rench/-/rench-1.9.1.tgz#sha1:ad050a25752890d3ed52a780c6fe35e7634f7451"
        ]
      },
      "overrides": [],
      "dependencies": [
        "refmterr@3.3.2@d41d8cd9", "@reason-native/rely@3.2.1@d41d8cd9",
        "@reason-native/console@0.0.3@d41d8cd9",
        "@opam/lwt@opam:4.5.0@677655b4",
        "@opam/lambda-term@opam:3.1.0@8adc2660",
        "@opam/fpath@opam:0.7.2@45477b93", "@opam/dune@opam:2.5.1@f38f376e",
        "@esy-ocaml/reason@3.6.0@d41d8cd9"
      ],
      "devDependencies": []
    },
    "refmterr@3.3.2@d41d8cd9": {
      "id": "refmterr@3.3.2@d41d8cd9",
      "name": "refmterr",
      "version": "3.3.2",
      "source": {
        "type": "install",
        "source": [
          "archive:https://registry.npmjs.org/refmterr/-/refmterr-3.3.2.tgz#sha1:0536990e8a9f69684bdaa1e441904da6722fbb5a"
        ]
      },
      "overrides": [],
      "dependencies": [
        "ocaml@4.10.0@d41d8cd9", "@reason-native/pastel@0.1.0@d41d8cd9",
        "@reason-native/console@0.0.3@d41d8cd9",
        "@opam/re@opam:1.9.0@d4d5e13d", "@opam/dune@opam:2.5.1@f38f376e",
        "@opam/atdgen@opam:2.2.1@d73fda11",
        "@esy-ocaml/reason@3.6.0@d41d8cd9"
      ],
      "devDependencies": []
    },
    "rebez@github:jchavarri/rebez#03fa3b7@d41d8cd9": {
      "id": "rebez@github:jchavarri/rebez#03fa3b7@d41d8cd9",
      "name": "rebez",
      "version": "github:jchavarri/rebez#03fa3b7",
      "source": {
        "type": "install",
        "source": [ "github:jchavarri/rebez#03fa3b7" ]
      },
      "overrides": [],
      "dependencies": [
        "ocaml@4.10.0@d41d8cd9", "@opam/dune@opam:2.5.1@f38f376e",
        "@esy-ocaml/reason@3.6.0@d41d8cd9"
      ],
      "devDependencies": []
    },
    "reason-native-crash-utils@github:onivim/reason-native-crash-utils#38c8f003a0ab26d6e94932e88af9b58ce758f9a6@d41d8cd9": {
      "id":
        "reason-native-crash-utils@github:onivim/reason-native-crash-utils#38c8f003a0ab26d6e94932e88af9b58ce758f9a6@d41d8cd9",
      "name": "reason-native-crash-utils",
      "version":
        "github:onivim/reason-native-crash-utils#38c8f003a0ab26d6e94932e88af9b58ce758f9a6",
      "source": {
        "type": "install",
        "source": [
          "github:onivim/reason-native-crash-utils#38c8f003a0ab26d6e94932e88af9b58ce758f9a6"
        ]
      },
      "overrides": [],
      "dependencies": [
        "ocaml@4.10.0@d41d8cd9",
        "@opam/dune-configurator@opam:2.5.1@aeb9d8d5",
        "@opam/dune@opam:2.5.1@f38f376e"
      ],
      "devDependencies": [ "ocaml@4.10.0@d41d8cd9" ]
    },
    "ocaml@4.10.0@d41d8cd9": {
      "id": "ocaml@4.10.0@d41d8cd9",
      "name": "ocaml",
      "version": "4.10.0",
      "source": {
        "type": "install",
        "source": [
          "archive:https://registry.npmjs.org/ocaml/-/ocaml-4.10.0.tgz#sha1:3797ee252dca8dec38d3cdd42162923f56dba433"
        ]
      },
      "overrides": [],
      "dependencies": [],
      "devDependencies": []
    },
    "flex@1.2.3@d41d8cd9": {
      "id": "flex@1.2.3@d41d8cd9",
      "name": "flex",
      "version": "1.2.3",
      "source": {
        "type": "install",
        "source": [
          "archive:https://registry.npmjs.org/flex/-/flex-1.2.3.tgz#sha1:d7c7e4c5ed9077ed85129757dc63a3c53e1a191b"
        ]
      },
      "overrides": [],
      "dependencies": [
        "ocaml@4.10.0@d41d8cd9", "@opam/dune@opam:2.5.1@f38f376e",
        "@esy-ocaml/reason@3.6.0@d41d8cd9"
      ],
      "devDependencies": []
    },
    "esy-skia@github:revery-ui/esy-skia#d60e5fe@d41d8cd9": {
      "id": "esy-skia@github:revery-ui/esy-skia#d60e5fe@d41d8cd9",
      "name": "esy-skia",
      "version": "github:revery-ui/esy-skia#d60e5fe",
      "source": {
        "type": "install",
        "source": [ "github:revery-ui/esy-skia#d60e5fe" ]
      },
      "overrides": [],
      "dependencies": [
        "esy-libjpeg-turbo@github:revery-ui/libjpeg-turbo#dbb3dd5@d41d8cd9",
        "@esy-cross/ninja-build@1.8.2001@d41d8cd9"
      ],
      "devDependencies": []
    },
    "esy-sdl2@2.0.10008@d41d8cd9": {
      "id": "esy-sdl2@2.0.10008@d41d8cd9",
      "name": "esy-sdl2",
      "version": "2.0.10008",
      "source": {
        "type": "install",
        "source": [
          "archive:https://registry.npmjs.org/esy-sdl2/-/esy-sdl2-2.0.10008.tgz#sha1:e0cfc18598f54ad8ee461edae3e71483c2f0e09f"
        ]
      },
      "overrides": [],
      "dependencies": [],
      "devDependencies": []
    },
    "esy-nasm@github:revery-ui/esy-nasm#64a802b@d41d8cd9": {
      "id": "esy-nasm@github:revery-ui/esy-nasm#64a802b@d41d8cd9",
      "name": "esy-nasm",
      "version": "github:revery-ui/esy-nasm#64a802b",
      "source": {
        "type": "install",
        "source": [ "github:revery-ui/esy-nasm#64a802b" ]
      },
      "overrides": [],
      "dependencies": [],
      "devDependencies": []
    },
    "esy-libjpeg-turbo@github:revery-ui/libjpeg-turbo#dbb3dd5@d41d8cd9": {
      "id":
        "esy-libjpeg-turbo@github:revery-ui/libjpeg-turbo#dbb3dd5@d41d8cd9",
      "name": "esy-libjpeg-turbo",
      "version": "github:revery-ui/libjpeg-turbo#dbb3dd5",
      "source": {
        "type": "install",
        "source": [ "github:revery-ui/libjpeg-turbo#dbb3dd5" ]
      },
      "overrides": [],
      "dependencies": [
        "esy-nasm@github:revery-ui/esy-nasm#64a802b@d41d8cd9",
        "@revery/esy-cmake@0.3.5001@d41d8cd9",
        "@esy-cross/ninja-build@1.8.2001@d41d8cd9"
      ],
      "devDependencies": []
    },
    "esy-harfbuzz@1.9.1008@d41d8cd9": {
      "id": "esy-harfbuzz@1.9.1008@d41d8cd9",
      "name": "esy-harfbuzz",
      "version": "1.9.1008",
      "source": {
        "type": "install",
        "source": [
          "archive:https://registry.npmjs.org/esy-harfbuzz/-/esy-harfbuzz-1.9.1008.tgz#sha1:b83d1e80752d6f334f6c3e37b5b857d7d13adb67"
        ]
      },
      "overrides": [],
      "dependencies": [ "esy-cmake@0.3.5@d41d8cd9" ],
      "devDependencies": []
    },
    "esy-freetype2@2.9.1007@d41d8cd9": {
      "id": "esy-freetype2@2.9.1007@d41d8cd9",
      "name": "esy-freetype2",
      "version": "2.9.1007",
      "source": {
        "type": "install",
        "source": [
          "archive:https://registry.npmjs.org/esy-freetype2/-/esy-freetype2-2.9.1007.tgz#sha1:6ef0ac0142837e44cc6e845868b0fb592dd72b74"
        ]
      },
      "overrides": [],
      "dependencies": [ "esy-cmake@0.3.5@d41d8cd9" ],
      "devDependencies": []
    },
    "esy-cmake@0.3.5@d41d8cd9": {
      "id": "esy-cmake@0.3.5@d41d8cd9",
      "name": "esy-cmake",
      "version": "0.3.5",
      "source": {
        "type": "install",
        "source": [
          "archive:https://registry.npmjs.org/esy-cmake/-/esy-cmake-0.3.5.tgz#sha1:2df0bdfe9317fbcded5f463fca1f346464494c7a"
        ]
      },
      "overrides": [],
      "dependencies": [],
      "devDependencies": []
    },
    "esy-astyle@github:zbaylin/esy-astyle#59bc21a@d41d8cd9": {
      "id": "esy-astyle@github:zbaylin/esy-astyle#59bc21a@d41d8cd9",
      "name": "esy-astyle",
      "version": "github:zbaylin/esy-astyle#59bc21a",
      "source": {
        "type": "install",
        "source": [ "github:zbaylin/esy-astyle#59bc21a" ]
      },
      "overrides": [],
      "dependencies": [ "esy-cmake@0.3.5@d41d8cd9" ],
      "devDependencies": [ "esy-cmake@0.3.5@d41d8cd9" ]
    },
    "@revery/esy-cmake@0.3.5001@d41d8cd9": {
      "id": "@revery/esy-cmake@0.3.5001@d41d8cd9",
      "name": "@revery/esy-cmake",
      "version": "0.3.5001",
      "source": {
        "type": "install",
        "source": [
          "archive:https://registry.npmjs.org/@revery/esy-cmake/-/esy-cmake-0.3.5001.tgz#sha1:19d35421b8ec11c545a16071fc23c5ceb03a2bcb"
        ]
      },
      "overrides": [],
      "dependencies": [],
      "devDependencies": []
    },
    "@reason-native/rely@3.2.1@d41d8cd9": {
      "id": "@reason-native/rely@3.2.1@d41d8cd9",
      "name": "@reason-native/rely",
      "version": "3.2.1",
      "source": {
        "type": "install",
        "source": [
          "archive:https://registry.npmjs.org/@reason-native/rely/-/rely-3.2.1.tgz#sha1:7945ac6a51773a97b8f8cfd97d2855ac7ac4ecb2"
        ]
      },
      "overrides": [],
      "dependencies": [
        "ocaml@4.10.0@d41d8cd9", "@reason-native/pastel@0.1.0@d41d8cd9",
        "@reason-native/file-context-printer@0.0.3@d41d8cd9",
        "@reason-native/cli@0.0.1-alpha@d41d8cd9",
        "@opam/re@opam:1.9.0@d4d5e13d", "@opam/junit@opam:2.0.2@0b7bd730",
        "@opam/dune@opam:2.5.1@f38f376e", "@esy-ocaml/reason@3.6.0@d41d8cd9"
      ],
      "devDependencies": []
    },
    "@reason-native/pastel@0.1.0@d41d8cd9": {
      "id": "@reason-native/pastel@0.1.0@d41d8cd9",
      "name": "@reason-native/pastel",
      "version": "0.1.0",
      "source": {
        "type": "install",
        "source": [
          "archive:https://registry.npmjs.org/@reason-native/pastel/-/pastel-0.1.0.tgz#sha1:2b262a654b8d807215df74768e628e9b05b3f5e3"
        ]
      },
      "overrides": [],
      "dependencies": [
        "ocaml@4.10.0@d41d8cd9", "@opam/dune@opam:2.5.1@f38f376e",
        "@esy-ocaml/reason@3.6.0@d41d8cd9"
      ],
      "devDependencies": []
    },
    "@reason-native/file-context-printer@0.0.3@d41d8cd9": {
      "id": "@reason-native/file-context-printer@0.0.3@d41d8cd9",
      "name": "@reason-native/file-context-printer",
      "version": "0.0.3",
      "source": {
        "type": "install",
        "source": [
          "archive:https://registry.npmjs.org/@reason-native/file-context-printer/-/file-context-printer-0.0.3.tgz#sha1:b92eec7b10107ccb27528f9eea9bb51252bca491"
        ]
      },
      "overrides": [],
      "dependencies": [
        "ocaml@4.10.0@d41d8cd9", "@reason-native/pastel@0.1.0@d41d8cd9",
        "@opam/re@opam:1.9.0@d4d5e13d", "@opam/dune@opam:2.5.1@f38f376e",
        "@esy-ocaml/reason@3.6.0@d41d8cd9"
      ],
      "devDependencies": []
    },
    "@reason-native/console@0.0.3@d41d8cd9": {
      "id": "@reason-native/console@0.0.3@d41d8cd9",
      "name": "@reason-native/console",
      "version": "0.0.3",
      "source": {
        "type": "install",
        "source": [
          "archive:https://registry.npmjs.org/@reason-native/console/-/console-0.0.3.tgz#sha1:b9b6bdf800e13361cfb4daccb540316c3a11ce38"
        ]
      },
      "overrides": [],
      "dependencies": [
        "ocaml@4.10.0@d41d8cd9", "@opam/dune@opam:2.5.1@f38f376e",
        "@esy-ocaml/reason@3.6.0@d41d8cd9"
      ],
      "devDependencies": []
    },
    "@reason-native/cli@0.0.1-alpha@d41d8cd9": {
      "id": "@reason-native/cli@0.0.1-alpha@d41d8cd9",
      "name": "@reason-native/cli",
      "version": "0.0.1-alpha",
      "source": {
        "type": "install",
        "source": [
          "archive:https://registry.npmjs.org/@reason-native/cli/-/cli-0.0.1-alpha.tgz#sha1:0b911053fa7cc661eac10ead50d6ea6cc1fcd94d"
        ]
      },
      "overrides": [],
      "dependencies": [
        "ocaml@4.10.0@d41d8cd9", "@reason-native/pastel@0.1.0@d41d8cd9",
        "@opam/re@opam:1.9.0@d4d5e13d", "@opam/dune@opam:2.5.1@f38f376e",
        "@esy-ocaml/reason@3.6.0@d41d8cd9"
      ],
      "devDependencies": []
    },
    "@opam/zed@opam:3.1.0@86c55416": {
      "id": "@opam/zed@opam:3.1.0@86c55416",
      "name": "@opam/zed",
      "version": "opam:3.1.0",
      "source": {
        "type": "install",
        "source": [
          "archive:https://opam.ocaml.org/cache/md5/51/51e8676ba972e5ad727633c161e404b1#md5:51e8676ba972e5ad727633c161e404b1",
          "archive:https://github.com/ocaml-community/zed/archive/3.1.0.tar.gz#md5:51e8676ba972e5ad727633c161e404b1"
        ],
        "opam": {
          "name": "zed",
          "version": "3.1.0",
          "path": "test.esy.lock/opam/zed.3.1.0"
        }
      },
      "overrides": [],
      "dependencies": [
        "ocaml@4.10.0@d41d8cd9", "@opam/react@opam:1.2.1@0e11855f",
        "@opam/dune@opam:2.5.1@f38f376e",
        "@opam/charInfo_width@opam:1.1.0@9d8d61b2",
        "@opam/camomile@opam:1.0.2@51b42ad8",
        "@opam/base-bytes@opam:base@19d0c2ff",
        "@esy-ocaml/substs@0.0.1@d41d8cd9"
      ],
      "devDependencies": [
        "ocaml@4.10.0@d41d8cd9", "@opam/react@opam:1.2.1@0e11855f",
        "@opam/dune@opam:2.5.1@f38f376e",
        "@opam/charInfo_width@opam:1.1.0@9d8d61b2",
        "@opam/camomile@opam:1.0.2@51b42ad8",
        "@opam/base-bytes@opam:base@19d0c2ff"
      ]
    },
    "@opam/yojson@opam:1.7.0@7056d985": {
      "id": "@opam/yojson@opam:1.7.0@7056d985",
      "name": "@opam/yojson",
      "version": "opam:1.7.0",
      "source": {
        "type": "install",
        "source": [
          "archive:https://opam.ocaml.org/cache/md5/b8/b89d39ca3f8c532abe5f547ad3b8f84d#md5:b89d39ca3f8c532abe5f547ad3b8f84d",
          "archive:https://github.com/ocaml-community/yojson/releases/download/1.7.0/yojson-1.7.0.tbz#md5:b89d39ca3f8c532abe5f547ad3b8f84d"
        ],
        "opam": {
          "name": "yojson",
          "version": "1.7.0",
          "path": "test.esy.lock/opam/yojson.1.7.0"
        }
      },
      "overrides": [],
      "dependencies": [
        "ocaml@4.10.0@d41d8cd9", "@opam/easy-format@opam:1.3.2@0484b3c4",
        "@opam/dune@opam:2.5.1@f38f376e", "@opam/cppo@opam:1.6.6@f4f83858",
        "@opam/biniou@opam:1.2.1@d7570399",
        "@esy-ocaml/substs@0.0.1@d41d8cd9"
      ],
      "devDependencies": [
        "ocaml@4.10.0@d41d8cd9", "@opam/easy-format@opam:1.3.2@0484b3c4",
        "@opam/dune@opam:2.5.1@f38f376e", "@opam/biniou@opam:1.2.1@d7570399"
      ]
    },
    "@opam/uutf@opam:1.0.2@4440868f": {
      "id": "@opam/uutf@opam:1.0.2@4440868f",
      "name": "@opam/uutf",
      "version": "opam:1.0.2",
      "source": {
        "type": "install",
        "source": [
          "archive:https://opam.ocaml.org/cache/md5/a7/a7c542405a39630c689a82bd7ef2292c#md5:a7c542405a39630c689a82bd7ef2292c",
          "archive:http://erratique.ch/software/uutf/releases/uutf-1.0.2.tbz#md5:a7c542405a39630c689a82bd7ef2292c"
        ],
        "opam": {
          "name": "uutf",
          "version": "1.0.2",
          "path": "test.esy.lock/opam/uutf.1.0.2"
        }
      },
      "overrides": [],
      "dependencies": [
        "ocaml@4.10.0@d41d8cd9", "@opam/uchar@opam:0.0.2@c8218eea",
        "@opam/topkg@opam:1.0.1@a42c631e",
        "@opam/ocamlfind@opam:1.8.1@ff07b0f9",
        "@opam/ocamlbuild@opam:0.14.0@6ac75d03",
        "@esy-ocaml/substs@0.0.1@d41d8cd9"
      ],
      "devDependencies": [
        "ocaml@4.10.0@d41d8cd9", "@opam/uchar@opam:0.0.2@c8218eea"
      ]
    },
    "@opam/uchar@opam:0.0.2@c8218eea": {
      "id": "@opam/uchar@opam:0.0.2@c8218eea",
      "name": "@opam/uchar",
      "version": "opam:0.0.2",
      "source": {
        "type": "install",
        "source": [
          "archive:https://opam.ocaml.org/cache/md5/c9/c9ba2c738d264c420c642f7bb1cf4a36#md5:c9ba2c738d264c420c642f7bb1cf4a36",
          "archive:https://github.com/ocaml/uchar/releases/download/v0.0.2/uchar-0.0.2.tbz#md5:c9ba2c738d264c420c642f7bb1cf4a36"
        ],
        "opam": {
          "name": "uchar",
          "version": "0.0.2",
          "path": "test.esy.lock/opam/uchar.0.0.2"
        }
      },
      "overrides": [],
      "dependencies": [
        "ocaml@4.10.0@d41d8cd9", "@opam/ocamlbuild@opam:0.14.0@6ac75d03",
        "@esy-ocaml/substs@0.0.1@d41d8cd9"
      ],
      "devDependencies": [ "ocaml@4.10.0@d41d8cd9" ]
    },
    "@opam/tyxml@opam:4.4.0@1dca5713": {
      "id": "@opam/tyxml@opam:4.4.0@1dca5713",
      "name": "@opam/tyxml",
      "version": "opam:4.4.0",
      "source": {
        "type": "install",
        "source": [
          "archive:https://opam.ocaml.org/cache/sha256/51/516394dd4a5c31726997c51d66aa31cacb91e3c46d4e16c7699130e204042530#sha256:516394dd4a5c31726997c51d66aa31cacb91e3c46d4e16c7699130e204042530",
          "archive:https://github.com/ocsigen/tyxml/releases/download/4.4.0/tyxml-4.4.0.tbz#sha256:516394dd4a5c31726997c51d66aa31cacb91e3c46d4e16c7699130e204042530"
        ],
        "opam": {
          "name": "tyxml",
          "version": "4.4.0",
          "path": "test.esy.lock/opam/tyxml.4.4.0"
        }
      },
      "overrides": [],
      "dependencies": [
        "ocaml@4.10.0@d41d8cd9", "@opam/uutf@opam:1.0.2@4440868f",
        "@opam/seq@opam:base@d8d7de1d", "@opam/re@opam:1.9.0@d4d5e13d",
        "@opam/dune@opam:2.5.1@f38f376e", "@esy-ocaml/substs@0.0.1@d41d8cd9"
      ],
      "devDependencies": [
        "ocaml@4.10.0@d41d8cd9", "@opam/uutf@opam:1.0.2@4440868f",
        "@opam/seq@opam:base@d8d7de1d", "@opam/re@opam:1.9.0@d4d5e13d",
        "@opam/dune@opam:2.5.1@f38f376e"
      ]
    },
    "@opam/trie@opam:1.0.0@d2efc587": {
      "id": "@opam/trie@opam:1.0.0@d2efc587",
      "name": "@opam/trie",
      "version": "opam:1.0.0",
      "source": {
        "type": "install",
        "source": [
          "archive:https://opam.ocaml.org/cache/md5/84/84519b5f8bd92490bfc68a52f706ba14#md5:84519b5f8bd92490bfc68a52f706ba14",
          "archive:https://github.com/kandu/trie/archive/1.0.0.tar.gz#md5:84519b5f8bd92490bfc68a52f706ba14"
        ],
        "opam": {
          "name": "trie",
          "version": "1.0.0",
          "path": "test.esy.lock/opam/trie.1.0.0"
        }
      },
      "overrides": [],
      "dependencies": [
        "ocaml@4.10.0@d41d8cd9", "@opam/dune@opam:2.5.1@f38f376e",
        "@esy-ocaml/substs@0.0.1@d41d8cd9"
      ],
      "devDependencies": [
        "ocaml@4.10.0@d41d8cd9", "@opam/dune@opam:2.5.1@f38f376e"
      ]
    },
    "@opam/topkg@opam:1.0.1@a42c631e": {
      "id": "@opam/topkg@opam:1.0.1@a42c631e",
      "name": "@opam/topkg",
      "version": "opam:1.0.1",
      "source": {
        "type": "install",
        "source": [
          "archive:https://opam.ocaml.org/cache/md5/16/16b90e066d8972a5ef59655e7c28b3e9#md5:16b90e066d8972a5ef59655e7c28b3e9",
          "archive:http://erratique.ch/software/topkg/releases/topkg-1.0.1.tbz#md5:16b90e066d8972a5ef59655e7c28b3e9"
        ],
        "opam": {
          "name": "topkg",
          "version": "1.0.1",
          "path": "test.esy.lock/opam/topkg.1.0.1"
        }
      },
      "overrides": [],
      "dependencies": [
        "ocaml@4.10.0@d41d8cd9", "@opam/ocamlfind@opam:1.8.1@ff07b0f9",
        "@opam/ocamlbuild@opam:0.14.0@6ac75d03",
        "@esy-ocaml/substs@0.0.1@d41d8cd9"
      ],
      "devDependencies": [
        "ocaml@4.10.0@d41d8cd9", "@opam/ocamlbuild@opam:0.14.0@6ac75d03"
      ]
    },
    "@opam/stdlib-shims@opam:0.1.0@d957c903": {
      "id": "@opam/stdlib-shims@opam:0.1.0@d957c903",
      "name": "@opam/stdlib-shims",
      "version": "opam:0.1.0",
      "source": {
        "type": "install",
        "source": [
          "archive:https://opam.ocaml.org/cache/md5/12/12b5704eed70c6bff5ac39a16db1425d#md5:12b5704eed70c6bff5ac39a16db1425d",
          "archive:https://github.com/ocaml/stdlib-shims/releases/download/0.1.0/stdlib-shims-0.1.0.tbz#md5:12b5704eed70c6bff5ac39a16db1425d"
        ],
        "opam": {
          "name": "stdlib-shims",
          "version": "0.1.0",
          "path": "test.esy.lock/opam/stdlib-shims.0.1.0"
        }
      },
      "overrides": [],
      "dependencies": [
        "ocaml@4.10.0@d41d8cd9", "@opam/dune@opam:2.5.1@f38f376e",
        "@esy-ocaml/substs@0.0.1@d41d8cd9"
      ],
      "devDependencies": [
        "ocaml@4.10.0@d41d8cd9", "@opam/dune@opam:2.5.1@f38f376e"
      ]
    },
    "@opam/stdio@opam:v0.14.0@a624e254": {
      "id": "@opam/stdio@opam:v0.14.0@a624e254",
      "name": "@opam/stdio",
      "version": "opam:v0.14.0",
      "source": {
        "type": "install",
        "source": [
          "archive:https://opam.ocaml.org/cache/md5/4c/4cbdf15f0be88c3258aaeff9e04e00e9#md5:4cbdf15f0be88c3258aaeff9e04e00e9",
          "archive:https://ocaml.janestreet.com/ocaml-core/v0.14/files/stdio-v0.14.0.tar.gz#md5:4cbdf15f0be88c3258aaeff9e04e00e9"
        ],
        "opam": {
          "name": "stdio",
          "version": "v0.14.0",
          "path": "test.esy.lock/opam/stdio.v0.14.0"
        }
      },
      "overrides": [],
      "dependencies": [
        "ocaml@4.10.0@d41d8cd9", "@opam/dune@opam:2.5.1@f38f376e",
        "@opam/base@opam:v0.14.0@b8817fc1",
        "@esy-ocaml/substs@0.0.1@d41d8cd9"
      ],
      "devDependencies": [
        "ocaml@4.10.0@d41d8cd9", "@opam/dune@opam:2.5.1@f38f376e",
        "@opam/base@opam:v0.14.0@b8817fc1"
      ]
    },
    "@opam/sexplib0@opam:v0.14.0@ddeb6438": {
      "id": "@opam/sexplib0@opam:v0.14.0@ddeb6438",
      "name": "@opam/sexplib0",
      "version": "opam:v0.14.0",
      "source": {
        "type": "install",
        "source": [
          "archive:https://opam.ocaml.org/cache/md5/37/37aff0af8f8f6f759249475684aebdc4#md5:37aff0af8f8f6f759249475684aebdc4",
          "archive:https://ocaml.janestreet.com/ocaml-core/v0.14/files/sexplib0-v0.14.0.tar.gz#md5:37aff0af8f8f6f759249475684aebdc4"
        ],
        "opam": {
          "name": "sexplib0",
          "version": "v0.14.0",
          "path": "test.esy.lock/opam/sexplib0.v0.14.0"
        }
      },
      "overrides": [],
      "dependencies": [
        "ocaml@4.10.0@d41d8cd9", "@opam/dune@opam:2.5.1@f38f376e",
        "@esy-ocaml/substs@0.0.1@d41d8cd9"
      ],
      "devDependencies": [
        "ocaml@4.10.0@d41d8cd9", "@opam/dune@opam:2.5.1@f38f376e"
      ]
    },
    "@opam/seq@opam:base@d8d7de1d": {
      "id": "@opam/seq@opam:base@d8d7de1d",
      "name": "@opam/seq",
      "version": "opam:base",
      "source": {
        "type": "install",
        "source": [ "no-source:" ],
        "opam": {
          "name": "seq",
          "version": "base",
          "path": "test.esy.lock/opam/seq.base"
        }
      },
      "overrides": [],
      "dependencies": [
        "ocaml@4.10.0@d41d8cd9", "@esy-ocaml/substs@0.0.1@d41d8cd9"
      ],
      "devDependencies": [ "ocaml@4.10.0@d41d8cd9" ]
    },
    "@opam/result@opam:1.5@6b753c82": {
      "id": "@opam/result@opam:1.5@6b753c82",
      "name": "@opam/result",
      "version": "opam:1.5",
      "source": {
        "type": "install",
        "source": [
          "archive:https://opam.ocaml.org/cache/md5/1b/1b82dec78849680b49ae9a8a365b831b#md5:1b82dec78849680b49ae9a8a365b831b",
          "archive:https://github.com/janestreet/result/releases/download/1.5/result-1.5.tbz#md5:1b82dec78849680b49ae9a8a365b831b"
        ],
        "opam": {
          "name": "result",
          "version": "1.5",
          "path": "test.esy.lock/opam/result.1.5"
        }
      },
      "overrides": [],
      "dependencies": [
        "ocaml@4.10.0@d41d8cd9", "@opam/dune@opam:2.5.1@f38f376e",
        "@esy-ocaml/substs@0.0.1@d41d8cd9"
      ],
      "devDependencies": [
        "ocaml@4.10.0@d41d8cd9", "@opam/dune@opam:2.5.1@f38f376e"
      ]
    },
    "@opam/react@opam:1.2.1@0e11855f": {
      "id": "@opam/react@opam:1.2.1@0e11855f",
      "name": "@opam/react",
      "version": "opam:1.2.1",
      "source": {
        "type": "install",
        "source": [
          "archive:https://opam.ocaml.org/cache/md5/ce/ce1454438ce4e9d2931248d3abba1fcc#md5:ce1454438ce4e9d2931248d3abba1fcc",
          "archive:http://erratique.ch/software/react/releases/react-1.2.1.tbz#md5:ce1454438ce4e9d2931248d3abba1fcc"
        ],
        "opam": {
          "name": "react",
          "version": "1.2.1",
          "path": "test.esy.lock/opam/react.1.2.1"
        }
      },
      "overrides": [],
      "dependencies": [
        "ocaml@4.10.0@d41d8cd9", "@opam/topkg@opam:1.0.1@a42c631e",
        "@opam/ocamlfind@opam:1.8.1@ff07b0f9",
        "@opam/ocamlbuild@opam:0.14.0@6ac75d03",
        "@esy-ocaml/substs@0.0.1@d41d8cd9"
      ],
      "devDependencies": [ "ocaml@4.10.0@d41d8cd9" ]
    },
    "@opam/re@opam:1.9.0@d4d5e13d": {
      "id": "@opam/re@opam:1.9.0@d4d5e13d",
      "name": "@opam/re",
      "version": "opam:1.9.0",
      "source": {
        "type": "install",
        "source": [
          "archive:https://opam.ocaml.org/cache/md5/bd/bddaed4f386a22cace7850c9c7dac296#md5:bddaed4f386a22cace7850c9c7dac296",
          "archive:https://github.com/ocaml/ocaml-re/releases/download/1.9.0/re-1.9.0.tbz#md5:bddaed4f386a22cace7850c9c7dac296"
        ],
        "opam": {
          "name": "re",
          "version": "1.9.0",
          "path": "test.esy.lock/opam/re.1.9.0"
        }
      },
      "overrides": [],
      "dependencies": [
        "ocaml@4.10.0@d41d8cd9", "@opam/seq@opam:base@d8d7de1d",
        "@opam/dune@opam:2.5.1@f38f376e", "@esy-ocaml/substs@0.0.1@d41d8cd9"
      ],
      "devDependencies": [
        "ocaml@4.10.0@d41d8cd9", "@opam/seq@opam:base@d8d7de1d",
        "@opam/dune@opam:2.5.1@f38f376e"
      ]
    },
    "@opam/ptime@opam:0.8.5@0051d642": {
      "id": "@opam/ptime@opam:0.8.5@0051d642",
      "name": "@opam/ptime",
      "version": "opam:0.8.5",
      "source": {
        "type": "install",
        "source": [
          "archive:https://opam.ocaml.org/cache/md5/4d/4d48055d623ecf2db792439b3e96a520#md5:4d48055d623ecf2db792439b3e96a520",
          "archive:https://erratique.ch/software/ptime/releases/ptime-0.8.5.tbz#md5:4d48055d623ecf2db792439b3e96a520"
        ],
        "opam": {
          "name": "ptime",
          "version": "0.8.5",
          "path": "test.esy.lock/opam/ptime.0.8.5"
        }
      },
      "overrides": [],
      "dependencies": [
        "ocaml@4.10.0@d41d8cd9", "@opam/topkg@opam:1.0.1@a42c631e",
        "@opam/result@opam:1.5@6b753c82",
        "@opam/ocamlfind@opam:1.8.1@ff07b0f9",
        "@opam/ocamlbuild@opam:0.14.0@6ac75d03",
        "@esy-ocaml/substs@0.0.1@d41d8cd9"
      ],
      "devDependencies": [
        "ocaml@4.10.0@d41d8cd9", "@opam/result@opam:1.5@6b753c82"
      ]
    },
    "@opam/psq@opam:0.2.0@247756d4": {
      "id": "@opam/psq@opam:0.2.0@247756d4",
      "name": "@opam/psq",
      "version": "opam:0.2.0",
      "source": {
        "type": "install",
        "source": [
          "archive:https://opam.ocaml.org/cache/md5/b9/b94fb15f8878172bf58446b7d0fb7c1e#md5:b94fb15f8878172bf58446b7d0fb7c1e",
          "archive:https://github.com/pqwy/psq/releases/download/v0.2.0/psq-v0.2.0.tbz#md5:b94fb15f8878172bf58446b7d0fb7c1e"
        ],
        "opam": {
          "name": "psq",
          "version": "0.2.0",
          "path": "test.esy.lock/opam/psq.0.2.0"
        }
      },
      "overrides": [],
      "dependencies": [
        "ocaml@4.10.0@d41d8cd9", "@opam/seq@opam:base@d8d7de1d",
        "@opam/dune@opam:2.5.1@f38f376e", "@esy-ocaml/substs@0.0.1@d41d8cd9"
      ],
      "devDependencies": [
        "ocaml@4.10.0@d41d8cd9", "@opam/seq@opam:base@d8d7de1d",
        "@opam/dune@opam:2.5.1@f38f376e"
      ]
    },
    "@opam/printbox@opam:0.5@82f5d436": {
      "id": "@opam/printbox@opam:0.5@82f5d436",
      "name": "@opam/printbox",
      "version": "opam:0.5",
      "source": {
        "type": "install",
        "source": [
          "archive:https://opam.ocaml.org/cache/md5/2c/2cd18b6198d58c27d1bbec4d18836353#md5:2cd18b6198d58c27d1bbec4d18836353",
          "archive:https://github.com/c-cube/printbox/archive/0.5.tar.gz#md5:2cd18b6198d58c27d1bbec4d18836353"
        ],
        "opam": {
          "name": "printbox",
          "version": "0.5",
          "path": "test.esy.lock/opam/printbox.0.5"
        }
      },
      "overrides": [],
      "dependencies": [
        "ocaml@4.10.0@d41d8cd9", "@opam/uutf@opam:1.0.2@4440868f",
        "@opam/tyxml@opam:4.4.0@1dca5713", "@opam/dune@opam:2.5.1@f38f376e",
        "@opam/base-bytes@opam:base@19d0c2ff",
        "@esy-ocaml/substs@0.0.1@d41d8cd9"
      ],
      "devDependencies": [
        "ocaml@4.10.0@d41d8cd9", "@opam/dune@opam:2.5.1@f38f376e",
        "@opam/base-bytes@opam:base@19d0c2ff"
      ]
    },
    "@opam/ppxlib@opam:0.13.0@65a9c7cc": {
      "id": "@opam/ppxlib@opam:0.13.0@65a9c7cc",
      "name": "@opam/ppxlib",
      "version": "opam:0.13.0",
      "source": {
        "type": "install",
        "source": [
          "archive:https://opam.ocaml.org/cache/sha256/81/81e1f3d308500e0e7f6108d5b0dda2b879640a5c21ef3dc4a9bd90381cee39d9#sha256:81e1f3d308500e0e7f6108d5b0dda2b879640a5c21ef3dc4a9bd90381cee39d9",
          "archive:https://github.com/ocaml-ppx/ppxlib/releases/download/0.13.0/ppxlib-0.13.0.tbz#sha256:81e1f3d308500e0e7f6108d5b0dda2b879640a5c21ef3dc4a9bd90381cee39d9"
        ],
        "opam": {
          "name": "ppxlib",
          "version": "0.13.0",
          "path": "test.esy.lock/opam/ppxlib.0.13.0"
        }
      },
      "overrides": [],
      "dependencies": [
        "ocaml@4.10.0@d41d8cd9", "@opam/stdio@opam:v0.14.0@a624e254",
        "@opam/ppx_derivers@opam:1.2.1@ecf0aa45",
        "@opam/ocaml-migrate-parsetree@opam:1.7.3@dbcf3b47",
        "@opam/ocaml-compiler-libs@opam:v0.12.1@5c34eb0d",
        "@opam/dune@opam:2.5.1@f38f376e", "@opam/base@opam:v0.14.0@b8817fc1",
        "@esy-ocaml/substs@0.0.1@d41d8cd9"
      ],
      "devDependencies": [
        "ocaml@4.10.0@d41d8cd9", "@opam/stdio@opam:v0.14.0@a624e254",
        "@opam/ppx_derivers@opam:1.2.1@ecf0aa45",
        "@opam/ocaml-migrate-parsetree@opam:1.7.3@dbcf3b47",
        "@opam/ocaml-compiler-libs@opam:v0.12.1@5c34eb0d",
        "@opam/dune@opam:2.5.1@f38f376e", "@opam/base@opam:v0.14.0@b8817fc1"
      ]
    },
    "@opam/ppxfind@opam:1.4@1e01d2a5": {
      "id": "@opam/ppxfind@opam:1.4@1e01d2a5",
      "name": "@opam/ppxfind",
      "version": "opam:1.4",
      "source": {
        "type": "install",
        "source": [
          "archive:https://opam.ocaml.org/cache/sha256/98/98291c69f04f7f7b7cdad1b5d786c70fc595559d4663cc04cb711ac132db4971#sha256:98291c69f04f7f7b7cdad1b5d786c70fc595559d4663cc04cb711ac132db4971",
          "archive:https://github.com/jeremiedimino/ppxfind/releases/download/1.4/ppxfind-1.4.tbz#sha256:98291c69f04f7f7b7cdad1b5d786c70fc595559d4663cc04cb711ac132db4971"
        ],
        "opam": {
          "name": "ppxfind",
          "version": "1.4",
          "path": "test.esy.lock/opam/ppxfind.1.4"
        }
      },
      "overrides": [],
      "dependencies": [
        "ocaml@4.10.0@d41d8cd9", "@opam/ocamlfind@opam:1.8.1@ff07b0f9",
        "@opam/ocaml-migrate-parsetree@opam:1.7.3@dbcf3b47",
        "@opam/dune@opam:2.5.1@f38f376e", "@esy-ocaml/substs@0.0.1@d41d8cd9"
      ],
      "devDependencies": [
        "ocaml@4.10.0@d41d8cd9", "@opam/ocamlfind@opam:1.8.1@ff07b0f9",
        "@opam/ocaml-migrate-parsetree@opam:1.7.3@dbcf3b47",
        "@opam/dune@opam:2.5.1@f38f376e"
      ]
    },
    "@opam/ppx_yojson_conv_lib@opam:v0.14.0@116b53d6": {
      "id": "@opam/ppx_yojson_conv_lib@opam:v0.14.0@116b53d6",
      "name": "@opam/ppx_yojson_conv_lib",
      "version": "opam:v0.14.0",
      "source": {
        "type": "install",
        "source": [
          "archive:https://opam.ocaml.org/cache/md5/e2/e23c5593a7211ad4fb09e26e9a74698a#md5:e23c5593a7211ad4fb09e26e9a74698a",
          "archive:https://ocaml.janestreet.com/ocaml-core/v0.14/files/ppx_yojson_conv_lib-v0.14.0.tar.gz#md5:e23c5593a7211ad4fb09e26e9a74698a"
        ],
        "opam": {
          "name": "ppx_yojson_conv_lib",
          "version": "v0.14.0",
          "path": "test.esy.lock/opam/ppx_yojson_conv_lib.v0.14.0"
        }
      },
      "overrides": [],
      "dependencies": [
        "ocaml@4.10.0@d41d8cd9", "@opam/yojson@opam:1.7.0@7056d985",
        "@opam/dune@opam:2.5.1@f38f376e", "@esy-ocaml/substs@0.0.1@d41d8cd9"
      ],
      "devDependencies": [
        "ocaml@4.10.0@d41d8cd9", "@opam/yojson@opam:1.7.0@7056d985",
        "@opam/dune@opam:2.5.1@f38f376e"
      ]
    },
    "@opam/ppx_tools_versioned@opam:5.4.0@48c10ee1": {
      "id": "@opam/ppx_tools_versioned@opam:5.4.0@48c10ee1",
      "name": "@opam/ppx_tools_versioned",
      "version": "opam:5.4.0",
      "source": {
        "type": "install",
        "source": [
          "archive:https://opam.ocaml.org/cache/md5/3e/3e809a11cae99f57c051d3d0100311f6#md5:3e809a11cae99f57c051d3d0100311f6",
          "archive:https://github.com/ocaml-ppx/ppx_tools_versioned/archive/5.4.0.tar.gz#md5:3e809a11cae99f57c051d3d0100311f6"
        ],
        "opam": {
          "name": "ppx_tools_versioned",
          "version": "5.4.0",
          "path": "test.esy.lock/opam/ppx_tools_versioned.5.4.0"
        }
      },
      "overrides": [],
      "dependencies": [
        "ocaml@4.10.0@d41d8cd9",
        "@opam/ocaml-migrate-parsetree@opam:1.7.3@dbcf3b47",
        "@opam/dune@opam:2.5.1@f38f376e", "@esy-ocaml/substs@0.0.1@d41d8cd9"
      ],
      "devDependencies": [
        "ocaml@4.10.0@d41d8cd9",
        "@opam/ocaml-migrate-parsetree@opam:1.7.3@dbcf3b47",
        "@opam/dune@opam:2.5.1@f38f376e"
      ]
    },
    "@opam/ppx_tools@opam:6.1+4.10.0@d7f16ed7": {
      "id": "@opam/ppx_tools@opam:6.1+4.10.0@d7f16ed7",
      "name": "@opam/ppx_tools",
      "version": "opam:6.1+4.10.0",
      "source": {
        "type": "install",
        "source": [
          "archive:https://opam.ocaml.org/cache/md5/02/02fe2fab316e4a8b39d899e5839d7eec#md5:02fe2fab316e4a8b39d899e5839d7eec",
          "archive:https://github.com/ocaml-ppx/ppx_tools/archive/6.1+4.10.0.tar.gz#md5:02fe2fab316e4a8b39d899e5839d7eec"
        ],
        "opam": {
          "name": "ppx_tools",
          "version": "6.1+4.10.0",
          "path": "test.esy.lock/opam/ppx_tools.6.1+4.10.0"
        }
      },
      "overrides": [],
      "dependencies": [
        "ocaml@4.10.0@d41d8cd9", "@opam/dune@opam:2.5.1@f38f376e",
        "@esy-ocaml/substs@0.0.1@d41d8cd9"
      ],
      "devDependencies": [
        "ocaml@4.10.0@d41d8cd9", "@opam/dune@opam:2.5.1@f38f376e"
      ]
    },
    "@opam/ppx_deriving@opam:4.5@bb81afdc": {
      "id": "@opam/ppx_deriving@opam:4.5@bb81afdc",
      "name": "@opam/ppx_deriving",
      "version": "opam:4.5",
      "source": {
        "type": "install",
        "source": [
          "archive:https://opam.ocaml.org/cache/sha512/f7/f79153c5231ba1e03a3491fde95ca82ecb62fe05b60a649a374d2fbc5ea5dd9242126de7dfbe917c22fd7077c026c940e18c6b36c5ce0ec4bb6e07f11d2b710b#sha512:f79153c5231ba1e03a3491fde95ca82ecb62fe05b60a649a374d2fbc5ea5dd9242126de7dfbe917c22fd7077c026c940e18c6b36c5ce0ec4bb6e07f11d2b710b",
          "archive:https://github.com/ocaml-ppx/ppx_deriving/archive/v4.5.tar.gz#sha512:f79153c5231ba1e03a3491fde95ca82ecb62fe05b60a649a374d2fbc5ea5dd9242126de7dfbe917c22fd7077c026c940e18c6b36c5ce0ec4bb6e07f11d2b710b"
        ],
        "opam": {
          "name": "ppx_deriving",
          "version": "4.5",
          "path": "test.esy.lock/opam/ppx_deriving.4.5"
        }
      },
      "overrides": [],
      "dependencies": [
        "ocaml@4.10.0@d41d8cd9", "@opam/result@opam:1.5@6b753c82",
        "@opam/ppxfind@opam:1.4@1e01d2a5",
        "@opam/ppx_tools@opam:6.1+4.10.0@d7f16ed7",
        "@opam/ppx_derivers@opam:1.2.1@ecf0aa45",
        "@opam/ocaml-migrate-parsetree@opam:1.7.3@dbcf3b47",
        "@opam/dune@opam:2.5.1@f38f376e", "@opam/cppo@opam:1.6.6@f4f83858",
        "@esy-ocaml/substs@0.0.1@d41d8cd9"
      ],
      "devDependencies": [
        "ocaml@4.10.0@d41d8cd9", "@opam/result@opam:1.5@6b753c82",
        "@opam/ppx_tools@opam:6.1+4.10.0@d7f16ed7",
        "@opam/ppx_derivers@opam:1.2.1@ecf0aa45",
        "@opam/ocaml-migrate-parsetree@opam:1.7.3@dbcf3b47",
        "@opam/dune@opam:2.5.1@f38f376e"
      ]
    },
    "@opam/ppx_derivers@opam:1.2.1@ecf0aa45": {
      "id": "@opam/ppx_derivers@opam:1.2.1@ecf0aa45",
      "name": "@opam/ppx_derivers",
      "version": "opam:1.2.1",
      "source": {
        "type": "install",
        "source": [
          "archive:https://opam.ocaml.org/cache/md5/5d/5dc2bf130c1db3c731fe0fffc5648b41#md5:5dc2bf130c1db3c731fe0fffc5648b41",
          "archive:https://github.com/ocaml-ppx/ppx_derivers/archive/1.2.1.tar.gz#md5:5dc2bf130c1db3c731fe0fffc5648b41"
        ],
        "opam": {
          "name": "ppx_derivers",
          "version": "1.2.1",
          "path": "test.esy.lock/opam/ppx_derivers.1.2.1"
        }
      },
      "overrides": [],
      "dependencies": [
        "ocaml@4.10.0@d41d8cd9", "@opam/dune@opam:2.5.1@f38f376e",
        "@esy-ocaml/substs@0.0.1@d41d8cd9"
      ],
      "devDependencies": [
        "ocaml@4.10.0@d41d8cd9", "@opam/dune@opam:2.5.1@f38f376e"
      ]
    },
    "@opam/omd@github:ocaml/omd:omd.opam#1535e3c@d41d8cd9": {
      "id": "@opam/omd@github:ocaml/omd:omd.opam#1535e3c@d41d8cd9",
      "name": "@opam/omd",
      "version": "github:ocaml/omd:omd.opam#1535e3c",
      "source": {
        "type": "install",
        "source": [ "github:ocaml/omd:omd.opam#1535e3c" ]
      },
      "overrides": [],
      "dependencies": [
        "@opam/uchar@opam:0.0.2@c8218eea", "@opam/dune@opam:2.5.0@aef1678b",
        "@opam/base-bytes@opam:base@19d0c2ff",
        "@opam/base-bigarray@opam:base@b03491b0",
        "@esy-ocaml/substs@0.0.1@d41d8cd9"
      ],
      "devDependencies": [
        "@opam/uchar@opam:0.0.2@c8218eea",
        "@opam/base-bytes@opam:base@19d0c2ff",
        "@opam/base-bigarray@opam:base@b03491b0"
      ]
    },
    "@opam/ocplib-endian@opam:1.1@84c1ca88": {
      "id": "@opam/ocplib-endian@opam:1.1@84c1ca88",
      "name": "@opam/ocplib-endian",
      "version": "opam:1.1",
      "source": {
        "type": "install",
        "source": [
          "archive:https://opam.ocaml.org/cache/md5/de/dedf4d69c1b87b3c6c7234f632399285#md5:dedf4d69c1b87b3c6c7234f632399285",
          "archive:https://github.com/OCamlPro/ocplib-endian/archive/1.1.tar.gz#md5:dedf4d69c1b87b3c6c7234f632399285"
        ],
        "opam": {
          "name": "ocplib-endian",
          "version": "1.1",
          "path": "test.esy.lock/opam/ocplib-endian.1.1"
        }
      },
      "overrides": [],
      "dependencies": [
        "ocaml@4.10.0@d41d8cd9", "@opam/dune@opam:2.5.1@f38f376e",
        "@opam/cppo@opam:1.6.6@f4f83858",
        "@opam/base-bytes@opam:base@19d0c2ff",
        "@esy-ocaml/substs@0.0.1@d41d8cd9"
      ],
      "devDependencies": [
        "ocaml@4.10.0@d41d8cd9", "@opam/dune@opam:2.5.1@f38f376e",
        "@opam/base-bytes@opam:base@19d0c2ff"
      ]
    },
    "@opam/ocamlfind-secondary@opam:1.8.1@1afa38b2": {
      "id": "@opam/ocamlfind-secondary@opam:1.8.1@1afa38b2",
      "name": "@opam/ocamlfind-secondary",
      "version": "opam:1.8.1",
      "source": {
        "type": "install",
        "source": [
          "archive:https://opam.ocaml.org/cache/md5/18/18ca650982c15536616dea0e422cbd8c#md5:18ca650982c15536616dea0e422cbd8c",
          "archive:http://download2.camlcity.org/download/findlib-1.8.1.tar.gz#md5:18ca650982c15536616dea0e422cbd8c",
          "archive:http://download.camlcity.org/download/findlib-1.8.1.tar.gz#md5:18ca650982c15536616dea0e422cbd8c"
        ],
        "opam": {
          "name": "ocamlfind-secondary",
          "version": "1.8.1",
          "path": "test.esy.lock/opam/ocamlfind-secondary.1.8.1"
        }
      },
      "overrides": [
        {
          "opamoverride":
            "test.esy.lock/overrides/opam__s__ocamlfind_secondary_opam__c__1.8.1_opam_override"
        }
      ],
      "dependencies": [
        "@opam/ocamlfind@opam:1.8.1@ff07b0f9",
        "@opam/ocaml-secondary-compiler@opam:4.08.1-1@ba28931b",
        "@esy-ocaml/substs@0.0.1@d41d8cd9"
      ],
      "devDependencies": [
        "@opam/ocamlfind@opam:1.8.1@ff07b0f9",
        "@opam/ocaml-secondary-compiler@opam:4.08.1-1@ba28931b"
      ]
    },
    "@opam/ocamlfind@opam:1.8.1@ff07b0f9": {
      "id": "@opam/ocamlfind@opam:1.8.1@ff07b0f9",
      "name": "@opam/ocamlfind",
      "version": "opam:1.8.1",
      "source": {
        "type": "install",
        "source": [
          "archive:https://opam.ocaml.org/cache/md5/18/18ca650982c15536616dea0e422cbd8c#md5:18ca650982c15536616dea0e422cbd8c",
          "archive:http://download2.camlcity.org/download/findlib-1.8.1.tar.gz#md5:18ca650982c15536616dea0e422cbd8c",
          "archive:http://download.camlcity.org/download/findlib-1.8.1.tar.gz#md5:18ca650982c15536616dea0e422cbd8c"
        ],
        "opam": {
          "name": "ocamlfind",
          "version": "1.8.1",
          "path": "test.esy.lock/opam/ocamlfind.1.8.1"
        }
      },
      "overrides": [
        {
          "opamoverride":
            "test.esy.lock/overrides/opam__s__ocamlfind_opam__c__1.8.1_opam_override"
        }
      ],
      "dependencies": [
        "ocaml@4.10.0@d41d8cd9", "@opam/conf-m4@opam:1@3b2b148a",
        "@esy-ocaml/substs@0.0.1@d41d8cd9"
      ],
      "devDependencies": [ "ocaml@4.10.0@d41d8cd9" ]
    },
    "@opam/ocamlbuild@opam:0.14.0@6ac75d03": {
      "id": "@opam/ocamlbuild@opam:0.14.0@6ac75d03",
      "name": "@opam/ocamlbuild",
      "version": "opam:0.14.0",
      "source": {
        "type": "install",
        "source": [
          "archive:https://opam.ocaml.org/cache/sha256/87/87b29ce96958096c0a1a8eeafeb6268077b2d11e1bf2b3de0f5ebc9cf8d42e78#sha256:87b29ce96958096c0a1a8eeafeb6268077b2d11e1bf2b3de0f5ebc9cf8d42e78",
          "archive:https://github.com/ocaml/ocamlbuild/archive/0.14.0.tar.gz#sha256:87b29ce96958096c0a1a8eeafeb6268077b2d11e1bf2b3de0f5ebc9cf8d42e78"
        ],
        "opam": {
          "name": "ocamlbuild",
          "version": "0.14.0",
          "path": "test.esy.lock/opam/ocamlbuild.0.14.0"
        }
      },
      "overrides": [
        {
          "opamoverride":
            "test.esy.lock/overrides/opam__s__ocamlbuild_opam__c__0.14.0_opam_override"
        }
      ],
      "dependencies": [
        "ocaml@4.10.0@d41d8cd9", "@esy-ocaml/substs@0.0.1@d41d8cd9"
      ],
      "devDependencies": [ "ocaml@4.10.0@d41d8cd9" ]
    },
    "@opam/ocaml-secondary-compiler@opam:4.08.1-1@ba28931b": {
      "id": "@opam/ocaml-secondary-compiler@opam:4.08.1-1@ba28931b",
      "name": "@opam/ocaml-secondary-compiler",
      "version": "opam:4.08.1-1",
      "source": {
        "type": "install",
        "source": [
          "archive:https://opam.ocaml.org/cache/md5/72/723b6bfe8cf5abcbccc6911143f71055#md5:723b6bfe8cf5abcbccc6911143f71055",
          "archive:https://github.com/ocaml/ocaml/archive/4.08.1.tar.gz#md5:723b6bfe8cf5abcbccc6911143f71055"
        ],
        "opam": {
          "name": "ocaml-secondary-compiler",
          "version": "4.08.1-1",
          "path": "test.esy.lock/opam/ocaml-secondary-compiler.4.08.1-1"
        }
      },
      "overrides": [
        {
          "opamoverride":
            "test.esy.lock/overrides/opam__s__ocaml_secondary_compiler_opam__c__4.08.1_1_opam_override"
        }
      ],
      "dependencies": [
        "ocaml@4.10.0@d41d8cd9", "@esy-ocaml/substs@0.0.1@d41d8cd9"
      ],
      "devDependencies": [ "ocaml@4.10.0@d41d8cd9" ]
    },
    "@opam/ocaml-migrate-parsetree@opam:1.7.3@dbcf3b47": {
      "id": "@opam/ocaml-migrate-parsetree@opam:1.7.3@dbcf3b47",
      "name": "@opam/ocaml-migrate-parsetree",
      "version": "opam:1.7.3",
      "source": {
        "type": "install",
        "source": [
          "archive:https://opam.ocaml.org/cache/sha256/6d/6d85717bcf476b87f290714872ed4fbde0233dc899c3158a27f439d70224fb55#sha256:6d85717bcf476b87f290714872ed4fbde0233dc899c3158a27f439d70224fb55",
          "archive:https://github.com/ocaml-ppx/ocaml-migrate-parsetree/releases/download/v1.7.3/ocaml-migrate-parsetree-v1.7.3.tbz#sha256:6d85717bcf476b87f290714872ed4fbde0233dc899c3158a27f439d70224fb55"
        ],
        "opam": {
          "name": "ocaml-migrate-parsetree",
          "version": "1.7.3",
          "path": "test.esy.lock/opam/ocaml-migrate-parsetree.1.7.3"
        }
      },
      "overrides": [],
      "dependencies": [
        "ocaml@4.10.0@d41d8cd9", "@opam/result@opam:1.5@6b753c82",
        "@opam/ppx_derivers@opam:1.2.1@ecf0aa45",
        "@opam/dune@opam:2.5.1@f38f376e", "@esy-ocaml/substs@0.0.1@d41d8cd9"
      ],
      "devDependencies": [
        "ocaml@4.10.0@d41d8cd9", "@opam/result@opam:1.5@6b753c82",
        "@opam/ppx_derivers@opam:1.2.1@ecf0aa45",
        "@opam/dune@opam:2.5.1@f38f376e"
      ]
    },
    "@opam/ocaml-lsp-server@github:ocaml/ocaml-lsp:ocaml-lsp-server.opam#38bd51a15c98b4f6ff841e5c914a8cdacee15ea6@d41d8cd9": {
      "id":
        "@opam/ocaml-lsp-server@github:ocaml/ocaml-lsp:ocaml-lsp-server.opam#38bd51a15c98b4f6ff841e5c914a8cdacee15ea6@d41d8cd9",
      "name": "@opam/ocaml-lsp-server",
      "version":
        "github:ocaml/ocaml-lsp:ocaml-lsp-server.opam#38bd51a15c98b4f6ff841e5c914a8cdacee15ea6",
      "source": {
        "type": "install",
        "source": [
          "github:ocaml/ocaml-lsp:ocaml-lsp-server.opam#38bd51a15c98b4f6ff841e5c914a8cdacee15ea6"
        ]
      },
      "overrides": [],
      "dependencies": [
        "ocaml@4.10.0@d41d8cd9", "@opam/yojson@opam:1.7.0@7056d985",
        "@opam/stdlib-shims@opam:0.1.0@d957c903",
        "@opam/ppx_yojson_conv_lib@opam:v0.14.0@116b53d6",
        "@opam/ocamlfind@opam:1.8.1@ff07b0f9",
        "@opam/menhir@opam:20200211@26571604",
        "@opam/dune-build-info@opam:2.5.1@921e5578",
        "@opam/dune@opam:2.5.1@f38f376e", "@esy-ocaml/substs@0.0.1@d41d8cd9"
      ],
      "devDependencies": [
        "ocaml@4.10.0@d41d8cd9", "@opam/yojson@opam:1.7.0@7056d985",
        "@opam/stdlib-shims@opam:0.1.0@d957c903",
        "@opam/ppx_yojson_conv_lib@opam:v0.14.0@116b53d6",
        "@opam/ocamlfind@opam:1.8.1@ff07b0f9",
        "@opam/menhir@opam:20200211@26571604",
        "@opam/dune-build-info@opam:2.5.1@921e5578",
        "@opam/dune@opam:2.5.1@f38f376e"
      ]
    },
    "@opam/ocaml-compiler-libs@opam:v0.12.1@5c34eb0d": {
      "id": "@opam/ocaml-compiler-libs@opam:v0.12.1@5c34eb0d",
      "name": "@opam/ocaml-compiler-libs",
      "version": "opam:v0.12.1",
      "source": {
        "type": "install",
        "source": [
          "archive:https://opam.ocaml.org/cache/md5/2f/2f929af7c764a3f681a5671f271210c4#md5:2f929af7c764a3f681a5671f271210c4",
          "archive:https://github.com/janestreet/ocaml-compiler-libs/archive/v0.12.1.tar.gz#md5:2f929af7c764a3f681a5671f271210c4"
        ],
        "opam": {
          "name": "ocaml-compiler-libs",
          "version": "v0.12.1",
          "path": "test.esy.lock/opam/ocaml-compiler-libs.v0.12.1"
        }
      },
      "overrides": [],
      "dependencies": [
        "ocaml@4.10.0@d41d8cd9", "@opam/dune@opam:2.5.1@f38f376e",
        "@esy-ocaml/substs@0.0.1@d41d8cd9"
      ],
      "devDependencies": [
        "ocaml@4.10.0@d41d8cd9", "@opam/dune@opam:2.5.1@f38f376e"
      ]
    },
    "@opam/mmap@opam:1.1.0@b85334ff": {
      "id": "@opam/mmap@opam:1.1.0@b85334ff",
      "name": "@opam/mmap",
      "version": "opam:1.1.0",
      "source": {
        "type": "install",
        "source": [
          "archive:https://opam.ocaml.org/cache/md5/8c/8c5d5fbc537296dc525867535fb878ba#md5:8c5d5fbc537296dc525867535fb878ba",
          "archive:https://github.com/mirage/mmap/releases/download/v1.1.0/mmap-v1.1.0.tbz#md5:8c5d5fbc537296dc525867535fb878ba"
        ],
        "opam": {
          "name": "mmap",
          "version": "1.1.0",
          "path": "test.esy.lock/opam/mmap.1.1.0"
        }
      },
      "overrides": [],
      "dependencies": [
        "ocaml@4.10.0@d41d8cd9", "@opam/dune@opam:2.5.1@f38f376e",
        "@esy-ocaml/substs@0.0.1@d41d8cd9"
      ],
      "devDependencies": [
        "ocaml@4.10.0@d41d8cd9", "@opam/dune@opam:2.5.1@f38f376e"
      ]
    },
    "@opam/mew_vi@opam:0.5.0@cf66c299": {
      "id": "@opam/mew_vi@opam:0.5.0@cf66c299",
      "name": "@opam/mew_vi",
      "version": "opam:0.5.0",
      "source": {
        "type": "install",
        "source": [
          "archive:https://opam.ocaml.org/cache/md5/34/341e9a9a20383641015bf503952906bc#md5:341e9a9a20383641015bf503952906bc",
          "archive:https://github.com/kandu/mew_vi/archive/0.5.0.tar.gz#md5:341e9a9a20383641015bf503952906bc"
        ],
        "opam": {
          "name": "mew_vi",
          "version": "0.5.0",
          "path": "test.esy.lock/opam/mew_vi.0.5.0"
        }
      },
      "overrides": [],
      "dependencies": [
        "ocaml@4.10.0@d41d8cd9", "@opam/react@opam:1.2.1@0e11855f",
        "@opam/mew@opam:0.1.0@a74f69d6", "@opam/dune@opam:2.5.1@f38f376e",
        "@esy-ocaml/substs@0.0.1@d41d8cd9"
      ],
      "devDependencies": [
        "ocaml@4.10.0@d41d8cd9", "@opam/react@opam:1.2.1@0e11855f",
        "@opam/mew@opam:0.1.0@a74f69d6", "@opam/dune@opam:2.5.1@f38f376e"
      ]
    },
    "@opam/mew@opam:0.1.0@a74f69d6": {
      "id": "@opam/mew@opam:0.1.0@a74f69d6",
      "name": "@opam/mew",
      "version": "opam:0.1.0",
      "source": {
        "type": "install",
        "source": [
          "archive:https://opam.ocaml.org/cache/md5/22/2298149d1415cd804ab4e01f01ea10a0#md5:2298149d1415cd804ab4e01f01ea10a0",
          "archive:https://github.com/kandu/mew/archive/0.1.0.tar.gz#md5:2298149d1415cd804ab4e01f01ea10a0"
        ],
        "opam": {
          "name": "mew",
          "version": "0.1.0",
          "path": "test.esy.lock/opam/mew.0.1.0"
        }
      },
      "overrides": [],
      "dependencies": [
        "ocaml@4.10.0@d41d8cd9", "@opam/trie@opam:1.0.0@d2efc587",
        "@opam/result@opam:1.5@6b753c82", "@opam/dune@opam:2.5.1@f38f376e",
        "@esy-ocaml/substs@0.0.1@d41d8cd9"
      ],
      "devDependencies": [
        "ocaml@4.10.0@d41d8cd9", "@opam/trie@opam:1.0.0@d2efc587",
        "@opam/result@opam:1.5@6b753c82", "@opam/dune@opam:2.5.1@f38f376e"
      ]
    },
    "@opam/merlin-extend@opam:0.5@675b1611": {
      "id": "@opam/merlin-extend@opam:0.5@675b1611",
      "name": "@opam/merlin-extend",
      "version": "opam:0.5",
      "source": {
        "type": "install",
        "source": [
          "archive:https://opam.ocaml.org/cache/sha256/ca/ca3a38c360c7d4827eb4789abf7a6aa4b6e3b4e3c3ef69a5be64dce4601ec227#sha256:ca3a38c360c7d4827eb4789abf7a6aa4b6e3b4e3c3ef69a5be64dce4601ec227",
          "archive:https://github.com/let-def/merlin-extend/releases/download/v0.5/merlin-extend-v0.5.tbz#sha256:ca3a38c360c7d4827eb4789abf7a6aa4b6e3b4e3c3ef69a5be64dce4601ec227"
        ],
        "opam": {
          "name": "merlin-extend",
          "version": "0.5",
          "path": "test.esy.lock/opam/merlin-extend.0.5"
        }
      },
      "overrides": [],
      "dependencies": [
        "ocaml@4.10.0@d41d8cd9", "@opam/dune@opam:2.5.1@f38f376e",
        "@opam/cppo@opam:1.6.6@f4f83858", "@esy-ocaml/substs@0.0.1@d41d8cd9"
      ],
      "devDependencies": [
        "ocaml@4.10.0@d41d8cd9", "@opam/dune@opam:2.5.1@f38f376e"
      ]
    },
    "@opam/menhirSdk@opam:20200211@b2a79ec0": {
      "id": "@opam/menhirSdk@opam:20200211@b2a79ec0",
      "name": "@opam/menhirSdk",
      "version": "opam:20200211",
      "source": {
        "type": "install",
        "source": [
          "archive:https://opam.ocaml.org/cache/md5/01/01577e5f15380c35bdaa8fd818204560#md5:01577e5f15380c35bdaa8fd818204560",
          "archive:https://gitlab.inria.fr/fpottier/menhir/repository/20200211/archive.tar.gz#md5:01577e5f15380c35bdaa8fd818204560"
        ],
        "opam": {
          "name": "menhirSdk",
          "version": "20200211",
          "path": "test.esy.lock/opam/menhirSdk.20200211"
        }
      },
      "overrides": [],
      "dependencies": [
        "ocaml@4.10.0@d41d8cd9", "@opam/dune@opam:2.5.1@f38f376e",
        "@esy-ocaml/substs@0.0.1@d41d8cd9"
      ],
      "devDependencies": [
        "ocaml@4.10.0@d41d8cd9", "@opam/dune@opam:2.5.1@f38f376e"
      ]
    },
    "@opam/menhirLib@opam:20200211@93d0f001": {
      "id": "@opam/menhirLib@opam:20200211@93d0f001",
      "name": "@opam/menhirLib",
      "version": "opam:20200211",
      "source": {
        "type": "install",
        "source": [
          "archive:https://opam.ocaml.org/cache/md5/01/01577e5f15380c35bdaa8fd818204560#md5:01577e5f15380c35bdaa8fd818204560",
          "archive:https://gitlab.inria.fr/fpottier/menhir/repository/20200211/archive.tar.gz#md5:01577e5f15380c35bdaa8fd818204560"
        ],
        "opam": {
          "name": "menhirLib",
          "version": "20200211",
          "path": "test.esy.lock/opam/menhirLib.20200211"
        }
      },
      "overrides": [],
      "dependencies": [
        "ocaml@4.10.0@d41d8cd9", "@opam/dune@opam:2.5.1@f38f376e",
        "@esy-ocaml/substs@0.0.1@d41d8cd9"
      ],
      "devDependencies": [
        "ocaml@4.10.0@d41d8cd9", "@opam/dune@opam:2.5.1@f38f376e"
      ]
    },
    "@opam/menhir@opam:20200211@26571604": {
      "id": "@opam/menhir@opam:20200211@26571604",
      "name": "@opam/menhir",
      "version": "opam:20200211",
      "source": {
        "type": "install",
        "source": [
          "archive:https://opam.ocaml.org/cache/md5/01/01577e5f15380c35bdaa8fd818204560#md5:01577e5f15380c35bdaa8fd818204560",
          "archive:https://gitlab.inria.fr/fpottier/menhir/repository/20200211/archive.tar.gz#md5:01577e5f15380c35bdaa8fd818204560"
        ],
        "opam": {
          "name": "menhir",
          "version": "20200211",
          "path": "test.esy.lock/opam/menhir.20200211"
        }
      },
      "overrides": [
        {
          "opamoverride":
            "test.esy.lock/overrides/opam__s__menhir_opam__c__20200211_opam_override"
        }
      ],
      "dependencies": [
        "ocaml@4.10.0@d41d8cd9", "@opam/menhirSdk@opam:20200211@b2a79ec0",
        "@opam/menhirLib@opam:20200211@93d0f001",
        "@opam/fix@opam:20200131@0ecd2f01", "@opam/dune@opam:2.5.1@f38f376e",
        "@esy-ocaml/substs@0.0.1@d41d8cd9"
      ],
      "devDependencies": [
        "ocaml@4.10.0@d41d8cd9", "@opam/menhirSdk@opam:20200211@b2a79ec0",
        "@opam/menhirLib@opam:20200211@93d0f001",
        "@opam/dune@opam:2.5.1@f38f376e"
      ]
    },
    "@opam/lwt_react@opam:1.1.3@72987fcf": {
      "id": "@opam/lwt_react@opam:1.1.3@72987fcf",
      "name": "@opam/lwt_react",
      "version": "opam:1.1.3",
      "source": {
        "type": "install",
        "source": [
          "archive:https://opam.ocaml.org/cache/md5/1a/1a72b5ae4245707c12656632a25fc18c#md5:1a72b5ae4245707c12656632a25fc18c",
          "archive:https://github.com/ocsigen/lwt/archive/4.3.0.tar.gz#md5:1a72b5ae4245707c12656632a25fc18c"
        ],
        "opam": {
          "name": "lwt_react",
          "version": "1.1.3",
          "path": "test.esy.lock/opam/lwt_react.1.1.3"
        }
      },
      "overrides": [],
      "dependencies": [
        "ocaml@4.10.0@d41d8cd9", "@opam/react@opam:1.2.1@0e11855f",
        "@opam/lwt@opam:4.5.0@677655b4", "@opam/dune@opam:2.5.1@f38f376e",
        "@esy-ocaml/substs@0.0.1@d41d8cd9"
      ],
      "devDependencies": [
        "ocaml@4.10.0@d41d8cd9", "@opam/react@opam:1.2.1@0e11855f",
        "@opam/lwt@opam:4.5.0@677655b4", "@opam/dune@opam:2.5.1@f38f376e"
      ]
    },
    "@opam/lwt_ppx@opam:2.0.1@ab0debb8": {
      "id": "@opam/lwt_ppx@opam:2.0.1@ab0debb8",
      "name": "@opam/lwt_ppx",
      "version": "opam:2.0.1",
      "source": {
        "type": "install",
        "source": [
          "archive:https://opam.ocaml.org/cache/md5/d5/d5783fcff4fbfa7f79c9303776e4d144#md5:d5783fcff4fbfa7f79c9303776e4d144",
          "archive:https://github.com/ocsigen/lwt/archive/5.2.0.tar.gz#md5:d5783fcff4fbfa7f79c9303776e4d144"
        ],
        "opam": {
          "name": "lwt_ppx",
          "version": "2.0.1",
          "path": "test.esy.lock/opam/lwt_ppx.2.0.1"
        }
      },
      "overrides": [],
      "dependencies": [
        "ocaml@4.10.0@d41d8cd9",
        "@opam/ppx_tools_versioned@opam:5.4.0@48c10ee1",
        "@opam/ocaml-migrate-parsetree@opam:1.7.3@dbcf3b47",
        "@opam/lwt@opam:4.5.0@677655b4", "@opam/dune@opam:2.5.1@f38f376e",
        "@esy-ocaml/substs@0.0.1@d41d8cd9"
      ],
      "devDependencies": [
        "ocaml@4.10.0@d41d8cd9",
        "@opam/ppx_tools_versioned@opam:5.4.0@48c10ee1",
        "@opam/ocaml-migrate-parsetree@opam:1.7.3@dbcf3b47",
        "@opam/lwt@opam:4.5.0@677655b4", "@opam/dune@opam:2.5.1@f38f376e"
      ]
    },
    "@opam/lwt_log@opam:1.1.1@2d7a797f": {
      "id": "@opam/lwt_log@opam:1.1.1@2d7a797f",
      "name": "@opam/lwt_log",
      "version": "opam:1.1.1",
      "source": {
        "type": "install",
        "source": [
          "archive:https://opam.ocaml.org/cache/md5/02/02e93be62288037870ae5b1ce099fe59#md5:02e93be62288037870ae5b1ce099fe59",
          "archive:https://github.com/aantron/lwt_log/archive/1.1.1.tar.gz#md5:02e93be62288037870ae5b1ce099fe59"
        ],
        "opam": {
          "name": "lwt_log",
          "version": "1.1.1",
          "path": "test.esy.lock/opam/lwt_log.1.1.1"
        }
      },
      "overrides": [],
      "dependencies": [
        "@opam/lwt@opam:4.5.0@677655b4", "@opam/dune@opam:2.5.1@f38f376e",
        "@esy-ocaml/substs@0.0.1@d41d8cd9"
      ],
      "devDependencies": [
        "@opam/lwt@opam:4.5.0@677655b4", "@opam/dune@opam:2.5.1@f38f376e"
      ]
    },
    "@opam/lwt@opam:4.5.0@677655b4": {
      "id": "@opam/lwt@opam:4.5.0@677655b4",
      "name": "@opam/lwt",
      "version": "opam:4.5.0",
      "source": {
        "type": "install",
        "source": [
          "archive:https://opam.ocaml.org/cache/md5/1b/1b2fa7df39a70be1925acdabb8b3f8aa#md5:1b2fa7df39a70be1925acdabb8b3f8aa",
          "archive:https://github.com/ocsigen/lwt/archive/4.5.0.tar.gz#md5:1b2fa7df39a70be1925acdabb8b3f8aa"
        ],
        "opam": {
          "name": "lwt",
          "version": "4.5.0",
          "path": "test.esy.lock/opam/lwt.4.5.0"
        }
      },
      "overrides": [],
      "dependencies": [
        "ocaml@4.10.0@d41d8cd9", "@opam/seq@opam:base@d8d7de1d",
        "@opam/result@opam:1.5@6b753c82",
        "@opam/ocplib-endian@opam:1.1@84c1ca88",
        "@opam/mmap@opam:1.1.0@b85334ff",
        "@opam/dune-configurator@opam:2.5.1@aeb9d8d5",
        "@opam/dune@opam:2.5.1@f38f376e", "@opam/cppo@opam:1.6.6@f4f83858",
        "@opam/base-unix@opam:base@87d0b2eb",
        "@opam/base-threads@opam:base@36803084",
        "@esy-ocaml/substs@0.0.1@d41d8cd9"
      ],
      "devDependencies": [
        "ocaml@4.10.0@d41d8cd9", "@opam/seq@opam:base@d8d7de1d",
        "@opam/result@opam:1.5@6b753c82",
        "@opam/ocplib-endian@opam:1.1@84c1ca88",
        "@opam/mmap@opam:1.1.0@b85334ff",
        "@opam/dune-configurator@opam:2.5.1@aeb9d8d5",
        "@opam/dune@opam:2.5.1@f38f376e"
      ]
    },
    "@opam/lru@github:bryphe/lru:lru.opam#2708c70@d41d8cd9": {
      "id": "@opam/lru@github:bryphe/lru:lru.opam#2708c70@d41d8cd9",
      "name": "@opam/lru",
      "version": "github:bryphe/lru:lru.opam#2708c70",
      "source": {
        "type": "install",
        "source": [ "github:bryphe/lru:lru.opam#2708c70" ]
      },
      "overrides": [],
      "dependencies": [
        "ocaml@4.10.0@d41d8cd9", "@opam/psq@opam:0.2.0@247756d4",
        "@opam/dune@opam:2.5.1@f38f376e", "@esy-ocaml/substs@0.0.1@d41d8cd9"
      ],
      "devDependencies": [
        "ocaml@4.10.0@d41d8cd9", "@opam/psq@opam:0.2.0@247756d4"
      ]
    },
    "@opam/logs@opam:0.7.0@1d03143e": {
      "id": "@opam/logs@opam:0.7.0@1d03143e",
      "name": "@opam/logs",
      "version": "opam:0.7.0",
      "source": {
        "type": "install",
        "source": [
          "archive:https://opam.ocaml.org/cache/md5/2b/2bf021ca13331775e33cf34ab60246f7#md5:2bf021ca13331775e33cf34ab60246f7",
          "archive:https://erratique.ch/software/logs/releases/logs-0.7.0.tbz#md5:2bf021ca13331775e33cf34ab60246f7"
        ],
        "opam": {
          "name": "logs",
          "version": "0.7.0",
          "path": "test.esy.lock/opam/logs.0.7.0"
        }
      },
      "overrides": [],
      "dependencies": [
        "ocaml@4.10.0@d41d8cd9", "@opam/topkg@opam:1.0.1@a42c631e",
        "@opam/ocamlfind@opam:1.8.1@ff07b0f9",
        "@opam/ocamlbuild@opam:0.14.0@6ac75d03",
        "@opam/lwt@opam:4.5.0@677655b4", "@opam/fmt@opam:0.8.8@01c3a23c",
        "@opam/base-threads@opam:base@36803084",
        "@esy-ocaml/substs@0.0.1@d41d8cd9"
      ],
      "devDependencies": [ "ocaml@4.10.0@d41d8cd9" ]
    },
    "@opam/lambda-term@opam:3.1.0@8adc2660": {
      "id": "@opam/lambda-term@opam:3.1.0@8adc2660",
      "name": "@opam/lambda-term",
      "version": "opam:3.1.0",
      "source": {
        "type": "install",
        "source": [
          "archive:https://opam.ocaml.org/cache/md5/78/78180c04ecfc8060b23d7d0014f24196#md5:78180c04ecfc8060b23d7d0014f24196",
          "archive:https://github.com/ocaml-community/lambda-term/archive/3.1.0.tar.gz#md5:78180c04ecfc8060b23d7d0014f24196"
        ],
        "opam": {
          "name": "lambda-term",
          "version": "3.1.0",
          "path": "test.esy.lock/opam/lambda-term.3.1.0"
        }
      },
      "overrides": [],
      "dependencies": [
        "ocaml@4.10.0@d41d8cd9", "@opam/zed@opam:3.1.0@86c55416",
        "@opam/react@opam:1.2.1@0e11855f",
        "@opam/mew_vi@opam:0.5.0@cf66c299",
        "@opam/lwt_react@opam:1.1.3@72987fcf",
        "@opam/lwt_log@opam:1.1.1@2d7a797f", "@opam/lwt@opam:4.5.0@677655b4",
        "@opam/dune@opam:2.5.1@f38f376e",
        "@opam/camomile@opam:1.0.2@51b42ad8",
        "@esy-ocaml/substs@0.0.1@d41d8cd9"
      ],
      "devDependencies": [
        "ocaml@4.10.0@d41d8cd9", "@opam/zed@opam:3.1.0@86c55416",
        "@opam/react@opam:1.2.1@0e11855f",
        "@opam/mew_vi@opam:0.5.0@cf66c299",
        "@opam/lwt_react@opam:1.1.3@72987fcf",
        "@opam/lwt_log@opam:1.1.1@2d7a797f", "@opam/lwt@opam:4.5.0@677655b4",
        "@opam/dune@opam:2.5.1@f38f376e",
        "@opam/camomile@opam:1.0.2@51b42ad8"
      ]
    },
    "@opam/junit@opam:2.0.2@0b7bd730": {
      "id": "@opam/junit@opam:2.0.2@0b7bd730",
      "name": "@opam/junit",
      "version": "opam:2.0.2",
      "source": {
        "type": "install",
        "source": [
          "archive:https://opam.ocaml.org/cache/sha256/fd/fda941b653613a4a5731f9b3557364b12baa341daa13c01676c9eb8d64e96b01#sha256:fda941b653613a4a5731f9b3557364b12baa341daa13c01676c9eb8d64e96b01",
          "archive:https://github.com/Khady/ocaml-junit/releases/download/2.0.2/junit-2.0.2.tbz#sha256:fda941b653613a4a5731f9b3557364b12baa341daa13c01676c9eb8d64e96b01"
        ],
        "opam": {
          "name": "junit",
          "version": "2.0.2",
          "path": "test.esy.lock/opam/junit.2.0.2"
        }
      },
      "overrides": [],
      "dependencies": [
        "@opam/tyxml@opam:4.4.0@1dca5713", "@opam/ptime@opam:0.8.5@0051d642",
        "@opam/dune@opam:2.5.1@f38f376e", "@esy-ocaml/substs@0.0.1@d41d8cd9"
      ],
      "devDependencies": [
        "@opam/tyxml@opam:4.4.0@1dca5713", "@opam/ptime@opam:0.8.5@0051d642",
        "@opam/dune@opam:2.5.1@f38f376e"
      ]
    },
    "@opam/integers@opam:0.4.0@f7acfaeb": {
      "id": "@opam/integers@opam:0.4.0@f7acfaeb",
      "name": "@opam/integers",
      "version": "opam:0.4.0",
      "source": {
        "type": "install",
        "source": [
          "archive:https://opam.ocaml.org/cache/md5/c1/c1492352e6525048790508c57aad93c3#md5:c1492352e6525048790508c57aad93c3",
          "archive:https://github.com/ocamllabs/ocaml-integers/archive/0.4.0.tar.gz#md5:c1492352e6525048790508c57aad93c3"
        ],
        "opam": {
          "name": "integers",
          "version": "0.4.0",
          "path": "test.esy.lock/opam/integers.0.4.0"
        }
      },
      "overrides": [],
      "dependencies": [
        "ocaml@4.10.0@d41d8cd9", "@opam/dune@opam:2.5.1@f38f376e",
        "@esy-ocaml/substs@0.0.1@d41d8cd9"
      ],
      "devDependencies": [
        "ocaml@4.10.0@d41d8cd9", "@opam/dune@opam:2.5.1@f38f376e"
      ]
    },
    "@opam/fpath@opam:0.7.2@45477b93": {
      "id": "@opam/fpath@opam:0.7.2@45477b93",
      "name": "@opam/fpath",
      "version": "opam:0.7.2",
      "source": {
        "type": "install",
        "source": [
          "archive:https://opam.ocaml.org/cache/md5/52/52c7ecb0bf180088336f3c645875fa41#md5:52c7ecb0bf180088336f3c645875fa41",
          "archive:http://erratique.ch/software/fpath/releases/fpath-0.7.2.tbz#md5:52c7ecb0bf180088336f3c645875fa41"
        ],
        "opam": {
          "name": "fpath",
          "version": "0.7.2",
          "path": "test.esy.lock/opam/fpath.0.7.2"
        }
      },
      "overrides": [],
      "dependencies": [
        "ocaml@4.10.0@d41d8cd9", "@opam/topkg@opam:1.0.1@a42c631e",
        "@opam/result@opam:1.5@6b753c82",
        "@opam/ocamlfind@opam:1.8.1@ff07b0f9",
        "@opam/ocamlbuild@opam:0.14.0@6ac75d03",
        "@opam/astring@opam:0.8.3@4e5e17d5",
        "@esy-ocaml/substs@0.0.1@d41d8cd9"
      ],
      "devDependencies": [
        "ocaml@4.10.0@d41d8cd9", "@opam/result@opam:1.5@6b753c82",
        "@opam/astring@opam:0.8.3@4e5e17d5"
      ]
    },
    "@opam/fmt@opam:0.8.8@01c3a23c": {
      "id": "@opam/fmt@opam:0.8.8@01c3a23c",
      "name": "@opam/fmt",
      "version": "opam:0.8.8",
      "source": {
        "type": "install",
        "source": [
          "archive:https://opam.ocaml.org/cache/md5/47/473490fcfdf3ff0a8ccee226b873d4b2#md5:473490fcfdf3ff0a8ccee226b873d4b2",
          "archive:https://erratique.ch/software/fmt/releases/fmt-0.8.8.tbz#md5:473490fcfdf3ff0a8ccee226b873d4b2"
        ],
        "opam": {
          "name": "fmt",
          "version": "0.8.8",
          "path": "test.esy.lock/opam/fmt.0.8.8"
        }
      },
      "overrides": [],
      "dependencies": [
        "ocaml@4.10.0@d41d8cd9", "@opam/topkg@opam:1.0.1@a42c631e",
        "@opam/stdlib-shims@opam:0.1.0@d957c903",
        "@opam/seq@opam:base@d8d7de1d",
        "@opam/ocamlfind@opam:1.8.1@ff07b0f9",
        "@opam/ocamlbuild@opam:0.14.0@6ac75d03",
        "@opam/base-unix@opam:base@87d0b2eb",
        "@esy-ocaml/substs@0.0.1@d41d8cd9"
      ],
      "devDependencies": [
        "ocaml@4.10.0@d41d8cd9", "@opam/stdlib-shims@opam:0.1.0@d957c903",
        "@opam/seq@opam:base@d8d7de1d"
      ]
    },
    "@opam/fix@opam:20200131@0ecd2f01": {
      "id": "@opam/fix@opam:20200131@0ecd2f01",
      "name": "@opam/fix",
      "version": "opam:20200131",
      "source": {
        "type": "install",
        "source": [
          "archive:https://opam.ocaml.org/cache/md5/99/991ff031666c662eaab638d2e0f4ac1d#md5:991ff031666c662eaab638d2e0f4ac1d",
          "archive:https://gitlab.inria.fr/fpottier/fix/repository/20200131/archive.tar.gz#md5:991ff031666c662eaab638d2e0f4ac1d"
        ],
        "opam": {
          "name": "fix",
          "version": "20200131",
          "path": "test.esy.lock/opam/fix.20200131"
        }
      },
      "overrides": [],
      "dependencies": [
        "ocaml@4.10.0@d41d8cd9", "@opam/dune@opam:2.5.1@f38f376e",
        "@esy-ocaml/substs@0.0.1@d41d8cd9"
      ],
      "devDependencies": [
        "ocaml@4.10.0@d41d8cd9", "@opam/dune@opam:2.5.1@f38f376e"
      ]
    },
    "@opam/easy-format@opam:1.3.2@0484b3c4": {
      "id": "@opam/easy-format@opam:1.3.2@0484b3c4",
      "name": "@opam/easy-format",
      "version": "opam:1.3.2",
      "source": {
        "type": "install",
        "source": [
          "archive:https://opam.ocaml.org/cache/sha256/34/3440c2b882d537ae5e9011eb06abb53f5667e651ea4bb3b460ea8230fa8c1926#sha256:3440c2b882d537ae5e9011eb06abb53f5667e651ea4bb3b460ea8230fa8c1926",
          "archive:https://github.com/mjambon/easy-format/releases/download/1.3.2/easy-format-1.3.2.tbz#sha256:3440c2b882d537ae5e9011eb06abb53f5667e651ea4bb3b460ea8230fa8c1926"
        ],
        "opam": {
          "name": "easy-format",
          "version": "1.3.2",
          "path": "test.esy.lock/opam/easy-format.1.3.2"
        }
      },
      "overrides": [],
      "dependencies": [
        "ocaml@4.10.0@d41d8cd9", "@opam/dune@opam:2.5.1@f38f376e",
        "@esy-ocaml/substs@0.0.1@d41d8cd9"
      ],
      "devDependencies": [
        "ocaml@4.10.0@d41d8cd9", "@opam/dune@opam:2.5.1@f38f376e"
      ]
    },
    "@opam/dune-private-libs@opam:2.5.1@60c1661f": {
      "id": "@opam/dune-private-libs@opam:2.5.1@60c1661f",
      "name": "@opam/dune-private-libs",
      "version": "opam:2.5.1",
      "source": {
        "type": "install",
        "source": [
          "archive:https://opam.ocaml.org/cache/sha256/8f/8f77d3a87f208e0d7cccaa1c48c4bb1bb87d62d07c3f25e9b8ba298e028ce52b#sha256:8f77d3a87f208e0d7cccaa1c48c4bb1bb87d62d07c3f25e9b8ba298e028ce52b",
          "archive:https://github.com/ocaml/dune/releases/download/2.5.1/dune-2.5.1.tbz#sha256:8f77d3a87f208e0d7cccaa1c48c4bb1bb87d62d07c3f25e9b8ba298e028ce52b"
        ],
        "opam": {
          "name": "dune-private-libs",
          "version": "2.5.1",
          "path": "test.esy.lock/opam/dune-private-libs.2.5.1"
        }
      },
      "overrides": [],
      "dependencies": [
        "ocaml@4.10.0@d41d8cd9", "@opam/dune@opam:2.5.1@f38f376e",
        "@esy-ocaml/substs@0.0.1@d41d8cd9"
      ],
      "devDependencies": [
        "ocaml@4.10.0@d41d8cd9", "@opam/dune@opam:2.5.1@f38f376e"
      ]
    },
    "@opam/dune-configurator@opam:2.5.1@aeb9d8d5": {
      "id": "@opam/dune-configurator@opam:2.5.1@aeb9d8d5",
      "name": "@opam/dune-configurator",
      "version": "opam:2.5.1",
      "source": {
        "type": "install",
        "source": [
          "archive:https://opam.ocaml.org/cache/sha256/8f/8f77d3a87f208e0d7cccaa1c48c4bb1bb87d62d07c3f25e9b8ba298e028ce52b#sha256:8f77d3a87f208e0d7cccaa1c48c4bb1bb87d62d07c3f25e9b8ba298e028ce52b",
          "archive:https://github.com/ocaml/dune/releases/download/2.5.1/dune-2.5.1.tbz#sha256:8f77d3a87f208e0d7cccaa1c48c4bb1bb87d62d07c3f25e9b8ba298e028ce52b"
        ],
        "opam": {
          "name": "dune-configurator",
          "version": "2.5.1",
          "path": "test.esy.lock/opam/dune-configurator.2.5.1"
        }
      },
      "overrides": [],
      "dependencies": [
        "@opam/dune-private-libs@opam:2.5.1@60c1661f",
        "@opam/dune@opam:2.5.1@f38f376e", "@esy-ocaml/substs@0.0.1@d41d8cd9"
      ],
      "devDependencies": [
        "@opam/dune-private-libs@opam:2.5.1@60c1661f",
        "@opam/dune@opam:2.5.1@f38f376e"
      ]
    },
    "@opam/dune-build-info@opam:2.5.1@921e5578": {
      "id": "@opam/dune-build-info@opam:2.5.1@921e5578",
      "name": "@opam/dune-build-info",
      "version": "opam:2.5.1",
      "source": {
        "type": "install",
        "source": [
          "archive:https://opam.ocaml.org/cache/sha256/8f/8f77d3a87f208e0d7cccaa1c48c4bb1bb87d62d07c3f25e9b8ba298e028ce52b#sha256:8f77d3a87f208e0d7cccaa1c48c4bb1bb87d62d07c3f25e9b8ba298e028ce52b",
          "archive:https://github.com/ocaml/dune/releases/download/2.5.1/dune-2.5.1.tbz#sha256:8f77d3a87f208e0d7cccaa1c48c4bb1bb87d62d07c3f25e9b8ba298e028ce52b"
        ],
        "opam": {
          "name": "dune-build-info",
          "version": "2.5.1",
          "path": "test.esy.lock/opam/dune-build-info.2.5.1"
        }
      },
      "overrides": [],
      "dependencies": [
        "@opam/dune@opam:2.5.1@f38f376e", "@esy-ocaml/substs@0.0.1@d41d8cd9"
      ],
      "devDependencies": [ "@opam/dune@opam:2.5.1@f38f376e" ]
    },
    "@opam/dune@opam:2.5.1@f38f376e": {
      "id": "@opam/dune@opam:2.5.1@f38f376e",
      "name": "@opam/dune",
      "version": "opam:2.5.1",
      "source": {
        "type": "install",
        "source": [
          "archive:https://opam.ocaml.org/cache/sha256/8f/8f77d3a87f208e0d7cccaa1c48c4bb1bb87d62d07c3f25e9b8ba298e028ce52b#sha256:8f77d3a87f208e0d7cccaa1c48c4bb1bb87d62d07c3f25e9b8ba298e028ce52b",
          "archive:https://github.com/ocaml/dune/releases/download/2.5.1/dune-2.5.1.tbz#sha256:8f77d3a87f208e0d7cccaa1c48c4bb1bb87d62d07c3f25e9b8ba298e028ce52b"
        ],
        "opam": {
          "name": "dune",
          "version": "2.5.1",
          "path": "test.esy.lock/opam/dune.2.5.1"
        }
      },
      "overrides": [
        {
          "opamoverride":
            "test.esy.lock/overrides/opam__s__dune_opam__c__2.5.1_opam_override"
        }
      ],
      "dependencies": [
        "ocaml@4.10.0@d41d8cd9",
        "@opam/ocamlfind-secondary@opam:1.8.1@1afa38b2",
        "@opam/base-unix@opam:base@87d0b2eb",
        "@opam/base-threads@opam:base@36803084",
        "@esy-ocaml/substs@0.0.1@d41d8cd9"
      ],
      "devDependencies": [
        "ocaml@4.10.0@d41d8cd9",
        "@opam/ocamlfind-secondary@opam:1.8.1@1afa38b2",
        "@opam/base-unix@opam:base@87d0b2eb",
        "@opam/base-threads@opam:base@36803084"
      ]
    },
    "@opam/ctypes@opam:0.15.1@b0227b2f": {
      "id": "@opam/ctypes@opam:0.15.1@b0227b2f",
      "name": "@opam/ctypes",
      "version": "opam:0.15.1",
      "source": {
        "type": "install",
        "source": [
          "archive:https://opam.ocaml.org/cache/md5/e8/e87b2646f7597e00b8b9a1f5f8e36ee6#md5:e87b2646f7597e00b8b9a1f5f8e36ee6",
          "archive:https://github.com/ocamllabs/ocaml-ctypes/archive/0.15.1.tar.gz#md5:e87b2646f7597e00b8b9a1f5f8e36ee6"
        ],
        "opam": {
          "name": "ctypes",
          "version": "0.15.1",
          "path": "test.esy.lock/opam/ctypes.0.15.1"
        }
      },
      "overrides": [
        {
          "opamoverride":
            "test.esy.lock/overrides/opam__s__ctypes_opam__c__0.15.1_opam_override"
        }
      ],
      "dependencies": [
        "ocaml@4.10.0@d41d8cd9", "@opam/ocamlfind@opam:1.8.1@ff07b0f9",
        "@opam/integers@opam:0.4.0@f7acfaeb",
        "@opam/conf-pkg-config@opam:1.2@d86c8f53",
        "@opam/base-bytes@opam:base@19d0c2ff",
        "@esy-ocaml/substs@0.0.1@d41d8cd9"
      ],
      "devDependencies": [
        "ocaml@4.10.0@d41d8cd9", "@opam/integers@opam:0.4.0@f7acfaeb",
        "@opam/base-bytes@opam:base@19d0c2ff"
      ]
    },
    "@opam/cppo@opam:1.6.6@f4f83858": {
      "id": "@opam/cppo@opam:1.6.6@f4f83858",
      "name": "@opam/cppo",
      "version": "opam:1.6.6",
      "source": {
        "type": "install",
        "source": [
          "archive:https://opam.ocaml.org/cache/sha256/e7/e7272996a7789175b87bb998efd079794a8db6625aae990d73f7b4484a07b8a0#sha256:e7272996a7789175b87bb998efd079794a8db6625aae990d73f7b4484a07b8a0",
          "archive:https://github.com/ocaml-community/cppo/releases/download/v1.6.6/cppo-v1.6.6.tbz#sha256:e7272996a7789175b87bb998efd079794a8db6625aae990d73f7b4484a07b8a0"
        ],
        "opam": {
          "name": "cppo",
          "version": "1.6.6",
          "path": "test.esy.lock/opam/cppo.1.6.6"
        }
      },
      "overrides": [],
      "dependencies": [
        "ocaml@4.10.0@d41d8cd9", "@opam/dune@opam:2.5.1@f38f376e",
        "@opam/base-unix@opam:base@87d0b2eb",
        "@esy-ocaml/substs@0.0.1@d41d8cd9"
      ],
      "devDependencies": [
        "ocaml@4.10.0@d41d8cd9", "@opam/dune@opam:2.5.1@f38f376e",
        "@opam/base-unix@opam:base@87d0b2eb"
      ]
    },
    "@opam/conf-pkg-config@opam:1.2@d86c8f53": {
      "id": "@opam/conf-pkg-config@opam:1.2@d86c8f53",
      "name": "@opam/conf-pkg-config",
      "version": "opam:1.2",
      "source": {
        "type": "install",
        "source": [ "no-source:" ],
        "opam": {
          "name": "conf-pkg-config",
          "version": "1.2",
          "path": "test.esy.lock/opam/conf-pkg-config.1.2"
        }
      },
      "overrides": [
        {
          "opamoverride":
            "test.esy.lock/overrides/opam__s__conf_pkg_config_opam__c__1.2_opam_override"
        }
      ],
      "dependencies": [
        "yarn-pkg-config@github:esy-ocaml/yarn-pkg-config#db3a0b63883606dd57c54a7158d560d6cba8cd79@d41d8cd9",
        "@esy-ocaml/substs@0.0.1@d41d8cd9"
      ],
      "devDependencies": []
    },
    "@opam/conf-m4@opam:1@3b2b148a": {
      "id": "@opam/conf-m4@opam:1@3b2b148a",
      "name": "@opam/conf-m4",
      "version": "opam:1",
      "source": {
        "type": "install",
        "source": [ "no-source:" ],
        "opam": {
          "name": "conf-m4",
          "version": "1",
          "path": "test.esy.lock/opam/conf-m4.1"
        }
      },
      "overrides": [],
      "dependencies": [ "@esy-ocaml/substs@0.0.1@d41d8cd9" ],
      "devDependencies": []
    },
    "@opam/charInfo_width@opam:1.1.0@9d8d61b2": {
      "id": "@opam/charInfo_width@opam:1.1.0@9d8d61b2",
      "name": "@opam/charInfo_width",
      "version": "opam:1.1.0",
      "source": {
        "type": "install",
        "source": [
          "archive:https://opam.ocaml.org/cache/md5/c4/c4ab038e06f06a29692c05fdd7c268c5#md5:c4ab038e06f06a29692c05fdd7c268c5",
          "archive:https://bitbucket.org/zandoye/charinfo_width/get/1.1.0.tar.gz#md5:c4ab038e06f06a29692c05fdd7c268c5"
        ],
        "opam": {
          "name": "charInfo_width",
          "version": "1.1.0",
          "path": "test.esy.lock/opam/charInfo_width.1.1.0"
        }
      },
      "overrides": [],
      "dependencies": [
        "ocaml@4.10.0@d41d8cd9", "@opam/result@opam:1.5@6b753c82",
        "@opam/dune@opam:2.5.1@f38f376e",
        "@opam/camomile@opam:1.0.2@51b42ad8",
        "@esy-ocaml/substs@0.0.1@d41d8cd9"
      ],
      "devDependencies": [
        "ocaml@4.10.0@d41d8cd9", "@opam/result@opam:1.5@6b753c82",
        "@opam/dune@opam:2.5.1@f38f376e",
        "@opam/camomile@opam:1.0.2@51b42ad8"
      ]
    },
    "@opam/camomile@opam:1.0.2@51b42ad8": {
      "id": "@opam/camomile@opam:1.0.2@51b42ad8",
      "name": "@opam/camomile",
      "version": "opam:1.0.2",
      "source": {
        "type": "install",
        "source": [
          "archive:https://opam.ocaml.org/cache/sha256/f0/f0a419b0affc36500f83b086ffaa36c545560cee5d57e84b729e8f851b3d1632#sha256:f0a419b0affc36500f83b086ffaa36c545560cee5d57e84b729e8f851b3d1632",
          "archive:https://github.com/yoriyuki/Camomile/releases/download/1.0.2/camomile-1.0.2.tbz#sha256:f0a419b0affc36500f83b086ffaa36c545560cee5d57e84b729e8f851b3d1632"
        ],
        "opam": {
          "name": "camomile",
          "version": "1.0.2",
          "path": "test.esy.lock/opam/camomile.1.0.2"
        }
      },
      "overrides": [],
      "dependencies": [
        "ocaml@4.10.0@d41d8cd9", "@opam/dune@opam:2.5.1@f38f376e",
        "@esy-ocaml/substs@0.0.1@d41d8cd9"
      ],
      "devDependencies": [
        "ocaml@4.10.0@d41d8cd9", "@opam/dune@opam:2.5.1@f38f376e"
      ]
    },
    "@opam/biniou@opam:1.2.1@d7570399": {
      "id": "@opam/biniou@opam:1.2.1@d7570399",
      "name": "@opam/biniou",
      "version": "opam:1.2.1",
      "source": {
        "type": "install",
        "source": [
          "archive:https://opam.ocaml.org/cache/sha256/35/35546c68b1929a8e6d27a3b39ecd17b38303a0d47e65eb9d1480c2061ea84335#sha256:35546c68b1929a8e6d27a3b39ecd17b38303a0d47e65eb9d1480c2061ea84335",
          "archive:https://github.com/mjambon/biniou/releases/download/1.2.1/biniou-1.2.1.tbz#sha256:35546c68b1929a8e6d27a3b39ecd17b38303a0d47e65eb9d1480c2061ea84335"
        ],
        "opam": {
          "name": "biniou",
          "version": "1.2.1",
          "path": "test.esy.lock/opam/biniou.1.2.1"
        }
      },
      "overrides": [],
      "dependencies": [
        "ocaml@4.10.0@d41d8cd9", "@opam/easy-format@opam:1.3.2@0484b3c4",
        "@opam/dune@opam:2.5.1@f38f376e", "@esy-ocaml/substs@0.0.1@d41d8cd9"
      ],
      "devDependencies": [
        "ocaml@4.10.0@d41d8cd9", "@opam/easy-format@opam:1.3.2@0484b3c4",
        "@opam/dune@opam:2.5.1@f38f376e"
      ]
    },
    "@opam/base-unix@opam:base@87d0b2eb": {
      "id": "@opam/base-unix@opam:base@87d0b2eb",
      "name": "@opam/base-unix",
      "version": "opam:base",
      "source": {
        "type": "install",
        "source": [ "no-source:" ],
        "opam": {
          "name": "base-unix",
          "version": "base",
          "path": "test.esy.lock/opam/base-unix.base"
        }
      },
      "overrides": [],
      "dependencies": [ "@esy-ocaml/substs@0.0.1@d41d8cd9" ],
      "devDependencies": []
    },
    "@opam/base-threads@opam:base@36803084": {
      "id": "@opam/base-threads@opam:base@36803084",
      "name": "@opam/base-threads",
      "version": "opam:base",
      "source": {
        "type": "install",
        "source": [ "no-source:" ],
        "opam": {
          "name": "base-threads",
          "version": "base",
          "path": "test.esy.lock/opam/base-threads.base"
        }
      },
      "overrides": [],
      "dependencies": [ "@esy-ocaml/substs@0.0.1@d41d8cd9" ],
      "devDependencies": []
    },
    "@opam/base-bytes@opam:base@19d0c2ff": {
      "id": "@opam/base-bytes@opam:base@19d0c2ff",
      "name": "@opam/base-bytes",
      "version": "opam:base",
      "source": {
        "type": "install",
        "source": [ "no-source:" ],
        "opam": {
          "name": "base-bytes",
          "version": "base",
          "path": "test.esy.lock/opam/base-bytes.base"
        }
      },
      "overrides": [],
      "dependencies": [
        "ocaml@4.10.0@d41d8cd9", "@opam/ocamlfind@opam:1.8.1@ff07b0f9",
        "@esy-ocaml/substs@0.0.1@d41d8cd9"
      ],
      "devDependencies": [
        "ocaml@4.10.0@d41d8cd9", "@opam/ocamlfind@opam:1.8.1@ff07b0f9"
      ]
    },
    "@opam/base-bigarray@opam:base@b03491b0": {
      "id": "@opam/base-bigarray@opam:base@b03491b0",
      "name": "@opam/base-bigarray",
      "version": "opam:base",
      "source": {
        "type": "install",
        "source": [ "no-source:" ],
        "opam": {
          "name": "base-bigarray",
          "version": "base",
          "path": "test.esy.lock/opam/base-bigarray.base"
        }
      },
      "overrides": [],
      "dependencies": [ "@esy-ocaml/substs@0.0.1@d41d8cd9" ],
      "devDependencies": []
    },
    "@opam/base@opam:v0.14.0@b8817fc1": {
      "id": "@opam/base@opam:v0.14.0@b8817fc1",
      "name": "@opam/base",
      "version": "opam:v0.14.0",
      "source": {
        "type": "install",
        "source": [
          "archive:https://opam.ocaml.org/cache/md5/5a/5a00382c724e97b6768aaa27481dd3cc#md5:5a00382c724e97b6768aaa27481dd3cc",
          "archive:https://ocaml.janestreet.com/ocaml-core/v0.14/files/base-v0.14.0.tar.gz#md5:5a00382c724e97b6768aaa27481dd3cc"
        ],
        "opam": {
          "name": "base",
          "version": "v0.14.0",
          "path": "test.esy.lock/opam/base.v0.14.0"
        }
      },
      "overrides": [],
      "dependencies": [
        "ocaml@4.10.0@d41d8cd9", "@opam/sexplib0@opam:v0.14.0@ddeb6438",
        "@opam/dune-configurator@opam:2.5.1@aeb9d8d5",
        "@opam/dune@opam:2.5.1@f38f376e", "@esy-ocaml/substs@0.0.1@d41d8cd9"
      ],
      "devDependencies": [
        "ocaml@4.10.0@d41d8cd9", "@opam/sexplib0@opam:v0.14.0@ddeb6438",
        "@opam/dune-configurator@opam:2.5.1@aeb9d8d5",
        "@opam/dune@opam:2.5.1@f38f376e"
      ]
    },
    "@opam/atdgen-runtime@opam:2.2.1@6a3a6395": {
      "id": "@opam/atdgen-runtime@opam:2.2.1@6a3a6395",
      "name": "@opam/atdgen-runtime",
      "version": "opam:2.2.1",
      "source": {
        "type": "install",
        "source": [
          "archive:https://opam.ocaml.org/cache/sha256/db/db6b4c1a6293b214a7b7a3da435e681abd1b16b55d5aa246b93d26736d3a559e#sha256:db6b4c1a6293b214a7b7a3da435e681abd1b16b55d5aa246b93d26736d3a559e",
          "archive:https://github.com/ahrefs/atd/releases/download/2.2.1/atd-2.2.1.tbz#sha256:db6b4c1a6293b214a7b7a3da435e681abd1b16b55d5aa246b93d26736d3a559e"
        ],
        "opam": {
          "name": "atdgen-runtime",
          "version": "2.2.1",
          "path": "test.esy.lock/opam/atdgen-runtime.2.2.1"
        }
      },
      "overrides": [],
      "dependencies": [
        "ocaml@4.10.0@d41d8cd9", "@opam/yojson@opam:1.7.0@7056d985",
        "@opam/re@opam:1.9.0@d4d5e13d", "@opam/dune@opam:2.5.1@f38f376e",
        "@opam/biniou@opam:1.2.1@d7570399",
        "@esy-ocaml/substs@0.0.1@d41d8cd9"
      ],
      "devDependencies": [
        "ocaml@4.10.0@d41d8cd9", "@opam/yojson@opam:1.7.0@7056d985",
        "@opam/re@opam:1.9.0@d4d5e13d", "@opam/dune@opam:2.5.1@f38f376e",
        "@opam/biniou@opam:1.2.1@d7570399"
      ]
    },
    "@opam/atdgen@opam:2.2.1@d73fda11": {
      "id": "@opam/atdgen@opam:2.2.1@d73fda11",
      "name": "@opam/atdgen",
      "version": "opam:2.2.1",
      "source": {
        "type": "install",
        "source": [
          "archive:https://opam.ocaml.org/cache/sha256/db/db6b4c1a6293b214a7b7a3da435e681abd1b16b55d5aa246b93d26736d3a559e#sha256:db6b4c1a6293b214a7b7a3da435e681abd1b16b55d5aa246b93d26736d3a559e",
          "archive:https://github.com/ahrefs/atd/releases/download/2.2.1/atd-2.2.1.tbz#sha256:db6b4c1a6293b214a7b7a3da435e681abd1b16b55d5aa246b93d26736d3a559e"
        ],
        "opam": {
          "name": "atdgen",
          "version": "2.2.1",
          "path": "test.esy.lock/opam/atdgen.2.2.1"
        }
      },
      "overrides": [],
      "dependencies": [
        "ocaml@4.10.0@d41d8cd9", "@opam/yojson@opam:1.7.0@7056d985",
        "@opam/dune@opam:2.5.1@f38f376e", "@opam/biniou@opam:1.2.1@d7570399",
        "@opam/atdgen-runtime@opam:2.2.1@6a3a6395",
        "@opam/atd@opam:2.2.1@071ab6bd", "@esy-ocaml/substs@0.0.1@d41d8cd9"
      ],
      "devDependencies": [
        "ocaml@4.10.0@d41d8cd9", "@opam/yojson@opam:1.7.0@7056d985",
        "@opam/dune@opam:2.5.1@f38f376e", "@opam/biniou@opam:1.2.1@d7570399",
        "@opam/atdgen-runtime@opam:2.2.1@6a3a6395",
        "@opam/atd@opam:2.2.1@071ab6bd"
      ]
    },
    "@opam/atd@opam:2.2.1@071ab6bd": {
      "id": "@opam/atd@opam:2.2.1@071ab6bd",
      "name": "@opam/atd",
      "version": "opam:2.2.1",
      "source": {
        "type": "install",
        "source": [
          "archive:https://opam.ocaml.org/cache/sha256/db/db6b4c1a6293b214a7b7a3da435e681abd1b16b55d5aa246b93d26736d3a559e#sha256:db6b4c1a6293b214a7b7a3da435e681abd1b16b55d5aa246b93d26736d3a559e",
          "archive:https://github.com/ahrefs/atd/releases/download/2.2.1/atd-2.2.1.tbz#sha256:db6b4c1a6293b214a7b7a3da435e681abd1b16b55d5aa246b93d26736d3a559e"
        ],
        "opam": {
          "name": "atd",
          "version": "2.2.1",
          "path": "test.esy.lock/opam/atd.2.2.1"
        }
      },
      "overrides": [],
      "dependencies": [
        "ocaml@4.10.0@d41d8cd9", "@opam/re@opam:1.9.0@d4d5e13d",
        "@opam/menhir@opam:20200211@26571604",
        "@opam/easy-format@opam:1.3.2@0484b3c4",
        "@opam/dune@opam:2.5.1@f38f376e", "@esy-ocaml/substs@0.0.1@d41d8cd9"
      ],
      "devDependencies": [
        "ocaml@4.10.0@d41d8cd9", "@opam/re@opam:1.9.0@d4d5e13d",
        "@opam/menhir@opam:20200211@26571604",
        "@opam/easy-format@opam:1.3.2@0484b3c4",
        "@opam/dune@opam:2.5.1@f38f376e"
      ]
    },
    "@opam/astring@opam:0.8.3@4e5e17d5": {
      "id": "@opam/astring@opam:0.8.3@4e5e17d5",
      "name": "@opam/astring",
      "version": "opam:0.8.3",
      "source": {
        "type": "install",
        "source": [
          "archive:https://opam.ocaml.org/cache/md5/c5/c5bf6352b9ac27fbeab342740f4fa870#md5:c5bf6352b9ac27fbeab342740f4fa870",
          "archive:http://erratique.ch/software/astring/releases/astring-0.8.3.tbz#md5:c5bf6352b9ac27fbeab342740f4fa870"
        ],
        "opam": {
          "name": "astring",
          "version": "0.8.3",
          "path": "test.esy.lock/opam/astring.0.8.3"
        }
      },
      "overrides": [],
      "dependencies": [
        "ocaml@4.10.0@d41d8cd9", "@opam/topkg@opam:1.0.1@a42c631e",
        "@opam/ocamlfind@opam:1.8.1@ff07b0f9",
        "@opam/ocamlbuild@opam:0.14.0@6ac75d03",
        "@opam/base-bytes@opam:base@19d0c2ff",
        "@esy-ocaml/substs@0.0.1@d41d8cd9"
      ],
      "devDependencies": [
        "ocaml@4.10.0@d41d8cd9", "@opam/base-bytes@opam:base@19d0c2ff"
      ]
    },
    "@glennsl/timber@1.2.0@d41d8cd9": {
      "id": "@glennsl/timber@1.2.0@d41d8cd9",
      "name": "@glennsl/timber",
      "version": "1.2.0",
      "source": {
        "type": "install",
        "source": [
          "archive:https://registry.npmjs.org/@glennsl/timber/-/timber-1.2.0.tgz#sha1:fd888b470eeef09d00482d1888eaa360e599daf4"
        ]
      },
      "overrides": [],
      "dependencies": [
        "ocaml@4.10.0@d41d8cd9", "@opam/re@opam:1.9.0@d4d5e13d",
        "@opam/logs@opam:0.7.0@1d03143e", "@opam/fmt@opam:0.8.8@01c3a23c",
        "@opam/dune@opam:2.5.1@f38f376e", "@esy-ocaml/reason@3.6.0@d41d8cd9"
      ],
      "devDependencies": []
    },
    "@esy-ocaml/substs@0.0.1@d41d8cd9": {
      "id": "@esy-ocaml/substs@0.0.1@d41d8cd9",
      "name": "@esy-ocaml/substs",
      "version": "0.0.1",
      "source": {
        "type": "install",
        "source": [
          "archive:https://registry.npmjs.org/@esy-ocaml/substs/-/substs-0.0.1.tgz#sha1:59ebdbbaedcda123fc7ed8fb2b302b7d819e9a46"
        ]
      },
      "overrides": [],
      "dependencies": [],
      "devDependencies": []
    },
    "@esy-ocaml/reason@3.6.0@d41d8cd9": {
      "id": "@esy-ocaml/reason@3.6.0@d41d8cd9",
      "name": "@esy-ocaml/reason",
      "version": "3.6.0",
      "source": {
        "type": "install",
        "source": [
          "archive:https://registry.npmjs.org/@esy-ocaml/reason/-/reason-3.6.0.tgz#sha1:ae98f3335e9e03ff0e01376830a14cd1246b5278"
        ]
      },
      "overrides": [],
      "dependencies": [
        "ocaml@4.10.0@d41d8cd9", "@opam/result@opam:1.5@6b753c82",
        "@opam/ocamlfind@opam:1.8.1@ff07b0f9",
        "@opam/ocaml-migrate-parsetree@opam:1.7.3@dbcf3b47",
        "@opam/merlin-extend@opam:0.5@675b1611",
        "@opam/menhir@opam:20200211@26571604",
        "@opam/fix@opam:20200131@0ecd2f01", "@opam/dune@opam:2.5.1@f38f376e"
      ],
      "devDependencies": []
    },
    "@esy-cross/ninja-build@1.8.2001@d41d8cd9": {
      "id": "@esy-cross/ninja-build@1.8.2001@d41d8cd9",
      "name": "@esy-cross/ninja-build",
      "version": "1.8.2001",
      "source": {
        "type": "install",
        "source": [
          "archive:https://registry.npmjs.org/@esy-cross/ninja-build/-/ninja-build-1.8.2001.tgz#sha1:d223b3b9e73e14ef2f241ddc522fa330f94b8602"
        ]
      },
      "overrides": [],
      "dependencies": [],
      "devDependencies": []
    },
    "@brisk/brisk-reconciler@github:briskml/brisk-reconciler#10cab2d@d41d8cd9": {
      "id":
        "@brisk/brisk-reconciler@github:briskml/brisk-reconciler#10cab2d@d41d8cd9",
      "name": "@brisk/brisk-reconciler",
      "version": "github:briskml/brisk-reconciler#10cab2d",
      "source": {
        "type": "install",
        "source": [ "github:briskml/brisk-reconciler#10cab2d" ]
      },
      "overrides": [],
      "dependencies": [
        "ocaml@4.10.0@d41d8cd9", "@opam/ppxlib@opam:0.13.0@65a9c7cc",
        "@opam/dune@opam:2.5.1@f38f376e", "@esy-ocaml/reason@3.6.0@d41d8cd9"
      ],
      "devDependencies": [ "ocaml@4.10.0@d41d8cd9" ]
    }
  }
}<|MERGE_RESOLUTION|>--- conflicted
+++ resolved
@@ -1,9 +1,5 @@
 {
-<<<<<<< HEAD
-  "checksum": "8442f544acc8cfe2aef097b04e7c0790",
-=======
-  "checksum": "e04587fa345a1325e5f7b652f1e63bc4",
->>>>>>> a9bf1685
+  "checksum": "555181c748df166f7d5f81cc1c5f4bc1",
   "root": "revery@link-dev:./package.json",
   "node": {
     "yarn-pkg-config@github:esy-ocaml/yarn-pkg-config#db3a0b63883606dd57c54a7158d560d6cba8cd79@d41d8cd9": {
@@ -1068,7 +1064,7 @@
       },
       "overrides": [],
       "dependencies": [
-        "@opam/uchar@opam:0.0.2@c8218eea", "@opam/dune@opam:2.5.0@aef1678b",
+        "@opam/uchar@opam:0.0.2@c8218eea", "@opam/dune@opam:2.5.1@f38f376e",
         "@opam/base-bytes@opam:base@19d0c2ff",
         "@opam/base-bigarray@opam:base@b03491b0",
         "@esy-ocaml/substs@0.0.1@d41d8cd9"
